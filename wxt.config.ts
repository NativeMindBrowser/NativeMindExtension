--- conflicted
+++ resolved
@@ -77,11 +77,7 @@
     description: IS_FIREFOX ? '__MSG_extDescFirefox__' : '__MSG_extDesc__',
     version: VERSION,
     default_locale: 'en',
-<<<<<<< HEAD
-    permissions: ['declarativeNetRequest', 'tabs', 'storage', 'scripting', 'contextMenus', 'sidePanel', 'system.display', 'unlimitedStorage', 'management', ...extraPermissions],
-=======
-    permissions: ['declarativeNetRequest', 'tabs', 'storage', 'scripting', 'contextMenus', 'sidePanel', 'unlimitedStorage', ...extraPermissions],
->>>>>>> 051c7d43
+    permissions: ['declarativeNetRequest', 'tabs', 'storage', 'scripting', 'contextMenus', 'sidePanel', 'unlimitedStorage', 'management', ...extraPermissions],
     minimum_chrome_version: '124',
     declarative_net_request: IS_FIREFOX ? { rule_resources: [{ id: 'ruleset_1', enabled: true, path: 'rules.json' }] } : undefined,
     content_security_policy: {
