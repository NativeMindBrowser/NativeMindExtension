--- conflicted
+++ resolved
@@ -484,11 +484,7 @@
 import { SUPPORTED_MODELS, WebLLMSupportedModel } from '@/utils/llm/web-llm'
 import logger from '@/utils/logger'
 import { settings2bRpc } from '@/utils/rpc'
-<<<<<<< HEAD
-import { SettingsScrollTarget } from '@/utils/scroll-targets'
 import { CacheStats, translationCache } from '@/utils/translation-cache'
-=======
->>>>>>> 70fc592c
 import { getUserConfig } from '@/utils/user-config'
 
 import { pullOllamaModel } from '../../utils/llm'
