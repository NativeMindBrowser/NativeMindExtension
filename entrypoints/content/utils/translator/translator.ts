--- conflicted
+++ resolved
@@ -188,14 +188,20 @@
       }
     }
     else {
-<<<<<<< HEAD
+      const env = await getTranslatorEnv()
+      const languageName = getLanguageName(env.targetLocale)
       // Some texts need translation
       const uncachedTexts = cacheResults
         .filter((result) => !result.cached)
         .map((result) => result.text)
 
       if (uncachedTexts.length > 0) {
-        const iter = translateParagraphs(uncachedTexts, targetLanguage, abortSignal)
+        const iter = translateParagraphs({
+          paragraphs: textList,
+          targetLanguage: languageName,
+          model: env.translationModel,
+          abortSignal,
+        })
 
         for await (const translatedPart of iter) {
           if (translatedPart.done) {
@@ -241,20 +247,6 @@
             translated: result.translated,
             done: true,
           }
-=======
-      const env = await getTranslatorEnv()
-      const languageName = getLanguageName(env.targetLocale)
-      const iter = translateParagraphs({
-        paragraphs: textList,
-        targetLanguage: languageName,
-        model: env.translationModel,
-        abortSignal,
-      })
-      for await (const translatedPart of iter) {
-        if (translatedPart.done) {
-          this.cache.set(translatedPart.text, translatedPart.translated)
-          translation[translatedPart.idx] = translatedPart.translated
->>>>>>> 4e4134b5
         }
       }
     }
