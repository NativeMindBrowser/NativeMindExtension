import { CoreMessage } from 'ai'
import EventEmitter from 'events'
import { type Ref, ref, toRaw, toRef, watch } from 'vue'

import type { ActionMessageV1, ActionTypeV1, ActionV1, AgentMessageV1, AssistantMessageV1, ChatHistoryV1, ChatList, HistoryItemV1, TaskMessageV1, UserMessageV1 } from '@/types/chat'
import { ContextAttachmentStorage } from '@/types/chat'
import { nonNullable } from '@/utils/array'
import { debounce } from '@/utils/debounce'
import { AbortError, AppError } from '@/utils/error'
import { useGlobalI18n } from '@/utils/i18n'
import { generateRandomId } from '@/utils/id'
import { PromptBasedToolName } from '@/utils/llm/tools/prompt-based/tools'
import logger from '@/utils/logger'
import { chatWithEnvironment, EnvironmentDetailsBuilder } from '@/utils/prompts'
import { UserPrompt } from '@/utils/prompts/helpers'
<<<<<<< HEAD
import { s2bRpc } from '@/utils/rpc'
import { type HistoryItemV1 } from '@/utils/tab-store'
import { ActionMessageV1, ActionTypeV1, ActionV1, AssistantMessageV1, ChatHistoryV1, ChatList, pickByRoles, TaskMessageV1, UserMessageV1 } from '@/utils/tab-store/history'
=======
import { ScopeStorage } from '@/utils/storage'
import { pickByRoles } from '@/utils/tab-store/history'
>>>>>>> 70fc592c
import { getUserConfig } from '@/utils/user-config'

import { Agent } from '../agent'
import { initCurrentModel, isCurrentModelReady } from '../llm'
import { makeMarkdownIcon } from '../markdown/content'
<<<<<<< HEAD
import { getDocumentContentOfTabs } from '../tabs'
=======
import { getCurrentTabInfo, getDocumentContentOfTabs } from '../tabs'
>>>>>>> 70fc592c
import { executeFetchPage, executeSearchOnline, executeViewImage, executeViewPdf, executeViewTab } from './tool-calls'

const log = logger.child('chat')

export type MessageIdScope = 'quickActions' | 'welcomeMessage'

export class ReactiveHistoryManager extends EventEmitter {
  constructor(public chatHistory: Ref<ChatHistoryV1>) {
    super()
    this.cleanUp()
  }

  get history() {
    return toRef(this.chatHistory.value, 'history')
  }

  private cleanUp(history: HistoryItemV1[] = this.history.value) {
    const newHistory = history.filter((item) => item.done).map((item) => {
      if (item.role === 'task' && item.subTasks) {
        this.cleanUp(item.subTasks)
      }
      return item
    })
    history.length = 0
    history.push(...newHistory)
  }

  generateId(scope?: MessageIdScope) {
    const randomId = Date.now().toString(36) + Math.random().toString(36).slice(2, 10)
    return scope ? `${scope}-${randomId}` : randomId
  }

  getMessagesByScope(scope: MessageIdScope) {
    return this.history.value.filter((msg) => msg.id.startsWith(scope))
  }

  isEmpty() {
    return this.history.value.length === 0
  }

  onlyHasDefaultMessages() {
    return this.history.value.every((item) => item.isDefault)
  }

  // this method will not change the underlying history, it will just return a new array of messages
  getLLMMessages(extra: { system?: string, user?: UserPrompt, lastUser?: UserPrompt } = {}) {
    const systemMessage = extra.system
    const userMessage = extra.user
    const lastUserMessage = extra.lastUser
    const fullHistory = pickByRoles(this.history.value.filter((m) => m.done), ['assistant', 'user', 'system']).map((item) => ({
      role: item.role,
      content: item.content,
    })) as CoreMessage[]
    if (systemMessage) {
      fullHistory.unshift({
        role: 'system',
        content: systemMessage,
      })
    }
    if (userMessage) {
      fullHistory.push({
        role: 'user',
        content: userMessage.content,
      })
    }
    if (lastUserMessage) {
      const lastMsg = fullHistory[fullHistory.length - 1]
      if (lastMsg.role === 'user') {
        lastMsg.content = lastUserMessage.content
      }
      else {
        fullHistory.push({
          role: 'user',
          content: lastUserMessage.content,
        })
      }
    }
    return structuredClone(fullHistory)
  }

  insertMessageAt(msg: HistoryItemV1, index: number) {
    const existingIndex = this.history.value.findIndex((m) => m === msg)
    if (existingIndex > -1) {
      this.history.value.splice(existingIndex, 1)
    }
    if (index < 0) {
      this.history.value.unshift(msg)
    }
    else if (index >= this.history.value.length) {
      this.history.value.push(msg)
    }
    else {
      this.history.value.splice(index, 0, msg)
    }
    if (existingIndex === -1) {
      this.emit('messageAdded', msg)
    }
    return msg
  }

  countMessagesRight(options: {
    untilId: string
    includesMessageTypes?: HistoryItemV1['role'][]
  }) {
    const { untilId, includesMessageTypes = ['user', 'assistant'] } = options
    let count = 0
    for (let i = this.history.value.length - 1; i >= 0; i--) {
      const item = this.history.value[i]
      if (includesMessageTypes.includes(item.role)) {
        count++
      }
      if (item.id === untilId) break
    }
    return count
  }

  appendUserMessage(content: string = '') {
    this.history.value.push({
      id: this.generateId(),
      role: 'user',
      content,
      done: true,
      timestamp: Date.now(),
    })
    const newMsg = this.history.value[this.history.value.length - 1]
    this.emit('messageAdded', newMsg)
    return newMsg as UserMessageV1
  }

  appendAssistantMessage(content: string = '') {
    this.history.value.push({
      id: this.generateId(),
      role: 'assistant',
      content,
      done: false,
      timestamp: Date.now(),
    })
    const newMsg = this.history.value[this.history.value.length - 1]
    this.emit('messageAdded', newMsg)
    return newMsg as AssistantMessageV1
  }

  appendAgentMessage(content: string = '') {
    this.history.value.push({
      id: this.generateId(),
      role: 'agent',
      content,
      done: false,
      timestamp: Date.now(),
    })
    const newMsg = this.history.value[this.history.value.length - 1]
    this.emit('messageAdded', newMsg)
    return newMsg as AgentMessageV1
  }

  appendTaskMessage(content: string = '', parentMessage?: TaskMessageV1) {
    const msg = {
      id: this.generateId(),
      role: 'task',
      content,
      done: false,
      timestamp: Date.now(),
    } satisfies TaskMessageV1
    let newMsg: TaskMessageV1
    if (parentMessage) {
      parentMessage.subTasks = parentMessage.subTasks || []
      parentMessage.subTasks.push(msg)
      newMsg = parentMessage.subTasks[parentMessage.subTasks.length - 1]
    }
    else {
      this.history.value.push(msg)
      newMsg = this.history.value[this.history.value.length - 1] as TaskMessageV1
    }
    return newMsg as TaskMessageV1
  }

  appendActionMessage(actions: ActionMessageV1['actions'], title?: string) {
    this.history.value.push({
      id: this.generateId(),
      role: 'action',
      actions,
      title,
      timestamp: Date.now(),
      done: true,
    })
    const newMsg = this.history.value[this.history.value.length - 1]
    this.emit('messageAdded', newMsg)
    return newMsg as ActionMessageV1
  }

  deleteMessage(msg: { id: string }) {
    const idx = this.history.value.findIndex((m) => m.id === msg.id)
    if (idx > -1) {
      const [msg] = this.history.value.splice(idx, 1)
      this.emit('messageRemoved', msg)
      return msg
    }
  }

  onMessageAdded(callback: (msg: HistoryItemV1) => void) {
    this.on('messageAdded', callback)
    return () => {
      this.off('messageAdded', callback)
    }
  }

  onMessageRemoved(callback: (msg: HistoryItemV1) => void) {
    this.on('messageRemoved', callback)
    return () => {
      this.off('messageRemoved', callback)
    }
  }

  onMessageCleared(callback: () => void) {
    this.on('messageCleared', callback)
    return () => {
      this.off('messageCleared', callback)
    }
  }

  clear() {
    const oldHistoryLength = this.history.value.length
    this.history.value.length = 0
    this.chatHistory.value.contextUpdateInfo = undefined
    if (oldHistoryLength > 0) {
      this.emit('messageCleared')
    }
  }

  cleanupLoadingMessages() {
    this.cleanUp(this.chatHistory.value.history)
  }
}

type ChatStatus = 'idle' | 'pending' | 'streaming'

const ACTION_EVENT_CONSTRUCT_TYPE = 'messageAction'
export class ActionEvent<ActionType extends ActionTypeV1> extends CustomEvent<{ data: ActionV1[ActionType], action: ActionType }> {
  constructor(public action: ActionType, public data: ActionV1[ActionType]) {
    super(ACTION_EVENT_CONSTRUCT_TYPE, { bubbles: true, detail: { action, data } })
  }
}

export class Chat {
  private static instance: Promise<Chat> | null = null
  private readonly status = ref<ChatStatus>('idle')
  private abortControllers: AbortController[] = []
<<<<<<< HEAD
=======
  private static chatStorage = new ScopeStorage<{ timestamp: number, title: string }>('chat')
>>>>>>> 70fc592c
  private currentAgent: Agent<PromptBasedToolName> | null = null

  static getInstance() {
    if (!this.instance) {
      this.instance = (async () => {
        const i18n = await useGlobalI18n()
        const userConfig = await getUserConfig()
        const chatHistoryId = userConfig.chat.history.currentChatId.toRef()

        // Process chat history
        log.debug('[Chat] getInstance', chatHistoryId.value)
        const defaultTitle = i18n.t('chat_history.new_chat')
        const chatHistory = ref<ChatHistoryV1>(await s2bRpc.getChatHistory(chatHistoryId.value) ?? { history: [], id: chatHistoryId.value, title: defaultTitle, lastInteractedAt: Date.now() })
        const contextAttachments = ref<ContextAttachmentStorage>(await s2bRpc.getContextAttachments(chatHistoryId.value) ?? { attachments: [], id: chatHistoryId.value, lastInteractedAt: Date.now() })
        const chatList = ref<ChatList>([])
        const updateChatList = async () => {
          chatList.value = await s2bRpc.getChatList()
        }
        // Auto-save chat history and context attachments with debounce
        const debounceSaveHistory = debounce(async () => {
          log.debug('Debounce save history', chatHistory.value)
          if (!chatHistory.value.lastInteractedAt) return

          // Auto-generate title if needed (when first message is added)
          const titleResult = await s2bRpc.autoGenerateChatTitle(toRaw(chatHistory.value)) as { success: boolean, updatedTitle?: string, titleChanged?: boolean, error?: string }

          // Update the local chat history title if it was changed
          if (titleResult.success && titleResult.updatedTitle && titleResult.updatedTitle !== chatHistory.value.title) {
            chatHistory.value.title = titleResult.updatedTitle
          }

          await s2bRpc.saveChatHistory(toRaw(chatHistory.value))

          // Update chat list to reflect title changes
          updateChatList()
        }, 1000)
        const debounceSaveContextAttachment = debounce(async () => {
          log.debug('Debounce save context attachments', contextAttachments.value)
          if (!contextAttachments.value.lastInteractedAt) return
          await s2bRpc.saveContextAttachments(toRaw(contextAttachments.value))
        }, 1000)

        // Watch for changes in chat history ID to load new chat
        watch(chatHistoryId, async (newId, oldId) => {
          if (newId === oldId) return

          log.debug('[Chat] Switching to chat:', newId)
          instance.stop()

          // Load the new chat data
          const newChatHistory = await s2bRpc.getChatHistory(newId) ?? {
            history: [],
            id: newId,
            title: defaultTitle,
            lastInteractedAt: Date.now(),
          }
          const newContextAttachments = await s2bRpc.getContextAttachments(newId) ?? {
            attachments: [],
            id: newId,
            lastInteractedAt: Date.now(),
          }

          // Update the reactive objects
          Object.assign(chatHistory.value, newChatHistory)
          Object.assign(contextAttachments.value, newContextAttachments)

          // Clean up any loading messages
          instance.historyManager.cleanupLoadingMessages()

          // Update the chat list to reflect any changes
          updateChatList()
        })
        watch(chatHistory, async () => debounceSaveHistory(), { deep: true })
        watch(contextAttachments, async () => debounceSaveContextAttachment(), { deep: true })
        updateChatList()

        // Create the Chat instance
        const instance = new this(new ReactiveHistoryManager(chatHistory), contextAttachments, chatList)
        return instance
      })()
    }
    return this.instance
  }

  static createActionEventDispatcher<ActionType extends ActionTypeV1>(action: ActionType) {
    return function actionEvent(data: ActionV1[ActionType], el?: HTMLElement | EventTarget | null) {
      log.debug('Creating action event', action, data)
      ;(el ?? window).dispatchEvent(new ActionEvent<ActionType>(action, data))
    }
  }

  static createActionEventHandler(handler: (ev: ActionEvent<ActionTypeV1>) => void) {
    return function actionHandler(ev: Event) {
      if (ev.type === ACTION_EVENT_CONSTRUCT_TYPE && ev instanceof CustomEvent) {
        log.debug('Action event triggered', ev)
        // reconstruct the event to fix firefox issue
        // firefox does not pass the origin event instance in the event bubbling
        const event = ev as CustomEvent<{ action: ActionTypeV1, data: ActionV1[ActionTypeV1] }>
        const actionEvent = new ActionEvent<ActionTypeV1>(event.detail.action, event.detail.data)
        handler(actionEvent)
      }
    }
  }

  constructor(public historyManager: ReactiveHistoryManager, public contextAttachmentStorage: Ref<ContextAttachmentStorage>, public chatList: Ref<ChatList>) { }

  get contextAttachments() {
    return toRef(this.contextAttachmentStorage.value, 'attachments')
  }

  get contextTabs() {
    const contextTabs = this.contextAttachments.value.filter((attachment) => attachment.type === 'tab').map((attachment) => attachment.value)
    const currentTab = this.contextAttachmentStorage.value.currentTab?.type === 'tab' ? this.contextAttachmentStorage.value.currentTab.value : undefined
    const filteredContextTabs = contextTabs.filter((tab) => tab.id !== currentTab?.id)
    return [currentTab ? { ...currentTab, isCurrent: true } : undefined, ...filteredContextTabs.map((tab) => ({ ...tab, isCurrent: false }))].filter(nonNullable)
  }

  get contextImages() {
    return this.contextAttachments.value.filter((attachment) => attachment.type === 'image').map((attachment) => attachment.value)
  }

  get contextPDFs() {
    const currentTab = this.contextAttachmentStorage.value.currentTab?.type === 'pdf' ? this.contextAttachmentStorage.value.currentTab.value : undefined
    return [currentTab, ...this.contextAttachments.value.filter((attachment) => attachment.type === 'pdf').map((attachment) => attachment.value)].filter(nonNullable)
  }

  isAnswering() {
    return this.status.value === 'pending' || this.status.value === 'streaming'
  }

  private async errorHandler(e: unknown, msg?: AssistantMessageV1) {
    log.error('Error in chat', e)
    if (!(e instanceof AbortError)) {
      const errorMsg = msg || this.historyManager.appendAssistantMessage()
      errorMsg.isError = true
      errorMsg.done = true
      errorMsg.content = e instanceof AppError ? await e.toLocaleMessage() : 'Unexpected error occurred'
    }
    else if (msg) {
      this.historyManager.deleteMessage(msg)
    }
  }

  statusScope(status: Exclude<ChatStatus, 'idle'>) {
    log.debug('statusScope', status)
    this.status.value = status
    return {
      [Symbol.dispose]: () => {
        this.status.value = 'idle'
        log.debug('statusScope dispose', this.status.value)
      },
    }
  }

  async getContentOfTabs() {
    const relevantTabIds = this.contextTabs.map((tab) => tab.tabId)
    const currentTab = this.contextTabs.find((tab) => tab.isCurrent)
    const pages = (await getDocumentContentOfTabs(relevantTabIds)).filter(nonNullable).map((tabContent) => {
      return {
        ...tabContent,
        isActive: currentTab?.tabId === tabContent.tabId,
      }
    })
    return pages
  }

  private createAbortController() {
    const abortController = new AbortController()
    this.abortControllers.push(abortController)
    return abortController
  }

  private async prepareModel() {
    const abortController = this.createAbortController()
    const isReady = await isCurrentModelReady()
    if (!isReady) {
      const initIter = initCurrentModel(abortController.signal)
      const msg = this.historyManager.appendTaskMessage(`${makeMarkdownIcon('download')} Loading model...`)
      try {
        for await (const progress of initIter) {
          if (progress.type === 'progress') {
            msg.content = `${makeMarkdownIcon('download')} Loading model... ${((progress.progress.progress * 100).toFixed(0))}%`
          }
        }
        msg.done = true
      }
      catch (e) {
        logger.error('Error in loading model', e)
        if (e instanceof Error && e.message.includes('aborted')) {
          msg.content = 'Loading model aborted'
        }
        else {
          msg.content = 'Loading model failed'
        }
        msg.done = true
        throw e
      }
    }
  }

  async ask(question: string) {
    using _s = this.statusScope('pending')
    const abortController = new AbortController()
    this.abortControllers.push(abortController)

<<<<<<< HEAD
    if (question) {
      this.historyManager.appendUserMessage(question)
      // Update lastInteractedAt when user sends a message
      this.historyManager.chatHistory.value.lastInteractedAt = Date.now()
    }
=======
    this.historyManager.chatHistory.value.lastInteractedAt = Date.now()
    const userMsg = this.historyManager.appendUserMessage()
    const environmentDetails = await this.generateEnvironmentDetails(userMsg.id)
    const prompt = await chatWithEnvironment(question, environmentDetails)
    // the display content on UI and the content that should be sent to the LLM are different
    userMsg.displayContent = question
    userMsg.content = prompt.user.extractText()
    const baseMessages = this.historyManager.getLLMMessages({ system: prompt.system, lastUser: prompt.user })
>>>>>>> 70fc592c
    await this.prepareModel()
    if (this.contextPDFs.length > 1) log.warn('Multiple PDFs are attached, only the first one will be used for the chat context.')
    await this.runWithAgent(baseMessages)
  }

  private async runWithAgent(baseMessages: CoreMessage[]) {
    const userConfig = await getUserConfig()
    const maxIterations = userConfig.chat.agent.maxIterations.get()

    const agent = new Agent({
      historyManager: this.historyManager,
      attachmentStorage: this.contextAttachmentStorage.value,
      chatId: this.contextAttachmentStorage.value.id,
      maxIterations,
      tools: {
        search_online: { execute: executeSearchOnline },
        fetch_page: { execute: executeFetchPage },
        view_tab: { execute: executeViewTab },
        view_pdf: { execute: executeViewPdf },
        view_image: { execute: executeViewImage },
      },
    })
    this.currentAgent = agent
    await agent.runWithPrompt(baseMessages)
  }

  private async generateEnvironmentDetails(currentUserMessageId: string) {
    const fullEnvironmentDetailsFrequency = (await getUserConfig()).chat.environmentDetails.fullUpdateFrequency.get()
    const environmentDetailsBuilder = new EnvironmentDetailsBuilder(this.contextAttachmentStorage.value)
    const contextUpdateInfo = this.historyManager.chatHistory.value.contextUpdateInfo
    if (contextUpdateInfo) {
      const lastFullUpdateMessageId = contextUpdateInfo.lastFullUpdateMessageId
      if (lastFullUpdateMessageId) {
        const count = this.historyManager.countMessagesRight({ untilId: lastFullUpdateMessageId, includesMessageTypes: ['user', 'assistant'] })
        if (count <= fullEnvironmentDetailsFrequency) {
          const envDefaults = environmentDetailsBuilder.generateUpdates(contextUpdateInfo.lastAttachmentIds)
          contextUpdateInfo.lastAttachmentIds = [...new Set([...contextUpdateInfo.lastAttachmentIds, ...environmentDetailsBuilder.getAllAttachmentIds()])]
          return envDefaults
        }
      }
      contextUpdateInfo.lastFullUpdateMessageId = currentUserMessageId
      contextUpdateInfo.lastAttachmentIds = environmentDetailsBuilder.getAllAttachmentIds()
      return environmentDetailsBuilder.generateFull()
    }
    else {
      // generate full environment details if no context update info is available
      this.historyManager.chatHistory.value.contextUpdateInfo = {
        lastFullUpdateMessageId: currentUserMessageId,
        lastAttachmentIds: environmentDetailsBuilder.getAllAttachmentIds(),
      }
      return environmentDetailsBuilder.generateFull()
    }
  }

  stop() {
    this.currentAgent?.stop()
    this.abortControllers.forEach((abortController) => {
      abortController.abort()
    })
    this.abortControllers.length = 0
  }

  /**
   * Delete a chat and refresh the chat list
   */
  async deleteChat(chatId: string) {
    try {
      const result = await s2bRpc.deleteChat(chatId)
      if (result.success) {
        // Refresh the chat list
        this.chatList.value = await s2bRpc.getChatList()
      }
      return result
    }
    catch (error) {
      log.error('Failed to delete chat:', error)
      return { success: false, error: String(error) }
    }
  }

  /**
   * Create a new chat and switch to it
   */
  async createNewChat(): Promise<string> {
    try {
      const newChatId = generateRandomId()
      const userConfig = await getUserConfig()

      // Update the current chat ID in user config
      userConfig.chat.history.currentChatId.set(newChatId)

      log.info('Created new chat:', newChatId)
      return newChatId
    }
    catch (error) {
      log.error('Failed to create new chat:', error)
      throw error
    }
  }

  /**
   * Switch to an existing chat
   */
  async switchToChat(chatId: string): Promise<void> {
    try {
      const userConfig = await getUserConfig()

      // Update the current chat ID in user config
      userConfig.chat.history.currentChatId.set(chatId)

      log.info('Switched to chat:', chatId)
    }
    catch (error) {
      log.error('Failed to switch chat:', error)
      throw error
    }
  }

  /**
   * Toggle pinned status of a chat
   */
  async toggleChatStar(chatId: string): Promise<{ success: boolean, isPinned?: boolean }> {
    try {
      const result = await s2bRpc.toggleChatStar(chatId)

      if (result.success) {
        // Refresh the chat list to reflect the change
        this.chatList.value = await s2bRpc.getChatList()
      }

      return result
    }
    catch (error) {
      log.error('Failed to toggle chat star:', error)
      throw error
    }
  }

  /**
   * Update chat title
   */
  async updateChatTitle(chatId: string, newTitle: string): Promise<void> {
    try {
      const result = await s2bRpc.updateChatTitle(chatId, newTitle)

      if (result.success) {
        // Refresh the chat list to reflect the change
        this.chatList.value = await s2bRpc.getChatList()

        // If this is the current chat, update the history manager's chat title
        const userConfig = await getUserConfig()
        const currentChatId = userConfig.chat.history.currentChatId.get()
        if (currentChatId === chatId) {
          this.historyManager.chatHistory.value.title = newTitle
        }
      }
      else {
        throw new Error(result.error || 'Failed to update chat title')
      }
    }
    catch (error) {
      log.error('Failed to update chat title:', error)
      throw error
    }
  }

  /**
   * Get pinned chats
   */
  async getPinnedChats(): Promise<ChatList> {
    try {
      return await s2bRpc.getPinnedChats()
    }
    catch (error) {
      log.error('Failed to get pinned chats:', error)
      return []
    }
  }
}

if (import.meta.env.DEV) {
  // eslint-disable-next-line @typescript-eslint/no-explicit-any
  (self as any).__NATIVEMIND_GET_CHAT_INSTANCE = () => Chat.getInstance()
}<|MERGE_RESOLUTION|>--- conflicted
+++ resolved
@@ -13,24 +13,14 @@
 import logger from '@/utils/logger'
 import { chatWithEnvironment, EnvironmentDetailsBuilder } from '@/utils/prompts'
 import { UserPrompt } from '@/utils/prompts/helpers'
-<<<<<<< HEAD
 import { s2bRpc } from '@/utils/rpc'
-import { type HistoryItemV1 } from '@/utils/tab-store'
-import { ActionMessageV1, ActionTypeV1, ActionV1, AssistantMessageV1, ChatHistoryV1, ChatList, pickByRoles, TaskMessageV1, UserMessageV1 } from '@/utils/tab-store/history'
-=======
-import { ScopeStorage } from '@/utils/storage'
 import { pickByRoles } from '@/utils/tab-store/history'
->>>>>>> 70fc592c
 import { getUserConfig } from '@/utils/user-config'
 
 import { Agent } from '../agent'
 import { initCurrentModel, isCurrentModelReady } from '../llm'
 import { makeMarkdownIcon } from '../markdown/content'
-<<<<<<< HEAD
 import { getDocumentContentOfTabs } from '../tabs'
-=======
-import { getCurrentTabInfo, getDocumentContentOfTabs } from '../tabs'
->>>>>>> 70fc592c
 import { executeFetchPage, executeSearchOnline, executeViewImage, executeViewPdf, executeViewTab } from './tool-calls'
 
 const log = logger.child('chat')
@@ -278,10 +268,6 @@
   private static instance: Promise<Chat> | null = null
   private readonly status = ref<ChatStatus>('idle')
   private abortControllers: AbortController[] = []
-<<<<<<< HEAD
-=======
-  private static chatStorage = new ScopeStorage<{ timestamp: number, title: string }>('chat')
->>>>>>> 70fc592c
   private currentAgent: Agent<PromptBasedToolName> | null = null
 
   static getInstance() {
@@ -487,14 +473,9 @@
     const abortController = new AbortController()
     this.abortControllers.push(abortController)
 
-<<<<<<< HEAD
-    if (question) {
-      this.historyManager.appendUserMessage(question)
-      // Update lastInteractedAt when user sends a message
-      this.historyManager.chatHistory.value.lastInteractedAt = Date.now()
-    }
-=======
+    // Update lastInteractedAt when user sends a message
     this.historyManager.chatHistory.value.lastInteractedAt = Date.now()
+
     const userMsg = this.historyManager.appendUserMessage()
     const environmentDetails = await this.generateEnvironmentDetails(userMsg.id)
     const prompt = await chatWithEnvironment(question, environmentDetails)
@@ -502,7 +483,6 @@
     userMsg.displayContent = question
     userMsg.content = prompt.user.extractText()
     const baseMessages = this.historyManager.getLLMMessages({ system: prompt.system, lastUser: prompt.user })
->>>>>>> 70fc592c
     await this.prepareModel()
     if (this.contextPDFs.length > 1) log.warn('Multiple PDFs are attached, only the first one will be used for the chat context.')
     await this.runWithAgent(baseMessages)
