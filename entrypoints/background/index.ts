import '@/utils/polyfill'
import '@/utils/rpc'

import { browser } from 'wxt/browser'
import { defineBackground } from 'wxt/utils/define-background'

import { INVALID_URLS } from '@/utils/constants'
import { CONTEXT_MENU, CONTEXT_MENU_ITEM_TRANSLATE_PAGE, ContextMenuId, ContextMenuManager } from '@/utils/context-menu'
import { useGlobalI18n } from '@/utils/i18n'
import logger from '@/utils/logger'
import { b2sRpc, bgBroadcastRpc } from '@/utils/rpc'
import { registerTabStoreCleanupListener } from '@/utils/tab-store'
<<<<<<< HEAD
import { translationCache } from '@/utils/translation-cache'
=======
import { timeout } from '@/utils/timeout'
>>>>>>> 504193d0
import { registerDeclarativeNetRequestRule } from '@/utils/web-request'

import { BackgroundDatabaseManager } from './database'
import { BackgroundCacheServiceManager } from './services/cache-service'
import { BackgroundChatHistoryServiceManager } from './services/chat-history-service'
import { waitForSidepanelLoaded } from './utils'

export default defineBackground(() => {
  if (import.meta.env.CHROME) {
    browser.storage.session.setAccessLevel({ accessLevel: 'TRUSTED_AND_UNTRUSTED_CONTEXTS' })
  }
  registerDeclarativeNetRequestRule()
  registerTabStoreCleanupListener()

  browser.action.setTitle({ title: 'NativeMind' })

  browser.sidePanel.setPanelBehavior({ openPanelOnActionClick: true })

  browser.tabs.onRemoved.addListener(async (tabId, removeInfo) => {
    logger.info('tab removed', { tabId, removeInfo, isFirefox: import.meta.env.FIREFOX })
    bgBroadcastRpc.emit('tabRemoved', {
      tabId,
      ...removeInfo,
    })
  })

  browser.tabs.onUpdated.addListener(async (tabId, changeInfo, tab) => {
    logger.info('tab updated', { tabId, changeInfo, tab })

    bgBroadcastRpc.emit('tabUpdated', {
      tabId,
      url: tab.url,
      title: tab.title,
      faviconUrl: tab.favIconUrl,
    })
  })

  browser.runtime.onSuspend.addListener(() => {
    logger.debug('Extension is suspending')
  })

  if (import.meta.env.FIREFOX) {
    // In Chrome extensions, selection and page type context menus are mutually exclusive, so we don't need to handle onShown event
    // In Firefox, selection and page type context menus can coexist, so we need to handle onShown event
    // The logic here is: if the current context menu is selection type and text is selected, don't show the translate page context menu
    // If the current context menu is page type, show the translate page context menu
    // This prevents the translate page context menu from appearing when text is selected
    browser.menus.onShown.addListener(async (info) => {
      const shouldShowTranslateMenu = !(info.contexts.includes(browser.contextMenus.ContextType.SELECTION) && info.selectionText)
      const instance = await ContextMenuManager.getInstance()
      await instance.updateContextMenu(CONTEXT_MENU_ITEM_TRANSLATE_PAGE.id, {
        visible: shouldShowTranslateMenu,
      })
    })
  }

  const initContentScript = async (testBeforeInit = true) => {
    // inject content script into all tabs which are opened before the extension is installed
    const tabs = await browser.tabs.query({})
    for (const tab of tabs) {
      if (tab.id && tab.url) {
        const tabUrl = tab.url
        if (INVALID_URLS.some((regex) => regex.test(tabUrl))) continue
        const tabId = tab.id
        ;(async () => {
          let hasRegistered = false
          if (testBeforeInit) hasRegistered = await timeout(bgBroadcastRpc.ping({ _toTab: tabId }), 5000).then(() => true, () => false)
          if (!hasRegistered) {
            await browser.scripting.executeScript({
              files: ['/content-scripts/content.js'],
              target: { tabId },
              world: 'ISOLATED',
            }).then(() => {
              logger.info('Content script injected', { tabId })
            }).catch((error) => {
              logger.error('Failed to inject content script', { tabId, error })
            })
          }
        })()
      }
    }
  }

  // use enable extension in chrome extension settings
  browser.management.onEnabled.addListener((info) => {
    if (info.id === browser.runtime.id) initContentScript()
  })

  browser.runtime.onInstalled.addListener(async (ev) => {
    ContextMenuManager.getInstance().then(async (instance) => {
      const { t } = await useGlobalI18n()
      for (const menu of CONTEXT_MENU) {
        instance.createContextMenu(menu.id, {
          title: t(menu.titleKey),
          contexts: menu.contexts,
        })
      }
    })
    initContentScript(false)
    logger.debug(`Extension Installed, reason: ${ev.reason}`)
  })

  browser.contextMenus.onClicked.addListener(async (info, tab) => {
    logger.debug('context menu clicked', info, tab)
    if (tab?.id) {
      if (typeof info.menuItemId === 'string' && ['quick-actions', 'add-image-to-chat'].some((id) => info.menuItemId.toString().includes(id))) {
        await browser.sidePanel.open({ windowId: tab.windowId })
        await waitForSidepanelLoaded()
        await b2sRpc.emit('contextMenuClicked', { ...info, menuItemId: info.menuItemId as ContextMenuId })
      }
      else {
        bgBroadcastRpc.emit('contextMenuClicked', {
          _toTab: tab?.id,
          ...info,
        })
      }
    }
  })

  // Initialize the background services with shared database
  async function initializeBackgroundServices() {
    try {
      logger.debug('Starting background services initialization')
      logger.debug('Extension ID:', browser.runtime.id)
      logger.debug('Context info:', {
        location: typeof location !== 'undefined' ? location.origin : 'undefined',
        isServiceWorker: typeof importScripts === 'function',
        hasIndexedDB: typeof indexedDB !== 'undefined',
      })

      // Initialize shared database manager
      const databaseManager = BackgroundDatabaseManager.getInstance()
      await databaseManager.initialize()
      logger.debug('Shared database manager initialized successfully')

      // Initialize services using singleton managers
      await BackgroundCacheServiceManager.initialize(databaseManager)
      logger.debug('Background cache service initialized successfully')

      await BackgroundChatHistoryServiceManager.initialize(databaseManager)
      logger.debug('Background chat history service initialized successfully')

      // Initialize translation cache (RPC-based cache manager)
      await translationCache.initialize()
      logger.debug('Translation cache initialized successfully')

      // ================================
      // Debug Code
      // ================================

      // Insert test data for development
      // if (import.meta.env.DEV) {
      //   const cacheService = BackgroundCacheServiceManager.getInstance()
      //   if (cacheService) {
      //     logger.debug('Inserting test mock data for development')
      //     await cacheService.insertTestMockData(10)
      //     logger.debug('Test mock data inserted successfully')

      //     // Test getting stats
      //     const stats = await cacheService.getStats()
      //     logger.debug('Cache stats after test data:', stats)
      //   }
      // }

      // @ts-expect-error - this is a global variable
      globalThis.backgroundCacheService = BackgroundCacheServiceManager.getInstance()

      // @ts-expect-error - this is a global variable
      globalThis.backgroundChatHistoryService = BackgroundChatHistoryServiceManager.getInstance()

      // @ts-expect-error - this is a global variable
      globalThis.databaseManager = databaseManager

      logger.debug('All background services initialized successfully')
    }
    catch (error) {
      logger.error('Failed to initialize background services:', error)
    }
  }

  // Initialize background services
  initializeBackgroundServices()

  logger.info('Hello from background!', { id: browser.runtime.id })
})<|MERGE_RESOLUTION|>--- conflicted
+++ resolved
@@ -10,11 +10,8 @@
 import logger from '@/utils/logger'
 import { b2sRpc, bgBroadcastRpc } from '@/utils/rpc'
 import { registerTabStoreCleanupListener } from '@/utils/tab-store'
-<<<<<<< HEAD
+import { timeout } from '@/utils/timeout'
 import { translationCache } from '@/utils/translation-cache'
-=======
-import { timeout } from '@/utils/timeout'
->>>>>>> 504193d0
 import { registerDeclarativeNetRequestRule } from '@/utils/web-request'
 
 import { BackgroundDatabaseManager } from './database'
