--- conflicted
+++ resolved
@@ -8,21 +8,13 @@
 import { CONTEXT_MENU, CONTEXT_MENU_ITEM_TRANSLATE_PAGE, ContextMenuId, ContextMenuManager } from '@/utils/context-menu'
 import { useGlobalI18n } from '@/utils/i18n'
 import logger from '@/utils/logger'
-<<<<<<< HEAD
-import { bgBroadcastRpc } from '@/utils/rpc'
-import { isTabValid } from '@/utils/tab'
-import { getTabKeys } from '@/utils/tab-store'
+import { b2sRpc, bgBroadcastRpc } from '@/utils/rpc'
+import { registerTabStoreCleanupListener } from '@/utils/tab-store'
 import { translationCache } from '@/utils/translation-cache'
 import { registerDeclarativeNetRequestRule } from '@/utils/web-request'
 
 import { backgroundCacheService } from './cache-service'
-=======
-import { b2sRpc, bgBroadcastRpc } from '@/utils/rpc'
-import { registerTabStoreCleanupListener } from '@/utils/tab-store'
-import { registerDeclarativeNetRequestRule } from '@/utils/web-request'
-
 import { waitForSidepanelLoaded } from './utils'
->>>>>>> 4e4134b5
 
 export default defineBackground(() => {
   if (import.meta.env.CHROME) {
