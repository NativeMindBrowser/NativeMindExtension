--- conflicted
+++ resolved
@@ -7,20 +7,12 @@
 import { generateRandomId } from '../id'
 import { LanguageCode } from '../language/detect'
 import { LLMEndpointType } from '../llm/models'
-<<<<<<< HEAD
 import { promptBasedToolCollections } from '../llm/tools/prompt-based/tools'
-=======
-import { chatDefaultPromptBasedTools } from '../llm/tools/prompt-based/tools'
->>>>>>> b95e17f1
 import logger from '../logger'
 import { lazyInitialize } from '../memo'
 import { forRuntimes } from '../runtime'
 import { ByteSize } from '../sizes'
-<<<<<<< HEAD
-import { DEFAULT_CHAT_SYSTEM_PROMPT, DEFAULT_CHAT_SYSTEM_PROMPT_WITH_BROWSER_USE, DEFAULT_CHAT_TITLE_GENERATION_SYSTEM_PROMPT, DEFAULT_TRANSLATOR_SYSTEM_PROMPT, DEFAULT_WRITING_TOOLS_LIST_SYSTEM_PROMPT, DEFAULT_WRITING_TOOLS_PROOFREAD_SYSTEM_PROMPT, DEFAULT_WRITING_TOOLS_REWRITE_SYSTEM_PROMPT, DEFAULT_WRITING_TOOLS_SPARKLE_SYSTEM_PROMPT } from './defaults'
-=======
-import { DEFAULT_CHAT_SYSTEM_PROMPT, DEFAULT_CHAT_SYSTEM_PROMPT_WITH_BROWSER_USE, DEFAULT_CHAT_SYSTEM_PROMPT_WITH_TOOLS, DEFAULT_CHAT_TITLE_GENERATION_SYSTEM_PROMPT, DEFAULT_GMAIL_COMPOSE_SYSTEM_PROMPT, DEFAULT_GMAIL_REPLY_SYSTEM_PROMPT, DEFAULT_GMAIL_SUMMARY_SYSTEM_PROMPT, DEFAULT_TRANSLATOR_SYSTEM_PROMPT, DEFAULT_WRITING_TOOLS_LIST_SYSTEM_PROMPT, DEFAULT_WRITING_TOOLS_PROOFREAD_SYSTEM_PROMPT, DEFAULT_WRITING_TOOLS_REWRITE_SYSTEM_PROMPT, DEFAULT_WRITING_TOOLS_SPARKLE_SYSTEM_PROMPT } from './defaults'
->>>>>>> b95e17f1
+import { DEFAULT_CHAT_SYSTEM_PROMPT, DEFAULT_CHAT_SYSTEM_PROMPT_WITH_BROWSER_USE, DEFAULT_CHAT_TITLE_GENERATION_SYSTEM_PROMPT, DEFAULT_GMAIL_COMPOSE_SYSTEM_PROMPT, DEFAULT_GMAIL_REPLY_SYSTEM_PROMPT, DEFAULT_GMAIL_SUMMARY_SYSTEM_PROMPT, DEFAULT_TRANSLATOR_SYSTEM_PROMPT, DEFAULT_WRITING_TOOLS_LIST_SYSTEM_PROMPT, DEFAULT_WRITING_TOOLS_PROOFREAD_SYSTEM_PROMPT, DEFAULT_WRITING_TOOLS_REWRITE_SYSTEM_PROMPT, DEFAULT_WRITING_TOOLS_SPARKLE_SYSTEM_PROMPT } from './defaults'
 import { Config } from './helpers'
 
 const log = logger.child('user-config')
@@ -85,7 +77,6 @@
   }
 
   const enableBrowserUse = await new Config('browserUse.enable').default(true).build()
-<<<<<<< HEAD
   const enableOnlineSearch = await new Config('chat.onlineSearch.enable').default(true).build()
   const defaultChatSystemPrompt = computed(() => {
     const enableBrowserUseStatus = enableBrowserUse.get()
@@ -99,8 +90,6 @@
       else return DEFAULT_CHAT_SYSTEM_PROMPT_WITH_BROWSER_USE(promptBasedToolCollections.nonBrowserUse.nonOnlineSearch)
     }
   })
-=======
->>>>>>> b95e17f1
 
   return {
     locale: {
@@ -152,11 +141,7 @@
       },
       systemPrompt: await new Config('chat.systemPrompt_1')
         .migrateFrom('chat.systemPrompt', (v) => v === DEFAULT_CHAT_SYSTEM_PROMPT ? undefined : v)
-<<<<<<< HEAD
         .default(defaultChatSystemPrompt).build(),
-=======
-        .default(enableBrowserUse.get() ? DEFAULT_CHAT_SYSTEM_PROMPT_WITH_BROWSER_USE(chatDefaultPromptBasedTools) : DEFAULT_CHAT_SYSTEM_PROMPT_WITH_TOOLS).build(),
->>>>>>> b95e17f1
       history: {
         currentChatId: await new Config('chat.history.currentChatId').default(generateRandomId()).build(),
       },
@@ -208,7 +193,6 @@
         systemPrompt: await new Config('writingTools.sparkle.systemPrompt').default(DEFAULT_WRITING_TOOLS_SPARKLE_SYSTEM_PROMPT).build(),
       },
     },
-<<<<<<< HEAD
     settings: {
       blocks: {
         ollamaConfig: {
@@ -217,7 +201,8 @@
         lmStudioConfig: {
           open: await new Config('settings.blocks.lmStudioConfig.open').default(true).build(),
         },
-=======
+      },
+    },
     emailTools: {
       enable: await new Config('emailTools.enable').default(true).build(),
       outputLanguage: await new Config('emailTools.outputLanguage').default('auto' as LanguageCode | 'auto').build(),
@@ -230,7 +215,6 @@
       },
       compose: {
         systemPrompt: await new Config('emailTools.compose.systemPrompt').default(DEFAULT_GMAIL_COMPOSE_SYSTEM_PROMPT).build(),
->>>>>>> b95e17f1
       },
     },
   }
