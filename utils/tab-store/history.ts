--- conflicted
+++ resolved
@@ -1,92 +1,4 @@
-<<<<<<< HEAD
-import * as CSS from 'csstype'
-
-import { IconName } from '@/utils/markdown/content'
-
-import { SettingsScrollTarget } from '../scroll-targets'
-
-interface BaseMessage {
-  role: string
-  done: boolean
-  id: string
-  isDefault?: boolean // is default message (like quick actions)
-}
-
-export interface SystemMessageV1 extends BaseMessage {
-  role: 'system'
-  content: string
-}
-
-export interface UserMessageV1 extends BaseMessage {
-  role: 'user'
-  content: string
-  timestamp: number
-}
-
-export interface AssistantMessageV1 extends BaseMessage {
-  role: 'assistant'
-  content: string
-  reasoning?: string
-  reasoningTime?: number
-  isError?: boolean
-  timestamp?: number
-  style?: {
-    backgroundColor?: CSS.Property.BackgroundColor
-  }
-}
-
-export interface TaskMessageV1 extends BaseMessage {
-  role: 'task'
-  content: string
-  timestamp: number
-  icon?: IconName
-  subTasks?: TaskMessageV1[]
-}
-
-// Action is a type that defines the structure of interactive buttons/links or anything that can by clicked by the user
-export type ActionV1 = {
-  customInput: { prompt: string }
-  openSettings: { scrollTarget?: SettingsScrollTarget }
-}
-
-export type ActionTypeV1 = keyof ActionV1
-
-export interface ActionItemV1<ActionType extends ActionTypeV1 = ActionTypeV1> {
-  type: ActionType
-  data: ActionV1[ActionType]
-  content: string
-  icon?: IconName
-}
-
-export interface ActionMessageV1<ActionType extends ActionTypeV1 = ActionTypeV1> extends BaseMessage {
-  role: 'action'
-  title?: string
-  titleAction?: ActionItemV1<ActionType>
-  actions: ActionItemV1<ActionType>[]
-  timestamp: number
-}
-
-export type HistoryItemV1 = UserMessageV1 | AssistantMessageV1 | TaskMessageV1 | SystemMessageV1 | ActionMessageV1
-export type Role = HistoryItemV1['role']
-export type ChatHistoryV1 = {
-  id: string
-  title: string
-  lastInteractedAt?: number // last time user interacted with this chat(ask/click/select)
-  history: HistoryItemV1[]
-}
-
-export type ChatListItem = {
-  timestamp: number
-  id: string
-  title: string
-  isPinned?: boolean
-  pinnedAt?: number
-}
-
-export type ChatList = ChatListItem[]
-=======
 import { HistoryItemV1, Role } from '@/types/chat'
->>>>>>> 70fc592c
 
 export function pickByRoles<R extends string, Item extends { role: string }>(arr: Item[], roles: R[]): (Item & { role: R })[] {
   return arr.filter((item) => roles.includes(item.role as R)) as (Item & { role: R })[]
