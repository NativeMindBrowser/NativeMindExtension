--- conflicted
+++ resolved
@@ -25,30 +25,12 @@
   const ollamaConnectionStatus = ref<'connected' | 'error' | 'unconnected'>('unconnected')
   const updateOllamaModelList = async (): Promise<OllamaModelInfo[]> => {
     try {
-<<<<<<< HEAD
-      ollamaModelListUpdating.value = true
-      const response = await rpc.getOllamaLocalModelList()
+      const response = await rpc.getOllamaLocalModelListWithCapabilities()
       ollamaConnectionStatus.value = 'connected'
-      log.debug('Model list fetched:', response)
-
-      // Check thinking support for each model
-      const modelsWithThinkingSupport = await Promise.all(
-        response.models.map(async (model) => ({
-          ...model,
-          supportsThinking: await checkModelSupportThinking(model.model),
-        })),
-      )
-
-      ollamaModelList.value = modelsWithThinkingSupport
+      log.debug('Model list with capabilities fetched:', response)
+
+      ollamaModelList.value = response.models
       return ollamaModelList.value
-=======
-      const response = await rpc.getLocalModelListWithCapabilities()
-      connectionStatus.value = 'connected'
-      log.debug('Model list with capabilities fetched:', response)
-
-      modelList.value = response.models
-      return modelList.value
->>>>>>> b95e17f1
     }
     catch (error) {
       log.error('Failed to fetch model list:', error)
@@ -138,7 +120,6 @@
     return supported
   }
 
-<<<<<<< HEAD
   const checkModelSupportThinking = async (modelId: string) => {
     try {
       const modelDetails = await rpc.showOllamaModelDetails(modelId)
@@ -172,9 +153,6 @@
 
   // this function has side effects: it may change the common model in user config
   const checkCurrentBackendStatus = async () => {
-=======
-  const initDefaultModel = async () => {
->>>>>>> b95e17f1
     const userConfig = await getUserConfig()
     const endpointType = userConfig.llm.endpointType.get()
     const commonModelConfig = userConfig.llm.model
@@ -237,13 +215,10 @@
     updateLMStudioConnectionStatus,
     // Common
     checkCurrentModelSupportVision,
-<<<<<<< HEAD
     checkModelSupportThinking,
     checkCurrentBackendStatus,
     updateModelList,
     modelList,
     modelListUpdating,
-=======
->>>>>>> b95e17f1
   }
 })