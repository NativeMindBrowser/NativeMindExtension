import { ContextAttachment, ContextAttachmentStorage, ImageAttachment, PDFAttachment, TabAttachment } from '@/types/chat'
import { Base64ImageData } from '@/types/image'
import dayjs from '@/utils/time'

import logger from '../logger'
import { getUserConfig } from '../user-config'
import { definePrompt, renderPrompt, TagBuilder, TextBuilder, UserPrompt } from './helpers'

export class EnvironmentDetailsBuilder {
  private log = logger.child('EnvironmentDetailsBuilder')

  constructor(public contextAttachmentStorage: ContextAttachmentStorage) {}

  getAllAttachmentIds() {
    const ids = new Set<string>()
    for (const attachment of this.contextAttachmentStorage.attachments) {
      ids.add(attachment.value.id)
    }
    if (this.contextAttachmentStorage.currentTab) {
      ids.add(this.contextAttachmentStorage.currentTab.value.id)
    }
    return [...ids]
  }

  private ensureUnused<C extends ContextAttachment>(usedIds: string[], attachment?: C): C | undefined {
    const usedIdSet = new Set(usedIds)
    return attachment && !usedIdSet.has(attachment.value.id) ? attachment : undefined
  }

  generateUpdates(usedIds: string[] = []) {
    const ensureUnused = <T extends ContextAttachment>(attachment?: T) => this.ensureUnused(usedIds, attachment)

    const envBuilder = new TagBuilder('environment_updates')
    const currentTab = ensureUnused(this.contextAttachmentStorage.currentTab?.type === 'tab' ? this.contextAttachmentStorage.currentTab : undefined)
    const attachments = this.contextAttachmentStorage.attachments.filter((a) => !!ensureUnused(a))
    const tabs = attachments.filter((a): a is TabAttachment => a.type === 'tab' && a.value.tabId !== currentTab?.value.tabId)
    if (tabs.length || currentTab) {
      envBuilder.insertContent('# Updated Tabs')
      if (currentTab) {
        const { value: { title = '', id } } = currentTab
        envBuilder.insertContent(`- Tab ID ${id} (SELECTED): "${title}"`)
      }
      for (const tab of tabs) {
        const { value: { title = '', id } } = tab
        envBuilder.insertContent(`- Tab ID ${id} (NOT SELECTED): "${title}"`)
      }
    }

    const currentTabPdf = ensureUnused(this.contextAttachmentStorage.currentTab?.type === 'pdf' ? this.contextAttachmentStorage.currentTab : undefined)
    const pdfs = attachments.filter((a): a is PDFAttachment => a.type === 'pdf')
<<<<<<< HEAD
    const allPdfs = [currentTabPdf, ...pdfs].filter(Boolean) as PDFAttachment[]
    if (allPdfs.length) {
=======
    const currentPdf = ensureUnused(this.contextAttachmentStorage.currentTab?.type === 'pdf' ? this.contextAttachmentStorage.currentTab : undefined)
    if (currentPdf) pdfs.unshift(currentPdf)
    if (pdfs.length) {
>>>>>>> 4b25a1a6
      envBuilder.insertContent('# Updated PDFs')
      for (const pdfMeta of allPdfs) {
        envBuilder.insertContent(`- PDF ID ${pdfMeta.value.id}: ${pdfMeta.value.name} (${pdfMeta.value.pageCount ?? 'unknown'} pages)`)
      }
    }

    const currentTabImage = ensureUnused(this.contextAttachmentStorage.currentTab?.type === 'image' ? this.contextAttachmentStorage.currentTab : undefined)
    const imagesMeta = attachments.filter((a): a is ImageAttachment => a.type === 'image')
    const allImages = [currentTabImage, ...imagesMeta].filter(Boolean) as ImageAttachment[]
    if (allImages.length) {
      envBuilder.insertContent(`# Updated Images`)
      for (const img of allImages) {
        envBuilder.insertContent(`- Image ID ${img.value.id}: ${img.value.name}`)
      }
    }

    return envBuilder.hasContent() ? envBuilder.build() : undefined
  }

  generateFull() {
    const tabContextBuilder = new TextBuilder('# Available Tabs')
    const currentTab = this.contextAttachmentStorage.currentTab?.type === 'tab' ? this.contextAttachmentStorage.currentTab : undefined
    const tabs = this.contextAttachmentStorage.attachments.filter((a): a is TabAttachment => a.type === 'tab' && a.value.tabId !== currentTab?.value.tabId)
    if (tabs.length === 0 && !currentTab) {
      tabContextBuilder.insertContent('(No open tabs)')
    }
    if (currentTab) {
      const { value: { title = '', id } } = currentTab
      tabContextBuilder.insertContent(`- Tab ID ${id} (SELECTED): "${title}"`)
    }
    for (const tab of tabs) {
      const { value: { title = '', id } } = tab
      tabContextBuilder.insertContent(`- Tab ID ${id} (NOT SELECTED): "${title}"`)
    }

    const pdfContextBuilder = new TextBuilder('# Available PDFs')
<<<<<<< HEAD
    const currentTabPdf = this.contextAttachmentStorage.currentTab?.type === 'pdf' ? this.contextAttachmentStorage.currentTab : undefined
    const attachmentPdfs = this.contextAttachmentStorage.attachments.filter((a): a is PDFAttachment => a.type === 'pdf')
    const allPdfs = [currentTabPdf, ...attachmentPdfs].filter(Boolean) as PDFAttachment[]
    if (allPdfs.length === 0) {
      pdfContextBuilder.insertContent('(No available PDFs)')
    }
    for (const pdf of allPdfs) {
      pdfContextBuilder.insertContent(`- PDF ID ${pdf.value.id}: ${pdf.value.name} (${pdf.value.pageCount ?? 'unknown'} pages)`)
=======
    const pdfMetas = this.contextAttachmentStorage.attachments.filter((a): a is PDFAttachment => a.type === 'pdf').map((p) => p.value)
    if (this.contextAttachmentStorage.currentTab?.type === 'pdf') pdfMetas.push(this.contextAttachmentStorage.currentTab.value)
    if (!pdfMetas.length) {
      pdfContextBuilder.insertContent('(No available PDFs)')
    }
    for (const pdfMeta of pdfMetas) {
      pdfContextBuilder.insertContent(`- PDF ID ${pdfMeta.id}: ${pdfMeta?.name} (${pdfMeta?.pageCount ?? 'unknown'} pages)`)
>>>>>>> 4b25a1a6
    }

    const imageContextBuilder = new TextBuilder('# Available Images')
    const currentTabImage = this.contextAttachmentStorage.currentTab?.type === 'image' ? this.contextAttachmentStorage.currentTab : undefined
    const attachmentImages = this.contextAttachmentStorage.attachments.filter((a): a is ImageAttachment => a.type === 'image')
    const allImages = [currentTabImage, ...attachmentImages].filter(Boolean) as ImageAttachment[]
    if (allImages.length === 0) {
      imageContextBuilder.insertContent('(No available images)')
    }
    for (let i = 0; i < allImages.length; i++) {
      const img = allImages[i]
      imageContextBuilder.insertContent(`- Image ID ${img.value.id}: ${img.value.name}`)
    }

    const environmentTagBuilder = new TagBuilder('environment_details').insertContent(renderPrompt`
# Current Time
${dayjs().format('YYYY-MM-DD HH:mm:ss Z[Z]')}
${tabContextBuilder}
${pdfContextBuilder}
${imageContextBuilder}
`.trim())

    return environmentTagBuilder.build()
  }
}

export const chatWithEnvironment = definePrompt(async (question: string, environmentDetails?: string | undefined, images?: Base64ImageData[] | undefined) => {
  const userConfig = await getUserConfig()
  const system = userConfig.chat.systemPrompt.get()
  const userMessageTagBuilder = new TagBuilder('user_message').insertContent(question)

  const user = renderPrompt`
${userMessageTagBuilder}${environmentDetails ? `\n\n${environmentDetails}` : ''}`.trim()

  logger.debug('Agent generateFull', {
    user,
    images,
    system,
  })

  return { user: UserPrompt.fromTextAndImages(user, images ?? []), system }
})<|MERGE_RESOLUTION|>--- conflicted
+++ resolved
@@ -2,6 +2,7 @@
 import { Base64ImageData } from '@/types/image'
 import dayjs from '@/utils/time'
 
+import { nonNullable } from '../array'
 import logger from '../logger'
 import { getUserConfig } from '../user-config'
 import { definePrompt, renderPrompt, TagBuilder, TextBuilder, UserPrompt } from './helpers'
@@ -48,14 +49,8 @@
 
     const currentTabPdf = ensureUnused(this.contextAttachmentStorage.currentTab?.type === 'pdf' ? this.contextAttachmentStorage.currentTab : undefined)
     const pdfs = attachments.filter((a): a is PDFAttachment => a.type === 'pdf')
-<<<<<<< HEAD
-    const allPdfs = [currentTabPdf, ...pdfs].filter(Boolean) as PDFAttachment[]
+    const allPdfs = [currentTabPdf, ...pdfs].filter(nonNullable)
     if (allPdfs.length) {
-=======
-    const currentPdf = ensureUnused(this.contextAttachmentStorage.currentTab?.type === 'pdf' ? this.contextAttachmentStorage.currentTab : undefined)
-    if (currentPdf) pdfs.unshift(currentPdf)
-    if (pdfs.length) {
->>>>>>> 4b25a1a6
       envBuilder.insertContent('# Updated PDFs')
       for (const pdfMeta of allPdfs) {
         envBuilder.insertContent(`- PDF ID ${pdfMeta.value.id}: ${pdfMeta.value.name} (${pdfMeta.value.pageCount ?? 'unknown'} pages)`)
@@ -92,24 +87,14 @@
     }
 
     const pdfContextBuilder = new TextBuilder('# Available PDFs')
-<<<<<<< HEAD
     const currentTabPdf = this.contextAttachmentStorage.currentTab?.type === 'pdf' ? this.contextAttachmentStorage.currentTab : undefined
     const attachmentPdfs = this.contextAttachmentStorage.attachments.filter((a): a is PDFAttachment => a.type === 'pdf')
-    const allPdfs = [currentTabPdf, ...attachmentPdfs].filter(Boolean) as PDFAttachment[]
+    const allPdfs = [currentTabPdf, ...attachmentPdfs].filter(nonNullable) as PDFAttachment[]
     if (allPdfs.length === 0) {
       pdfContextBuilder.insertContent('(No available PDFs)')
     }
     for (const pdf of allPdfs) {
       pdfContextBuilder.insertContent(`- PDF ID ${pdf.value.id}: ${pdf.value.name} (${pdf.value.pageCount ?? 'unknown'} pages)`)
-=======
-    const pdfMetas = this.contextAttachmentStorage.attachments.filter((a): a is PDFAttachment => a.type === 'pdf').map((p) => p.value)
-    if (this.contextAttachmentStorage.currentTab?.type === 'pdf') pdfMetas.push(this.contextAttachmentStorage.currentTab.value)
-    if (!pdfMetas.length) {
-      pdfContextBuilder.insertContent('(No available PDFs)')
-    }
-    for (const pdfMeta of pdfMetas) {
-      pdfContextBuilder.insertContent(`- PDF ID ${pdfMeta.id}: ${pdfMeta?.name} (${pdfMeta?.pageCount ?? 'unknown'} pages)`)
->>>>>>> 4b25a1a6
     }
 
     const imageContextBuilder = new TextBuilder('# Available Images')
