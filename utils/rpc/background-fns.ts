--- conflicted
+++ resolved
@@ -8,7 +8,6 @@
 import { TabInfo } from '@/types/tab'
 import logger from '@/utils/logger'
 
-// Import singleton managers for type-safe service access
 import { BackgroundCacheServiceManager } from '../../entrypoints/background/services/cache-service'
 import { sleep } from '../async'
 import { MODELS_NOT_SUPPORTED_FOR_STRUCTURED_OUTPUT } from '../constants'
@@ -25,6 +24,7 @@
 import { showSettingsForBackground } from '../settings'
 import { TranslationEntry } from '../translation-cache'
 import { getUserConfig } from '../user-config'
+// Import singleton managers for type-safe service access
 import { b2sRpc, bgBroadcastRpc } from '.'
 import { preparePortConnection } from './utils'
 
@@ -589,7 +589,6 @@
   return 'pong'
 }
 
-<<<<<<< HEAD
 // Translation cache functions
 async function cacheGetEntry(id: string) {
   try {
@@ -700,11 +699,11 @@
       },
     }
   }
-=======
+}
+
 async function updateSidepanelModelList() {
   b2sRpc.emit('updateModelList')
   return true
->>>>>>> 007cffdc
 }
 
 export const backgroundFunctions = {
