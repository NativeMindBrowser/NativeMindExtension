export const OLLAMA_TUTORIAL_URL = 'https://nativemind.app/blog/tutorial/ollama-setup'
export const OLLAMA_DOWNLOAD_URL = 'https://ollama.com/download'
export const OLLAMA_HOMEPAGE_URL = 'https://ollama.com'
export const OLLAMA_SEARCH_URL = 'https://ollama.com/search'
export const NATIVEMIND_HOMEPAGE_URL = 'https://nativemind.app'
export const NATIVEMIND_REPOSITORY_URL = 'https://github.com/NativeMindBrowser/NativeMindExtension'
export const OLLAMA_SITE_DOWNLOAD_BUTTON_CLASS = 'nativemind-ollama-download-button'
export const CONTEXT_MENU_STORAGE_KEY = 'local:context-menu-map_1'
export const MIN_SELECTION_LENGTH_TO_SHOW_WRITING_TOOLS = 10
export const TAB_STORE_STORAGE_KEY_PREFIX = 'tab-store-'
export const SETTINGS_PAGE_WINDOW_WIDTH = 600
export const SETTINGS_PAGE_WINDOW_HEIGHT = 800
export const APP_METADATA_META_TAG_NAME = 'nativemind:app-metadata'
export const SCOPE_STORAGE_ROOT_SCOPE = 'root'
export const MIN_CONTEXT_WINDOW_SIZE = 512
export const FEEDBACK_EMAIL = 'hi@nativemind.app'
<<<<<<< HEAD
export const PROMPT_MAX_PAGE_CONTENT_LENGTH = 1000
=======
export const MODELS_NOT_SUPPORTED_FOR_STRUCTURED_OUTPUT = [/gpt-oss/]
>>>>>>> 4d25166b

export const INVALID_URLS = [
  /^https:\/\/chromewebstore\.google\.com/,
  /^https:\/\/chrome\.google\.com\/webstore\//,
  /^(?!(https?):\/\/).+/,
]<|MERGE_RESOLUTION|>--- conflicted
+++ resolved
@@ -14,11 +14,8 @@
 export const SCOPE_STORAGE_ROOT_SCOPE = 'root'
 export const MIN_CONTEXT_WINDOW_SIZE = 512
 export const FEEDBACK_EMAIL = 'hi@nativemind.app'
-<<<<<<< HEAD
 export const PROMPT_MAX_PAGE_CONTENT_LENGTH = 1000
-=======
 export const MODELS_NOT_SUPPORTED_FOR_STRUCTURED_OUTPUT = [/gpt-oss/]
->>>>>>> 4d25166b
 
 export const INVALID_URLS = [
   /^https:\/\/chromewebstore\.google\.com/,
