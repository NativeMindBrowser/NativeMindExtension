--- conflicted
+++ resolved
@@ -110,7 +110,6 @@
   }
 }
 
-<<<<<<< HEAD
 export async function testConnection() {
   const userConfig = await getUserConfig()
   try {
@@ -126,7 +125,7 @@
     logger.error('error connecting to ollama api', error)
     return false
   }
-=======
+}
 export async function checkModelSupportThinking(modelId: string): Promise<boolean> {
   try {
     const modelDetails = await showModelDetails(modelId)
@@ -169,5 +168,4 @@
       error: 'Failed to fetch local model list with capabilities',
     }
   }
->>>>>>> b95e17f1
 }