lockfileVersion: '9.0'

settings:
  autoInstallPeers: true
  excludeLinksFromLockfile: false

importers:

  .:
    dependencies:
      '@ai-sdk/openai':
        specifier: ^1.3.22
        version: 1.3.22(zod@3.24.4)
      '@ai-sdk/provider':
        specifier: ^1.1.3
        version: 1.1.3
      '@ai-sdk/provider-utils':
        specifier: ^2.2.8
        version: 2.2.8(zod@3.24.4)
      '@huggingface/transformers':
        specifier: ^3.5.2
        version: 3.5.2
      '@jimp/core':
        specifier: ^1.6.0
        version: 1.6.0
      '@jimp/js-bmp':
        specifier: ^1.6.0
        version: 1.6.0
      '@jimp/js-gif':
        specifier: ^1.6.0
        version: 1.6.0
      '@jimp/js-jpeg':
        specifier: ^1.6.0
        version: 1.6.0
      '@jimp/js-png':
        specifier: ^1.6.0
        version: 1.6.0
      '@jimp/js-tiff':
        specifier: ^1.6.0
        version: 1.6.0
      '@jimp/plugin-resize':
        specifier: ^1.6.0
        version: 1.6.0
      '@mlc-ai/web-llm':
        specifier: ^0.2.79
        version: 0.2.79
      '@mozilla/readability':
        specifier: ^0.6.0
        version: 0.6.0
      '@tailwindcss/vite':
        specifier: ^4.1.7
        version: 4.1.7(vite@6.3.5(@types/node@24.0.4)(jiti@2.4.2)(lightningcss@1.30.1)(sass-embedded@1.87.0)(yaml@2.7.1))
      '@vueuse/core':
        specifier: ^13.1.0
        version: 13.1.0(vue@3.5.13(typescript@5.8.3))
      ai:
        specifier: ^4.3.13
        version: 4.3.13(react@19.1.0)(zod@3.24.4)
      base64-js:
        specifier: ^1.5.1
        version: 1.5.1
      best-effort-json-parser:
        specifier: ^1.1.3
        version: 1.1.3
      birpc:
        specifier: ^2.3.0
        version: 2.3.0
      buffer:
        specifier: ^6.0.3
        version: 6.0.3
      cheerio:
        specifier: ^1.0.0
        version: 1.0.0
      chrome-ai:
        specifier: ^1.11.1
        version: 1.11.1
      csstype:
        specifier: ^3.1.3
        version: 3.1.3
      dayjs:
        specifier: ^1.11.13
        version: 1.11.13
      devalue:
        specifier: ^5.1.1
        version: 5.1.1
      dompurify:
        specifier: ^3.2.5
        version: 3.2.5
      eslint-plugin-vue:
        specifier: ^10.1.0
        version: 10.1.0(eslint@9.26.0(jiti@2.4.2))(vue-eslint-parser@10.1.3(eslint@9.26.0(jiti@2.4.2)))
      events:
        specifier: ^3.3.0
        version: 3.3.0
      guesslanguage:
        specifier: ^0.2.0
        version: 0.2.0
      highlight.js:
        specifier: ^11.11.1
        version: 11.11.1
      katex:
        specifier: ^0.16.22
        version: 0.16.22
      lru-cache:
        specifier: ^11.1.0
        version: 11.1.0
      marked:
        specifier: ^15.0.11
        version: 15.0.11
      marked-directive:
        specifier: ^1.0.7
        version: 1.0.7(marked@15.0.11)
      marked-highlight:
        specifier: ^2.2.1
        version: 2.2.1(marked@15.0.11)
      marked-katex-extension:
        specifier: ^5.1.4
        version: 5.1.4(katex@0.16.22)(marked@15.0.11)
      md5:
        specifier: ^2.3.0
        version: 2.3.0
      mime:
        specifier: ^4.0.7
        version: 4.0.7
      nanoid:
        specifier: ^5.1.5
        version: 5.1.5
      ollama:
        specifier: ^0.5.15
        version: 0.5.15
      openai:
        specifier: ^5.9.2
        version: 5.9.2(ws@8.18.1)(zod@3.24.4)
      partial-json:
        specifier: ^0.1.7
        version: 0.1.7
      pinia:
        specifier: ^3.0.2
        version: 3.0.2(typescript@5.8.3)(vue@3.5.13(typescript@5.8.3))
      prettier-plugin-packagejson:
        specifier: ^2.5.11
        version: 2.5.11(prettier@3.5.3)
      radash:
        specifier: ^12.1.0
        version: 12.1.0
      tailwind-merge:
        specifier: ^3.3.0
        version: 3.3.0
      tailwindcss:
        specifier: ^4.1.7
        version: 4.1.7
      temporal-polyfill:
        specifier: ^0.3.0
        version: 0.3.0
      unpdf:
        specifier: ^1.0.6
        version: 1.0.6
      vue:
        specifier: ^3.5.13
        version: 3.5.13(typescript@5.8.3)
      vue-component-type-helpers:
        specifier: ^2.2.10
        version: 2.2.10
      vue-i18n:
        specifier: ^11.1.5
        version: 11.1.5(vue@3.5.13(typescript@5.8.3))
      vue-router:
        specifier: ^4.5.1
        version: 4.5.1(vue@3.5.13(typescript@5.8.3))
      vue-shadow-dom:
        specifier: ^4.2.0
        version: 4.2.0
      zod:
        specifier: ^3.24.4
        version: 3.24.4
      zod-from-json-schema:
        specifier: 0.0.5
        version: 0.0.5
    devDependencies:
      '@babel/plugin-proposal-explicit-resource-management':
        specifier: ^7.27.1
        version: 7.27.1(@babel/core@7.27.1)
      '@eslint/js':
        specifier: ^9.26.0
        version: 9.26.0
      '@playwright/test':
        specifier: ^1.53.1
        version: 1.53.1
      '@stylistic/eslint-plugin':
        specifier: ^4.2.0
        version: 4.2.0(eslint@9.26.0(jiti@2.4.2))(typescript@5.8.3)
      '@types/dom-chromium-ai':
        specifier: ^0.0.7
        version: 0.0.7
      '@types/fs-extra':
        specifier: ^11.0.4
        version: 11.0.4
      '@types/md5':
        specifier: ^2.3.5
        version: 2.3.5
      '@types/node':
        specifier: ^24.0.4
        version: 24.0.4
      '@typescript-eslint/utils':
        specifier: ^8.34.0
        version: 8.34.0(eslint@9.26.0(jiti@2.4.2))(typescript@5.8.3)
      '@vitejs/plugin-vue':
        specifier: ^6.0.0
        version: 6.0.0(vite@6.3.5(@types/node@24.0.4)(jiti@2.4.2)(lightningcss@1.30.1)(sass-embedded@1.87.0)(yaml@2.7.1))(vue@3.5.13(typescript@5.8.3))
      '@vitejs/plugin-vue-jsx':
        specifier: ^4.1.2
        version: 4.1.2(vite@6.3.5(@types/node@24.0.4)(jiti@2.4.2)(lightningcss@1.30.1)(sass-embedded@1.87.0)(yaml@2.7.1))(vue@3.5.13(typescript@5.8.3))
      '@vitest/ui':
        specifier: ^3.2.4
        version: 3.2.4(vitest@3.2.4)
      '@vue/test-utils':
        specifier: ^2.4.6
        version: 2.4.6
      '@webgpu/types':
        specifier: ^0.1.60
        version: 0.1.60
      '@wxt-dev/module-vue':
        specifier: ^1.0.2
        version: 1.0.2(vite@6.3.5(@types/node@24.0.4)(jiti@2.4.2)(lightningcss@1.30.1)(sass-embedded@1.87.0)(yaml@2.7.1))(vue@3.5.13(typescript@5.8.3))(wxt@0.20.6(@types/node@24.0.4)(jiti@2.4.2)(lightningcss@1.30.1)(rollup@4.40.1)(sass-embedded@1.87.0)(yaml@2.7.1))
      defu:
        specifier: ^6.1.4
        version: 6.1.4
      eslint:
        specifier: ^9.26.0
        version: 9.26.0(jiti@2.4.2)
      eslint-plugin-simple-import-sort:
        specifier: ^12.1.1
        version: 12.1.1(eslint@9.26.0(jiti@2.4.2))
      fs-extra:
        specifier: ^11.3.0
        version: 11.3.0
      glob:
        specifier: ^11.0.3
        version: 11.0.3
      globals:
        specifier: ^16.1.0
        version: 16.1.0
      happy-dom:
        specifier: ^18.0.1
        version: 18.0.1
      husky:
        specifier: ^9.1.7
        version: 9.1.7
      prettier-plugin-tailwindcss:
        specifier: ^0.6.11
        version: 0.6.11(prettier@3.5.3)
      release-it:
        specifier: ^19.0.2
        version: 19.0.2(@types/node@24.0.4)(magicast@0.3.5)
      release-it-changelogen:
        specifier: ^0.1.0
        version: 0.1.0(changelogen@0.5.7(magicast@0.3.5))(release-it@19.0.2(@types/node@24.0.4)(magicast@0.3.5))(semver@7.7.2)
      sass-embedded:
        specifier: ^1.87.0
        version: 1.87.0
      sharp:
        specifier: ^0.34.2
        version: 0.34.2
      typescript:
        specifier: 5.8.3
        version: 5.8.3
      typescript-eslint:
        specifier: ^8.32.0
<<<<<<< HEAD
        version: 8.32.0(eslint@9.26.0(jiti@2.4.2))(typescript@5.8.3)
=======
        version: 8.32.0(eslint@9.26.0(jiti@2.4.2))(typescript@5.6.3)
>>>>>>> 6b41fc26
      vite:
        specifier: 6.3.5
        version: 6.3.5(@types/node@24.0.4)(jiti@2.4.2)(lightningcss@1.30.1)(sass-embedded@1.87.0)(yaml@2.7.1)
      vite-bundle-analyzer:
        specifier: ^1.1.0
        version: 1.1.0
      vite-plugin-node-polyfills:
        specifier: ^0.24.0
        version: 0.24.0(rollup@4.40.1)(vite@6.3.5(@types/node@24.0.4)(jiti@2.4.2)(lightningcss@1.30.1)(sass-embedded@1.87.0)(yaml@2.7.1))
      vite-plugin-webfont-dl:
        specifier: ^3.10.5
        version: 3.10.5(vite@6.3.5(@types/node@24.0.4)(jiti@2.4.2)(lightningcss@1.30.1)(sass-embedded@1.87.0)(yaml@2.7.1))
      vite-svg-loader:
        specifier: ^5.1.0
        version: 5.1.0(vue@3.5.13(typescript@5.8.3))
      vitest:
        specifier: ^3.2.4
        version: 3.2.4(@types/node@24.0.4)(@vitest/ui@3.2.4)(happy-dom@18.0.1)(jiti@2.4.2)(lightningcss@1.30.1)(sass-embedded@1.87.0)(yaml@2.7.1)
      vue-tsc:
        specifier: ^3.0.4
        version: 3.0.4(typescript@5.8.3)
      wxt:
        specifier: ^0.20.6
        version: 0.20.6(@types/node@24.0.4)(jiti@2.4.2)(lightningcss@1.30.1)(rollup@4.40.1)(sass-embedded@1.87.0)(yaml@2.7.1)

packages:

  '@1natsu/wait-element@4.1.2':
    resolution: {integrity: sha512-qWxSJD+Q5b8bKOvESFifvfZ92DuMsY+03SBNjTO34ipJLP6mZ9yK4bQz/vlh48aEQXoJfaZBqUwKL5BdI5iiWw==}

  '@ai-sdk/openai@1.3.22':
    resolution: {integrity: sha512-QwA+2EkG0QyjVR+7h6FE7iOu2ivNqAVMm9UJZkVxxTk5OIq5fFJDTEI/zICEMuHImTTXR2JjsL6EirJ28Jc4cw==}
    engines: {node: '>=18'}
    peerDependencies:
      zod: ^3.0.0

  '@ai-sdk/provider-utils@2.2.7':
    resolution: {integrity: sha512-kM0xS3GWg3aMChh9zfeM+80vEZfXzR3JEUBdycZLtbRZ2TRT8xOj3WodGHPb06sUK5yD7pAXC/P7ctsi2fvUGQ==}
    engines: {node: '>=18'}
    peerDependencies:
      zod: ^3.23.8

  '@ai-sdk/provider-utils@2.2.8':
    resolution: {integrity: sha512-fqhG+4sCVv8x7nFzYnFo19ryhAa3w096Kmc3hWxMQfW/TubPOmt3A6tYZhl4mUfQWWQMsuSkLrtjlWuXBVSGQA==}
    engines: {node: '>=18'}
    peerDependencies:
      zod: ^3.23.8

  '@ai-sdk/provider@0.0.21':
    resolution: {integrity: sha512-9j95uaPRxwYkzQdkl4XO/MmWWW5c5vcVSXtqvALpD9SMB9fzH46dO3UN4VbOJR2J3Z84CZAqgZu5tNlkptT9qQ==}
    engines: {node: '>=18'}

  '@ai-sdk/provider@1.1.3':
    resolution: {integrity: sha512-qZMxYJ0qqX/RfnuIaab+zp8UAeJn/ygXXAffR5I4N0n1IrvA6qBsjc8hXLmBiMV2zoXlifkacF7sEFnYnjBcqg==}
    engines: {node: '>=18'}

  '@ai-sdk/react@1.2.11':
    resolution: {integrity: sha512-+kPqLkJ3TWP6czaJPV+vzAKSUcKQ1598BUrcLHt56sH99+LhmIIW3ylZp0OfC3O6TR3eO1Lt0Yzw4R0mK6g9Gw==}
    engines: {node: '>=18'}
    peerDependencies:
      react: ^18 || ^19 || ^19.0.0-rc
      zod: ^3.23.8
    peerDependenciesMeta:
      zod:
        optional: true

  '@ai-sdk/ui-utils@1.2.10':
    resolution: {integrity: sha512-GUj+LBoAlRQF1dL/M49jtufGqtLOMApxTpCmVjoRpIPt/dFALVL9RfqfvxwztyIwbK+IxGzcYjSGRsrWrj+86g==}
    engines: {node: '>=18'}
    peerDependencies:
      zod: ^3.23.8

  '@aklinker1/rollup-plugin-visualizer@5.12.0':
    resolution: {integrity: sha512-X24LvEGw6UFmy0lpGJDmXsMyBD58XmX1bbwsaMLhNoM+UMQfQ3b2RtC+nz4b/NoRK5r6QJSKJHBNVeUdwqybaQ==}
    engines: {node: '>=14'}
    hasBin: true
    peerDependencies:
      rollup: 2.x || 3.x || 4.x
    peerDependenciesMeta:
      rollup:
        optional: true

  '@ampproject/remapping@2.3.0':
    resolution: {integrity: sha512-30iZtAPgz+LTIYoeivqYo853f02jBYSd5uGnGpkFV0M3xOt9aN73erkgYAmZU43x4VfqcnLxW9Kpg3R5LC4YYw==}
    engines: {node: '>=6.0.0'}

  '@babel/code-frame@7.27.1':
    resolution: {integrity: sha512-cjQ7ZlQ0Mv3b47hABuTevyTuYN4i+loJKGeV9flcCgIK37cCXRh+L1bd3iBHlynerhQ7BhCkn2BPbQUL+rGqFg==}
    engines: {node: '>=6.9.0'}

  '@babel/compat-data@7.27.2':
    resolution: {integrity: sha512-TUtMJYRPyUb/9aU8f3K0mjmjf6M9N5Woshn2CS6nqJSeJtTtQcpLUXjGt9vbF8ZGff0El99sWkLgzwW3VXnxZQ==}
    engines: {node: '>=6.9.0'}

  '@babel/core@7.27.1':
    resolution: {integrity: sha512-IaaGWsQqfsQWVLqMn9OB92MNN7zukfVA4s7KKAI0KfrrDsZ0yhi5uV4baBuLuN7n3vsZpwP8asPPcVwApxvjBQ==}
    engines: {node: '>=6.9.0'}

  '@babel/generator@7.27.1':
    resolution: {integrity: sha512-UnJfnIpc/+JO0/+KRVQNGU+y5taA5vCbwN8+azkX6beii/ZF+enZJSOKo11ZSzGJjlNfJHfQtmQT8H+9TXPG2w==}
    engines: {node: '>=6.9.0'}

  '@babel/helper-annotate-as-pure@7.27.1':
    resolution: {integrity: sha512-WnuuDILl9oOBbKnb4L+DyODx7iC47XfzmNCpTttFsSp6hTG7XZxu60+4IO+2/hPfcGOoKbFiwoI/+zwARbNQow==}
    engines: {node: '>=6.9.0'}

  '@babel/helper-compilation-targets@7.27.2':
    resolution: {integrity: sha512-2+1thGUUWWjLTYTHZWK1n8Yga0ijBz1XAhUXcKy81rd5g6yh7hGqMp45v7cadSbEHc9G3OTv45SyneRN3ps4DQ==}
    engines: {node: '>=6.9.0'}

  '@babel/helper-create-class-features-plugin@7.27.1':
    resolution: {integrity: sha512-QwGAmuvM17btKU5VqXfb+Giw4JcN0hjuufz3DYnpeVDvZLAObloM77bhMXiqry3Iio+Ai4phVRDwl6WU10+r5A==}
    engines: {node: '>=6.9.0'}
    peerDependencies:
      '@babel/core': ^7.0.0

  '@babel/helper-member-expression-to-functions@7.27.1':
    resolution: {integrity: sha512-E5chM8eWjTp/aNoVpcbfM7mLxu9XGLWYise2eBKGQomAk/Mb4XoxyqXTZbuTohbsl8EKqdlMhnDI2CCLfcs9wA==}
    engines: {node: '>=6.9.0'}

  '@babel/helper-module-imports@7.27.1':
    resolution: {integrity: sha512-0gSFWUPNXNopqtIPQvlD5WgXYI5GY2kP2cCvoT8kczjbfcfuIljTbcWrulD1CIPIX2gt1wghbDy08yE1p+/r3w==}
    engines: {node: '>=6.9.0'}

  '@babel/helper-module-transforms@7.27.1':
    resolution: {integrity: sha512-9yHn519/8KvTU5BjTVEEeIM3w9/2yXNKoD82JifINImhpKkARMJKPP59kLo+BafpdN5zgNeIcS4jsGDmd3l58g==}
    engines: {node: '>=6.9.0'}
    peerDependencies:
      '@babel/core': ^7.0.0

  '@babel/helper-optimise-call-expression@7.27.1':
    resolution: {integrity: sha512-URMGH08NzYFhubNSGJrpUEphGKQwMQYBySzat5cAByY1/YgIRkULnIy3tAMeszlL/so2HbeilYloUmSpd7GdVw==}
    engines: {node: '>=6.9.0'}

  '@babel/helper-plugin-utils@7.27.1':
    resolution: {integrity: sha512-1gn1Up5YXka3YYAHGKpbideQ5Yjf1tDa9qYcgysz+cNCXukyLl6DjPXhD3VRwSb8c0J9tA4b2+rHEZtc6R0tlw==}
    engines: {node: '>=6.9.0'}

  '@babel/helper-replace-supers@7.27.1':
    resolution: {integrity: sha512-7EHz6qDZc8RYS5ElPoShMheWvEgERonFCs7IAonWLLUTXW59DP14bCZt89/GKyreYn8g3S83m21FelHKbeDCKA==}
    engines: {node: '>=6.9.0'}
    peerDependencies:
      '@babel/core': ^7.0.0

  '@babel/helper-skip-transparent-expression-wrappers@7.27.1':
    resolution: {integrity: sha512-Tub4ZKEXqbPjXgWLl2+3JpQAYBJ8+ikpQ2Ocj/q/r0LwE3UhENh7EUabyHjz2kCEsrRY83ew2DQdHluuiDQFzg==}
    engines: {node: '>=6.9.0'}

  '@babel/helper-string-parser@7.27.1':
    resolution: {integrity: sha512-qMlSxKbpRlAridDExk92nSobyDdpPijUq2DW6oDnUqd0iOGxmQjyqhMIihI9+zv4LPyZdRje2cavWPbCbWm3eA==}
    engines: {node: '>=6.9.0'}

  '@babel/helper-validator-identifier@7.27.1':
    resolution: {integrity: sha512-D2hP9eA+Sqx1kBZgzxZh0y1trbuU+JoDkiEwqhQ36nodYqJwyEIhPSdMNd7lOm/4io72luTPWH20Yda0xOuUow==}
    engines: {node: '>=6.9.0'}

  '@babel/helper-validator-option@7.27.1':
    resolution: {integrity: sha512-YvjJow9FxbhFFKDSuFnVCe2WxXk1zWc22fFePVNEaWJEu8IrZVlda6N0uHwzZrUM1il7NC9Mlp4MaJYbYd9JSg==}
    engines: {node: '>=6.9.0'}

  '@babel/helpers@7.27.1':
    resolution: {integrity: sha512-FCvFTm0sWV8Fxhpp2McP5/W53GPllQ9QeQ7SiqGWjMf/LVG07lFa5+pgK05IRhVwtvafT22KF+ZSnM9I545CvQ==}
    engines: {node: '>=6.9.0'}

  '@babel/parser@7.27.1':
    resolution: {integrity: sha512-I0dZ3ZpCrJ1c04OqlNsQcKiZlsrXf/kkE4FXzID9rIOYICsAbA8mMDzhW/luRNAHdCNt7os/u8wenklZDlUVUQ==}
    engines: {node: '>=6.0.0'}
    hasBin: true

  '@babel/parser@7.27.2':
    resolution: {integrity: sha512-QYLs8299NA7WM/bZAdp+CviYYkVoYXlDW2rzliy3chxd1PQjej7JORuMJDJXJUb9g0TT+B99EwaVLKmX+sPXWw==}
    engines: {node: '>=6.0.0'}
    hasBin: true

  '@babel/plugin-proposal-explicit-resource-management@7.27.1':
    resolution: {integrity: sha512-XYOgHCv2IO+OtCjttDzuXLgHQEaPq8tdDGdeXRNRK4XobeXSF/SuMKndvdgvzQbMzKGQ1ANkjFICA5BS55rCMg==}
    engines: {node: '>=6.9.0'}
    peerDependencies:
      '@babel/core': ^7.0.0-0

  '@babel/plugin-syntax-jsx@7.27.1':
    resolution: {integrity: sha512-y8YTNIeKoyhGd9O0Jiyzyyqk8gdjnumGTQPsz0xOZOQ2RmkVJeZ1vmmfIvFEKqucBG6axJGBZDE/7iI5suUI/w==}
    engines: {node: '>=6.9.0'}
    peerDependencies:
      '@babel/core': ^7.0.0-0

  '@babel/plugin-syntax-typescript@7.27.1':
    resolution: {integrity: sha512-xfYCBMxveHrRMnAWl1ZlPXOZjzkN82THFvLhQhFXFt81Z5HnN+EtUkZhv/zcKpmT3fzmWZB0ywiBrbC3vogbwQ==}
    engines: {node: '>=6.9.0'}
    peerDependencies:
      '@babel/core': ^7.0.0-0

  '@babel/plugin-transform-typescript@7.27.1':
    resolution: {integrity: sha512-Q5sT5+O4QUebHdbwKedFBEwRLb02zJ7r4A5Gg2hUoLuU3FjdMcyqcywqUrLCaDsFCxzokf7u9kuy7qz51YUuAg==}
    engines: {node: '>=6.9.0'}
    peerDependencies:
      '@babel/core': ^7.0.0-0

  '@babel/runtime@7.27.0':
    resolution: {integrity: sha512-VtPOkrdPHZsKc/clNqyi9WUA8TINkZ4cGk63UUE3u4pmB2k+ZMQRDuIOagv8UVd6j7k0T3+RRIb7beKTebNbcw==}
    engines: {node: '>=6.9.0'}

  '@babel/template@7.27.2':
    resolution: {integrity: sha512-LPDZ85aEJyYSd18/DkjNh4/y1ntkE5KwUHWTiqgRxruuZL2F1yuHligVHLvcHY2vMHXttKFpJn6LwfI7cw7ODw==}
    engines: {node: '>=6.9.0'}

  '@babel/traverse@7.27.1':
    resolution: {integrity: sha512-ZCYtZciz1IWJB4U61UPu4KEaqyfj+r5T1Q5mqPo+IBpcG9kHv30Z0aD8LXPgC1trYa6rK0orRyAhqUgk4MjmEg==}
    engines: {node: '>=6.9.0'}

  '@babel/types@7.27.1':
    resolution: {integrity: sha512-+EzkxvLNfiUeKMgy/3luqfsCWFRXLb7U6wNQTk60tovuckwB15B191tJWvpp4HjiQWdJkCxO3Wbvc6jlk3Xb2Q==}
    engines: {node: '>=6.9.0'}

  '@bufbuild/protobuf@2.3.0':
    resolution: {integrity: sha512-WK6zH4MtBp/uesX8KGCnwDDRVnEVHUvwjsigKXcSR57Oo8Oyv1vRS9qyUlSP+6KWRl5z8tNAU5qpf3QodeVYxA==}

  '@devicefarmer/adbkit-logcat@2.1.3':
    resolution: {integrity: sha512-yeaGFjNBc/6+svbDeul1tNHtNChw6h8pSHAt5D+JsedUrMTN7tla7B15WLDyekxsuS2XlZHRxpuC6m92wiwCNw==}
    engines: {node: '>= 4'}

  '@devicefarmer/adbkit-monkey@1.2.1':
    resolution: {integrity: sha512-ZzZY/b66W2Jd6NHbAhLyDWOEIBWC11VizGFk7Wx7M61JZRz7HR9Cq5P+65RKWUU7u6wgsE8Lmh9nE4Mz+U2eTg==}
    engines: {node: '>= 0.10.4'}

  '@devicefarmer/adbkit@3.3.8':
    resolution: {integrity: sha512-7rBLLzWQnBwutH2WZ0EWUkQdihqrnLYCUMaB44hSol9e0/cdIhuNFcqZO0xNheAU6qqHVA8sMiLofkYTgb+lmw==}
    engines: {node: '>= 0.10.4'}
    hasBin: true

  '@emnapi/runtime@1.4.3':
    resolution: {integrity: sha512-pBPWdu6MLKROBX05wSNKcNb++m5Er+KQ9QkB+WVM+pW2Kx9hoSrVTnu3BdkI5eBLZoKu/J6mW/B6i6bJB2ytXQ==}

  '@esbuild/aix-ppc64@0.25.4':
    resolution: {integrity: sha512-1VCICWypeQKhVbE9oW/sJaAmjLxhVqacdkvPLEjwlttjfwENRSClS8EjBz0KzRyFSCPDIkuXW34Je/vk7zdB7Q==}
    engines: {node: '>=18'}
    cpu: [ppc64]
    os: [aix]

  '@esbuild/android-arm64@0.25.4':
    resolution: {integrity: sha512-bBy69pgfhMGtCnwpC/x5QhfxAz/cBgQ9enbtwjf6V9lnPI/hMyT9iWpR1arm0l3kttTr4L0KSLpKmLp/ilKS9A==}
    engines: {node: '>=18'}
    cpu: [arm64]
    os: [android]

  '@esbuild/android-arm@0.25.4':
    resolution: {integrity: sha512-QNdQEps7DfFwE3hXiU4BZeOV68HHzYwGd0Nthhd3uCkkEKK7/R6MTgM0P7H7FAs5pU/DIWsviMmEGxEoxIZ+ZQ==}
    engines: {node: '>=18'}
    cpu: [arm]
    os: [android]

  '@esbuild/android-x64@0.25.4':
    resolution: {integrity: sha512-TVhdVtQIFuVpIIR282btcGC2oGQoSfZfmBdTip2anCaVYcqWlZXGcdcKIUklfX2wj0JklNYgz39OBqh2cqXvcQ==}
    engines: {node: '>=18'}
    cpu: [x64]
    os: [android]

  '@esbuild/darwin-arm64@0.25.4':
    resolution: {integrity: sha512-Y1giCfM4nlHDWEfSckMzeWNdQS31BQGs9/rouw6Ub91tkK79aIMTH3q9xHvzH8d0wDru5Ci0kWB8b3up/nl16g==}
    engines: {node: '>=18'}
    cpu: [arm64]
    os: [darwin]

  '@esbuild/darwin-x64@0.25.4':
    resolution: {integrity: sha512-CJsry8ZGM5VFVeyUYB3cdKpd/H69PYez4eJh1W/t38vzutdjEjtP7hB6eLKBoOdxcAlCtEYHzQ/PJ/oU9I4u0A==}
    engines: {node: '>=18'}
    cpu: [x64]
    os: [darwin]

  '@esbuild/freebsd-arm64@0.25.4':
    resolution: {integrity: sha512-yYq+39NlTRzU2XmoPW4l5Ifpl9fqSk0nAJYM/V/WUGPEFfek1epLHJIkTQM6bBs1swApjO5nWgvr843g6TjxuQ==}
    engines: {node: '>=18'}
    cpu: [arm64]
    os: [freebsd]

  '@esbuild/freebsd-x64@0.25.4':
    resolution: {integrity: sha512-0FgvOJ6UUMflsHSPLzdfDnnBBVoCDtBTVyn/MrWloUNvq/5SFmh13l3dvgRPkDihRxb77Y17MbqbCAa2strMQQ==}
    engines: {node: '>=18'}
    cpu: [x64]
    os: [freebsd]

  '@esbuild/linux-arm64@0.25.4':
    resolution: {integrity: sha512-+89UsQTfXdmjIvZS6nUnOOLoXnkUTB9hR5QAeLrQdzOSWZvNSAXAtcRDHWtqAUtAmv7ZM1WPOOeSxDzzzMogiQ==}
    engines: {node: '>=18'}
    cpu: [arm64]
    os: [linux]

  '@esbuild/linux-arm@0.25.4':
    resolution: {integrity: sha512-kro4c0P85GMfFYqW4TWOpvmF8rFShbWGnrLqlzp4X1TNWjRY3JMYUfDCtOxPKOIY8B0WC8HN51hGP4I4hz4AaQ==}
    engines: {node: '>=18'}
    cpu: [arm]
    os: [linux]

  '@esbuild/linux-ia32@0.25.4':
    resolution: {integrity: sha512-yTEjoapy8UP3rv8dB0ip3AfMpRbyhSN3+hY8mo/i4QXFeDxmiYbEKp3ZRjBKcOP862Ua4b1PDfwlvbuwY7hIGQ==}
    engines: {node: '>=18'}
    cpu: [ia32]
    os: [linux]

  '@esbuild/linux-loong64@0.25.4':
    resolution: {integrity: sha512-NeqqYkrcGzFwi6CGRGNMOjWGGSYOpqwCjS9fvaUlX5s3zwOtn1qwg1s2iE2svBe4Q/YOG1q6875lcAoQK/F4VA==}
    engines: {node: '>=18'}
    cpu: [loong64]
    os: [linux]

  '@esbuild/linux-mips64el@0.25.4':
    resolution: {integrity: sha512-IcvTlF9dtLrfL/M8WgNI/qJYBENP3ekgsHbYUIzEzq5XJzzVEV/fXY9WFPfEEXmu3ck2qJP8LG/p3Q8f7Zc2Xg==}
    engines: {node: '>=18'}
    cpu: [mips64el]
    os: [linux]

  '@esbuild/linux-ppc64@0.25.4':
    resolution: {integrity: sha512-HOy0aLTJTVtoTeGZh4HSXaO6M95qu4k5lJcH4gxv56iaycfz1S8GO/5Jh6X4Y1YiI0h7cRyLi+HixMR+88swag==}
    engines: {node: '>=18'}
    cpu: [ppc64]
    os: [linux]

  '@esbuild/linux-riscv64@0.25.4':
    resolution: {integrity: sha512-i8JUDAufpz9jOzo4yIShCTcXzS07vEgWzyX3NH2G7LEFVgrLEhjwL3ajFE4fZI3I4ZgiM7JH3GQ7ReObROvSUA==}
    engines: {node: '>=18'}
    cpu: [riscv64]
    os: [linux]

  '@esbuild/linux-s390x@0.25.4':
    resolution: {integrity: sha512-jFnu+6UbLlzIjPQpWCNh5QtrcNfMLjgIavnwPQAfoGx4q17ocOU9MsQ2QVvFxwQoWpZT8DvTLooTvmOQXkO51g==}
    engines: {node: '>=18'}
    cpu: [s390x]
    os: [linux]

  '@esbuild/linux-x64@0.25.4':
    resolution: {integrity: sha512-6e0cvXwzOnVWJHq+mskP8DNSrKBr1bULBvnFLpc1KY+d+irZSgZ02TGse5FsafKS5jg2e4pbvK6TPXaF/A6+CA==}
    engines: {node: '>=18'}
    cpu: [x64]
    os: [linux]

  '@esbuild/netbsd-arm64@0.25.4':
    resolution: {integrity: sha512-vUnkBYxZW4hL/ie91hSqaSNjulOnYXE1VSLusnvHg2u3jewJBz3YzB9+oCw8DABeVqZGg94t9tyZFoHma8gWZQ==}
    engines: {node: '>=18'}
    cpu: [arm64]
    os: [netbsd]

  '@esbuild/netbsd-x64@0.25.4':
    resolution: {integrity: sha512-XAg8pIQn5CzhOB8odIcAm42QsOfa98SBeKUdo4xa8OvX8LbMZqEtgeWE9P/Wxt7MlG2QqvjGths+nq48TrUiKw==}
    engines: {node: '>=18'}
    cpu: [x64]
    os: [netbsd]

  '@esbuild/openbsd-arm64@0.25.4':
    resolution: {integrity: sha512-Ct2WcFEANlFDtp1nVAXSNBPDxyU+j7+tId//iHXU2f/lN5AmO4zLyhDcpR5Cz1r08mVxzt3Jpyt4PmXQ1O6+7A==}
    engines: {node: '>=18'}
    cpu: [arm64]
    os: [openbsd]

  '@esbuild/openbsd-x64@0.25.4':
    resolution: {integrity: sha512-xAGGhyOQ9Otm1Xu8NT1ifGLnA6M3sJxZ6ixylb+vIUVzvvd6GOALpwQrYrtlPouMqd/vSbgehz6HaVk4+7Afhw==}
    engines: {node: '>=18'}
    cpu: [x64]
    os: [openbsd]

  '@esbuild/sunos-x64@0.25.4':
    resolution: {integrity: sha512-Mw+tzy4pp6wZEK0+Lwr76pWLjrtjmJyUB23tHKqEDP74R3q95luY/bXqXZeYl4NYlvwOqoRKlInQialgCKy67Q==}
    engines: {node: '>=18'}
    cpu: [x64]
    os: [sunos]

  '@esbuild/win32-arm64@0.25.4':
    resolution: {integrity: sha512-AVUP428VQTSddguz9dO9ngb+E5aScyg7nOeJDrF1HPYu555gmza3bDGMPhmVXL8svDSoqPCsCPjb265yG/kLKQ==}
    engines: {node: '>=18'}
    cpu: [arm64]
    os: [win32]

  '@esbuild/win32-ia32@0.25.4':
    resolution: {integrity: sha512-i1sW+1i+oWvQzSgfRcxxG2k4I9n3O9NRqy8U+uugaT2Dy7kLO9Y7wI72haOahxceMX8hZAzgGou1FhndRldxRg==}
    engines: {node: '>=18'}
    cpu: [ia32]
    os: [win32]

  '@esbuild/win32-x64@0.25.4':
    resolution: {integrity: sha512-nOT2vZNw6hJ+z43oP1SPea/G/6AbN6X+bGNhNuq8NtRHy4wsMhw765IKLNmnjek7GvjWBYQ8Q5VBoYTFg9y1UQ==}
    engines: {node: '>=18'}
    cpu: [x64]
    os: [win32]

  '@eslint-community/eslint-utils@4.7.0':
    resolution: {integrity: sha512-dyybb3AcajC7uha6CvhdVRJqaKyn7w2YKqKyAN37NKYgZT36w+iRb0Dymmc5qEJ549c/S31cMMSFd75bteCpCw==}
    engines: {node: ^12.22.0 || ^14.17.0 || >=16.0.0}
    peerDependencies:
      eslint: ^6.0.0 || ^7.0.0 || >=8.0.0

  '@eslint-community/regexpp@4.12.1':
    resolution: {integrity: sha512-CCZCDJuduB9OUkFkY2IgppNZMi2lBQgD2qzwXkEia16cge2pijY/aXi96CJMquDMn3nJdlPV1A5KrJEXwfLNzQ==}
    engines: {node: ^12.0.0 || ^14.0.0 || >=16.0.0}

  '@eslint/config-array@0.20.0':
    resolution: {integrity: sha512-fxlS1kkIjx8+vy2SjuCB94q3htSNrufYTXubwiBFeaQHbH6Ipi43gFJq2zCMt6PHhImH3Xmr0NksKDvchWlpQQ==}
    engines: {node: ^18.18.0 || ^20.9.0 || >=21.1.0}

  '@eslint/config-helpers@0.2.2':
    resolution: {integrity: sha512-+GPzk8PlG0sPpzdU5ZvIRMPidzAnZDl/s9L+y13iodqvb8leL53bTannOrQ/Im7UkpsmFU5Ily5U60LWixnmLg==}
    engines: {node: ^18.18.0 || ^20.9.0 || >=21.1.0}

  '@eslint/core@0.13.0':
    resolution: {integrity: sha512-yfkgDw1KR66rkT5A8ci4irzDysN7FRpq3ttJolR88OqQikAWqwA8j5VZyas+vjyBNFIJ7MfybJ9plMILI2UrCw==}
    engines: {node: ^18.18.0 || ^20.9.0 || >=21.1.0}

  '@eslint/eslintrc@3.3.1':
    resolution: {integrity: sha512-gtF186CXhIl1p4pJNGZw8Yc6RlshoePRvE0X91oPGb3vZ8pM3qOS9W9NGPat9LziaBV7XrJWGylNQXkGcnM3IQ==}
    engines: {node: ^18.18.0 || ^20.9.0 || >=21.1.0}

  '@eslint/js@9.26.0':
    resolution: {integrity: sha512-I9XlJawFdSMvWjDt6wksMCrgns5ggLNfFwFvnShsleWruvXM514Qxk8V246efTw+eo9JABvVz+u3q2RiAowKxQ==}
    engines: {node: ^18.18.0 || ^20.9.0 || >=21.1.0}

  '@eslint/object-schema@2.1.6':
    resolution: {integrity: sha512-RBMg5FRL0I0gs51M/guSAj5/e14VQ4tpZnQNWwuDT66P14I43ItmPfIZRhO9fUVIPOAQXU47atlywZ/czoqFPA==}
    engines: {node: ^18.18.0 || ^20.9.0 || >=21.1.0}

  '@eslint/plugin-kit@0.2.8':
    resolution: {integrity: sha512-ZAoA40rNMPwSm+AeHpCq8STiNAwzWLJuP8Xv4CHIc9wv/PSuExjMrmjfYNj682vW0OOiZ1HKxzvjQr9XZIisQA==}
    engines: {node: ^18.18.0 || ^20.9.0 || >=21.1.0}

  '@huggingface/jinja@0.4.1':
    resolution: {integrity: sha512-3WXbMFaPkk03LRCM0z0sylmn8ddDm4ubjU7X+Hg4M2GOuMklwoGAFXp9V2keq7vltoB/c7McE5aHUVVddAewsw==}
    engines: {node: '>=18'}

  '@huggingface/transformers@3.5.2':
    resolution: {integrity: sha512-mfRXkmcL99+ibpjM++pvZmc2h3po8i1ZgSRI5Rtgh++P15GU0lY8UQteYt/w5V+GQw+Jpao93MoipcePzh3mKg==}

  '@humanfs/core@0.19.1':
    resolution: {integrity: sha512-5DyQ4+1JEUzejeK1JGICcideyfUbGixgS9jNgex5nqkW+cY7WZhxBigmieN5Qnw9ZosSNVC9KQKyb+GUaGyKUA==}
    engines: {node: '>=18.18.0'}

  '@humanfs/node@0.16.6':
    resolution: {integrity: sha512-YuI2ZHQL78Q5HbhDiBA1X4LmYdXCKCMQIfw0pw7piHJwyREFebJUvrQN4cMssyES6x+vfUbx1CIpaQUKYdQZOw==}
    engines: {node: '>=18.18.0'}

  '@humanwhocodes/module-importer@1.0.1':
    resolution: {integrity: sha512-bxveV4V8v5Yb4ncFTT3rPSgZBOpCkjfK0y4oVVVJwIuDVBRMDXrPyXRL988i5ap9m9bnyEEjWfm5WkBmtffLfA==}
    engines: {node: '>=12.22'}

  '@humanwhocodes/retry@0.3.1':
    resolution: {integrity: sha512-JBxkERygn7Bv/GbN5Rv8Ul6LVknS+5Bp6RgDC/O8gEBU/yeH5Ui5C/OlWrTb6qct7LjjfT6Re2NxB0ln0yYybA==}
    engines: {node: '>=18.18'}

  '@humanwhocodes/retry@0.4.2':
    resolution: {integrity: sha512-xeO57FpIu4p1Ri3Jq/EXq4ClRm86dVF2z/+kvFnyqVYRavTZmaFaUBbWCOuuTh0o/g7DSsk6kc2vrS4Vl5oPOQ==}
    engines: {node: '>=18.18'}

  '@img/sharp-darwin-arm64@0.34.2':
    resolution: {integrity: sha512-OfXHZPppddivUJnqyKoi5YVeHRkkNE2zUFT2gbpKxp/JZCFYEYubnMg+gOp6lWfasPrTS+KPosKqdI+ELYVDtg==}
    engines: {node: ^18.17.0 || ^20.3.0 || >=21.0.0}
    cpu: [arm64]
    os: [darwin]

  '@img/sharp-darwin-x64@0.34.2':
    resolution: {integrity: sha512-dYvWqmjU9VxqXmjEtjmvHnGqF8GrVjM2Epj9rJ6BUIXvk8slvNDJbhGFvIoXzkDhrJC2jUxNLz/GUjjvSzfw+g==}
    engines: {node: ^18.17.0 || ^20.3.0 || >=21.0.0}
    cpu: [x64]
    os: [darwin]

  '@img/sharp-libvips-darwin-arm64@1.1.0':
    resolution: {integrity: sha512-HZ/JUmPwrJSoM4DIQPv/BfNh9yrOA8tlBbqbLz4JZ5uew2+o22Ik+tHQJcih7QJuSa0zo5coHTfD5J8inqj9DA==}
    cpu: [arm64]
    os: [darwin]

  '@img/sharp-libvips-darwin-x64@1.1.0':
    resolution: {integrity: sha512-Xzc2ToEmHN+hfvsl9wja0RlnXEgpKNmftriQp6XzY/RaSfwD9th+MSh0WQKzUreLKKINb3afirxW7A0fz2YWuQ==}
    cpu: [x64]
    os: [darwin]

  '@img/sharp-libvips-linux-arm64@1.1.0':
    resolution: {integrity: sha512-IVfGJa7gjChDET1dK9SekxFFdflarnUB8PwW8aGwEoF3oAsSDuNUTYS+SKDOyOJxQyDC1aPFMuRYLoDInyV9Ew==}
    cpu: [arm64]
    os: [linux]

  '@img/sharp-libvips-linux-arm@1.1.0':
    resolution: {integrity: sha512-s8BAd0lwUIvYCJyRdFqvsj+BJIpDBSxs6ivrOPm/R7piTs5UIwY5OjXrP2bqXC9/moGsyRa37eYWYCOGVXxVrA==}
    cpu: [arm]
    os: [linux]

  '@img/sharp-libvips-linux-ppc64@1.1.0':
    resolution: {integrity: sha512-tiXxFZFbhnkWE2LA8oQj7KYR+bWBkiV2nilRldT7bqoEZ4HiDOcePr9wVDAZPi/Id5fT1oY9iGnDq20cwUz8lQ==}
    cpu: [ppc64]
    os: [linux]

  '@img/sharp-libvips-linux-s390x@1.1.0':
    resolution: {integrity: sha512-xukSwvhguw7COyzvmjydRb3x/09+21HykyapcZchiCUkTThEQEOMtBj9UhkaBRLuBrgLFzQ2wbxdeCCJW/jgJA==}
    cpu: [s390x]
    os: [linux]

  '@img/sharp-libvips-linux-x64@1.1.0':
    resolution: {integrity: sha512-yRj2+reB8iMg9W5sULM3S74jVS7zqSzHG3Ol/twnAAkAhnGQnpjj6e4ayUz7V+FpKypwgs82xbRdYtchTTUB+Q==}
    cpu: [x64]
    os: [linux]

  '@img/sharp-libvips-linuxmusl-arm64@1.1.0':
    resolution: {integrity: sha512-jYZdG+whg0MDK+q2COKbYidaqW/WTz0cc1E+tMAusiDygrM4ypmSCjOJPmFTvHHJ8j/6cAGyeDWZOsK06tP33w==}
    cpu: [arm64]
    os: [linux]

  '@img/sharp-libvips-linuxmusl-x64@1.1.0':
    resolution: {integrity: sha512-wK7SBdwrAiycjXdkPnGCPLjYb9lD4l6Ze2gSdAGVZrEL05AOUJESWU2lhlC+Ffn5/G+VKuSm6zzbQSzFX/P65A==}
    cpu: [x64]
    os: [linux]

  '@img/sharp-linux-arm64@0.34.2':
    resolution: {integrity: sha512-D8n8wgWmPDakc83LORcfJepdOSN6MvWNzzz2ux0MnIbOqdieRZwVYY32zxVx+IFUT8er5KPcyU3XXsn+GzG/0Q==}
    engines: {node: ^18.17.0 || ^20.3.0 || >=21.0.0}
    cpu: [arm64]
    os: [linux]

  '@img/sharp-linux-arm@0.34.2':
    resolution: {integrity: sha512-0DZzkvuEOqQUP9mo2kjjKNok5AmnOr1jB2XYjkaoNRwpAYMDzRmAqUIa1nRi58S2WswqSfPOWLNOr0FDT3H5RQ==}
    engines: {node: ^18.17.0 || ^20.3.0 || >=21.0.0}
    cpu: [arm]
    os: [linux]

  '@img/sharp-linux-s390x@0.34.2':
    resolution: {integrity: sha512-EGZ1xwhBI7dNISwxjChqBGELCWMGDvmxZXKjQRuqMrakhO8QoMgqCrdjnAqJq/CScxfRn+Bb7suXBElKQpPDiw==}
    engines: {node: ^18.17.0 || ^20.3.0 || >=21.0.0}
    cpu: [s390x]
    os: [linux]

  '@img/sharp-linux-x64@0.34.2':
    resolution: {integrity: sha512-sD7J+h5nFLMMmOXYH4DD9UtSNBD05tWSSdWAcEyzqW8Cn5UxXvsHAxmxSesYUsTOBmUnjtxghKDl15EvfqLFbQ==}
    engines: {node: ^18.17.0 || ^20.3.0 || >=21.0.0}
    cpu: [x64]
    os: [linux]

  '@img/sharp-linuxmusl-arm64@0.34.2':
    resolution: {integrity: sha512-NEE2vQ6wcxYav1/A22OOxoSOGiKnNmDzCYFOZ949xFmrWZOVII1Bp3NqVVpvj+3UeHMFyN5eP/V5hzViQ5CZNA==}
    engines: {node: ^18.17.0 || ^20.3.0 || >=21.0.0}
    cpu: [arm64]
    os: [linux]

  '@img/sharp-linuxmusl-x64@0.34.2':
    resolution: {integrity: sha512-DOYMrDm5E6/8bm/yQLCWyuDJwUnlevR8xtF8bs+gjZ7cyUNYXiSf/E8Kp0Ss5xasIaXSHzb888V1BE4i1hFhAA==}
    engines: {node: ^18.17.0 || ^20.3.0 || >=21.0.0}
    cpu: [x64]
    os: [linux]

  '@img/sharp-wasm32@0.34.2':
    resolution: {integrity: sha512-/VI4mdlJ9zkaq53MbIG6rZY+QRN3MLbR6usYlgITEzi4Rpx5S6LFKsycOQjkOGmqTNmkIdLjEvooFKwww6OpdQ==}
    engines: {node: ^18.17.0 || ^20.3.0 || >=21.0.0}
    cpu: [wasm32]

  '@img/sharp-win32-arm64@0.34.2':
    resolution: {integrity: sha512-cfP/r9FdS63VA5k0xiqaNaEoGxBg9k7uE+RQGzuK9fHt7jib4zAVVseR9LsE4gJcNWgT6APKMNnCcnyOtmSEUQ==}
    engines: {node: ^18.17.0 || ^20.3.0 || >=21.0.0}
    cpu: [arm64]
    os: [win32]

  '@img/sharp-win32-ia32@0.34.2':
    resolution: {integrity: sha512-QLjGGvAbj0X/FXl8n1WbtQ6iVBpWU7JO94u/P2M4a8CFYsvQi4GW2mRy/JqkRx0qpBzaOdKJKw8uc930EX2AHw==}
    engines: {node: ^18.17.0 || ^20.3.0 || >=21.0.0}
    cpu: [ia32]
    os: [win32]

  '@img/sharp-win32-x64@0.34.2':
    resolution: {integrity: sha512-aUdT6zEYtDKCaxkofmmJDJYGCf0+pJg3eU9/oBuqvEeoB9dKI6ZLc/1iLJCTuJQDO4ptntAlkUmHgGjyuobZbw==}
    engines: {node: ^18.17.0 || ^20.3.0 || >=21.0.0}
    cpu: [x64]
    os: [win32]

  '@inquirer/checkbox@4.1.6':
    resolution: {integrity: sha512-62u896rWCtKKE43soodq5e/QcRsA22I+7/4Ov7LESWnKRO6BVo2A1DFLDmXL9e28TB0CfHc3YtkbPm7iwajqkg==}
    engines: {node: '>=18'}
    peerDependencies:
      '@types/node': '>=18'
    peerDependenciesMeta:
      '@types/node':
        optional: true

  '@inquirer/confirm@5.1.10':
    resolution: {integrity: sha512-FxbQ9giWxUWKUk2O5XZ6PduVnH2CZ/fmMKMBkH71MHJvWr7WL5AHKevhzF1L5uYWB2P548o1RzVxrNd3dpmk6g==}
    engines: {node: '>=18'}
    peerDependencies:
      '@types/node': '>=18'
    peerDependenciesMeta:
      '@types/node':
        optional: true

  '@inquirer/core@10.1.11':
    resolution: {integrity: sha512-BXwI/MCqdtAhzNQlBEFE7CEflhPkl/BqvAuV/aK6lW3DClIfYVDWPP/kXuXHtBWC7/EEbNqd/1BGq2BGBBnuxw==}
    engines: {node: '>=18'}
    peerDependencies:
      '@types/node': '>=18'
    peerDependenciesMeta:
      '@types/node':
        optional: true

  '@inquirer/editor@4.2.11':
    resolution: {integrity: sha512-YoZr0lBnnLFPpfPSNsQ8IZyKxU47zPyVi9NLjCWtna52//M/xuL0PGPAxHxxYhdOhnvY2oBafoM+BI5w/JK7jw==}
    engines: {node: '>=18'}
    peerDependencies:
      '@types/node': '>=18'
    peerDependenciesMeta:
      '@types/node':
        optional: true

  '@inquirer/expand@4.0.13':
    resolution: {integrity: sha512-HgYNWuZLHX6q5y4hqKhwyytqAghmx35xikOGY3TcgNiElqXGPas24+UzNPOwGUZa5Dn32y25xJqVeUcGlTv+QQ==}
    engines: {node: '>=18'}
    peerDependencies:
      '@types/node': '>=18'
    peerDependenciesMeta:
      '@types/node':
        optional: true

  '@inquirer/figures@1.0.11':
    resolution: {integrity: sha512-eOg92lvrn/aRUqbxRyvpEWnrvRuTYRifixHkYVpJiygTgVSBIHDqLh0SrMQXkafvULg3ck11V7xvR+zcgvpHFw==}
    engines: {node: '>=18'}

  '@inquirer/input@4.1.10':
    resolution: {integrity: sha512-kV3BVne3wJ+j6reYQUZi/UN9NZGZLxgc/tfyjeK3mrx1QI7RXPxGp21IUTv+iVHcbP4ytZALF8vCHoxyNSC6qg==}
    engines: {node: '>=18'}
    peerDependencies:
      '@types/node': '>=18'
    peerDependenciesMeta:
      '@types/node':
        optional: true

  '@inquirer/number@3.0.13':
    resolution: {integrity: sha512-IrLezcg/GWKS8zpKDvnJ/YTflNJdG0qSFlUM/zNFsdi4UKW/CO+gaJpbMgQ20Q58vNKDJbEzC6IebdkprwL6ew==}
    engines: {node: '>=18'}
    peerDependencies:
      '@types/node': '>=18'
    peerDependenciesMeta:
      '@types/node':
        optional: true

  '@inquirer/password@4.0.13':
    resolution: {integrity: sha512-NN0S/SmdhakqOTJhDwOpeBEEr8VdcYsjmZHDb0rblSh2FcbXQOr+2IApP7JG4WE3sxIdKytDn4ed3XYwtHxmJQ==}
    engines: {node: '>=18'}
    peerDependencies:
      '@types/node': '>=18'
    peerDependenciesMeta:
      '@types/node':
        optional: true

  '@inquirer/prompts@7.5.1':
    resolution: {integrity: sha512-5AOrZPf2/GxZ+SDRZ5WFplCA2TAQgK3OYrXCYmJL5NaTu4ECcoWFlfUZuw7Es++6Njv7iu/8vpYJhuzxUH76Vg==}
    engines: {node: '>=18'}
    peerDependencies:
      '@types/node': '>=18'
    peerDependenciesMeta:
      '@types/node':
        optional: true

  '@inquirer/rawlist@4.1.1':
    resolution: {integrity: sha512-VBUC0jPN2oaOq8+krwpo/mf3n/UryDUkKog3zi+oIi8/e5hykvdntgHUB9nhDM78RubiyR1ldIOfm5ue+2DeaQ==}
    engines: {node: '>=18'}
    peerDependencies:
      '@types/node': '>=18'
    peerDependenciesMeta:
      '@types/node':
        optional: true

  '@inquirer/search@3.0.13':
    resolution: {integrity: sha512-9g89d2c5Izok/Gw/U7KPC3f9kfe5rA1AJ24xxNZG0st+vWekSk7tB9oE+dJv5JXd0ZSijomvW0KPMoBd8qbN4g==}
    engines: {node: '>=18'}
    peerDependencies:
      '@types/node': '>=18'
    peerDependenciesMeta:
      '@types/node':
        optional: true

  '@inquirer/select@4.2.1':
    resolution: {integrity: sha512-gt1Kd5XZm+/ddemcT3m23IP8aD8rC9drRckWoP/1f7OL46Yy2FGi8DSmNjEjQKtPl6SV96Kmjbl6p713KXJ/Jg==}
    engines: {node: '>=18'}
    peerDependencies:
      '@types/node': '>=18'
    peerDependenciesMeta:
      '@types/node':
        optional: true

  '@inquirer/type@3.0.6':
    resolution: {integrity: sha512-/mKVCtVpyBu3IDarv0G+59KC4stsD5mDsGpYh+GKs1NZT88Jh52+cuoA1AtLk2Q0r/quNl+1cSUyLRHBFeD0XA==}
    engines: {node: '>=18'}
    peerDependencies:
      '@types/node': '>=18'
    peerDependenciesMeta:
      '@types/node':
        optional: true

  '@intlify/core-base@11.1.5':
    resolution: {integrity: sha512-xGRkISwV/2Trqb8yVQevlHm5roaQqy+75qwUzEQrviaQF0o4c5VDhjBW7WEGEoKFx09HSgq7NkvK/DAyuerTDg==}
    engines: {node: '>= 16'}

  '@intlify/message-compiler@11.1.5':
    resolution: {integrity: sha512-YLSBbjD7qUdShe3ZAat9Hnf9E8FRpN6qmNFD/x5Xg5JVXjsks0kJ90Zj6aAuyoppJQA/YJdWZ8/bB7k3dg2TjQ==}
    engines: {node: '>= 16'}

  '@intlify/shared@11.1.5':
    resolution: {integrity: sha512-+I4vRzHm38VjLr/CAciEPJhGYFzWWW4HMTm+6H3WqknXLh0ozNX9oC8ogMUwTSXYR/wGUb1/lTpNziiCH5MybQ==}
    engines: {node: '>= 16'}

  '@isaacs/balanced-match@4.0.1':
    resolution: {integrity: sha512-yzMTt9lEb8Gv7zRioUilSglI0c0smZ9k5D65677DLWLtWJaXIS3CqcGyUFByYKlnUj6TkjLVs54fBl6+TiGQDQ==}
    engines: {node: 20 || >=22}

  '@isaacs/brace-expansion@5.0.0':
    resolution: {integrity: sha512-ZT55BDLV0yv0RBm2czMiZ+SqCGO7AvmOM3G/w2xhVPH+te0aKgFjmBvGlL1dH+ql2tgGO3MVrbb3jCKyvpgnxA==}
    engines: {node: 20 || >=22}

  '@isaacs/cliui@8.0.2':
    resolution: {integrity: sha512-O8jcjabXaleOG9DQ0+ARXWZBTfnP4WNAqzuiJK7ll44AmxGKv/J2M4TPjxjY3znBCfvBXFzucm1twdyFybFqEA==}
    engines: {node: '>=12'}

  '@isaacs/fs-minipass@4.0.1':
    resolution: {integrity: sha512-wgm9Ehl2jpeqP3zw/7mo3kRHFp5MEDhqAdwy1fTGkHAwnkGOVsgpvQhL8B5n1qlb01jV3n/bI0ZfZp5lWA1k4w==}
    engines: {node: '>=18.0.0'}

  '@jimp/core@1.6.0':
    resolution: {integrity: sha512-EQQlKU3s9QfdJqiSrZWNTxBs3rKXgO2W+GxNXDtwchF3a4IqxDheFX1ti+Env9hdJXDiYLp2jTRjlxhPthsk8w==}
    engines: {node: '>=18'}

  '@jimp/file-ops@1.6.0':
    resolution: {integrity: sha512-Dx/bVDmgnRe1AlniRpCKrGRm5YvGmUwbDzt+MAkgmLGf+jvBT75hmMEZ003n9HQI/aPnm/YKnXjg/hOpzNCpHQ==}
    engines: {node: '>=18'}

  '@jimp/js-bmp@1.6.0':
    resolution: {integrity: sha512-FU6Q5PC/e3yzLyBDXupR3SnL3htU7S3KEs4e6rjDP6gNEOXRFsWs6YD3hXuXd50jd8ummy+q2WSwuGkr8wi+Gw==}
    engines: {node: '>=18'}

  '@jimp/js-gif@1.6.0':
    resolution: {integrity: sha512-N9CZPHOrJTsAUoWkWZstLPpwT5AwJ0wge+47+ix3++SdSL/H2QzyMqxbcDYNFe4MoI5MIhATfb0/dl/wmX221g==}
    engines: {node: '>=18'}

  '@jimp/js-jpeg@1.6.0':
    resolution: {integrity: sha512-6vgFDqeusblf5Pok6B2DUiMXplH8RhIKAryj1yn+007SIAQ0khM1Uptxmpku/0MfbClx2r7pnJv9gWpAEJdMVA==}
    engines: {node: '>=18'}

  '@jimp/js-png@1.6.0':
    resolution: {integrity: sha512-AbQHScy3hDDgMRNfG0tPjL88AV6qKAILGReIa3ATpW5QFjBKpisvUaOqhzJ7Reic1oawx3Riyv152gaPfqsBVg==}
    engines: {node: '>=18'}

  '@jimp/js-tiff@1.6.0':
    resolution: {integrity: sha512-zhReR8/7KO+adijj3h0ZQUOiun3mXUv79zYEAKvE0O+rP7EhgtKvWJOZfRzdZSNv0Pu1rKtgM72qgtwe2tFvyw==}
    engines: {node: '>=18'}

  '@jimp/plugin-resize@1.6.0':
    resolution: {integrity: sha512-uSUD1mqXN9i1SGSz5ov3keRZ7S9L32/mAQG08wUwZiEi5FpbV0K8A8l1zkazAIZi9IJzLlTauRNU41Mi8IF9fA==}
    engines: {node: '>=18'}

  '@jimp/types@1.6.0':
    resolution: {integrity: sha512-7UfRsiKo5GZTAATxm2qQ7jqmUXP0DxTArztllTcYdyw6Xi5oT4RaoXynVtCD4UyLK5gJgkZJcwonoijrhYFKfg==}
    engines: {node: '>=18'}

  '@jimp/utils@1.6.0':
    resolution: {integrity: sha512-gqFTGEosKbOkYF/WFj26jMHOI5OH2jeP1MmC/zbK6BF6VJBf8rIC5898dPfSzZEbSA0wbbV5slbntWVc5PKLFA==}
    engines: {node: '>=18'}

  '@jridgewell/gen-mapping@0.3.8':
    resolution: {integrity: sha512-imAbBGkb+ebQyxKgzv5Hu2nmROxoDOXHh80evxdoXNOrvAnVx7zimzc1Oo5h9RlfV4vPXaE2iM5pOFbvOCClWA==}
    engines: {node: '>=6.0.0'}

  '@jridgewell/resolve-uri@3.1.2':
    resolution: {integrity: sha512-bRISgCIjP20/tbWSPWMEi54QVPRZExkuD9lJL+UIxUKtwVJA8wW1Trb1jMs1RFXo1CBTNZ/5hpC9QvmKWdopKw==}
    engines: {node: '>=6.0.0'}

  '@jridgewell/set-array@1.2.1':
    resolution: {integrity: sha512-R8gLRTZeyp03ymzP/6Lil/28tGeGEzhx1q2k703KGWRAI1VdvPIXdG70VJc2pAMw3NA6JKL5hhFu1sJX0Mnn/A==}
    engines: {node: '>=6.0.0'}

  '@jridgewell/sourcemap-codec@1.5.0':
    resolution: {integrity: sha512-gv3ZRaISU3fjPAgNsriBRqGWQL6quFx04YMPW/zD8XMLsU32mhCCbfbO6KZFLjvYpCZ8zyDEgqsgf+PwPaM7GQ==}

  '@jridgewell/trace-mapping@0.3.25':
    resolution: {integrity: sha512-vNk6aEwybGtawWmy/PzwnGDOjCkLWSD2wqvjGGAgOAwCGWySYXfYoxt00IJkTF+8Lb57DwOb3Aa0o9CApepiYQ==}

  '@keyv/serialize@1.0.3':
    resolution: {integrity: sha512-qnEovoOp5Np2JDGonIDL6Ayihw0RhnRh6vxPuHo4RDn1UOzwEo4AeIfpL6UGIrsceWrCMiVPgwRjbHu4vYFc3g==}

  '@mediapipe/tasks-genai@0.10.14':
    resolution: {integrity: sha512-2XYVRJl/ylWLmBRzm7TVrl2yF8tKK2HCWypBno1KIVGPwY2i4mFlzt05itqBsTEwZbVYS/rZ15gLE9ypc6Nw3w==}

  '@mediapipe/tasks-text@0.10.14':
    resolution: {integrity: sha512-hQU/t9df83lU083sjbX69ImipPOqfvdMnc0pMk44L0QkRXKjSp9q1OYVhA5ePOe1bUmEUzaYSPPTwz+mNhFqhw==}

  '@mlc-ai/web-llm@0.2.79':
    resolution: {integrity: sha512-Hy1ZHQ0o2bZGZoVnGK48+fts/ZSKwLe96xjvqL/6C59Mem9HoHTcFE07NC2E23mRmhd01tL655N6CPeYmwWgwQ==}

  '@modelcontextprotocol/sdk@1.11.0':
    resolution: {integrity: sha512-k/1pb70eD638anoi0e8wUGAlbMJXyvdV4p62Ko+EZ7eBe1xMx8Uhak1R5DgfoofsK5IBBnRwsYGTaLZl+6/+RQ==}
    engines: {node: '>=18'}

  '@mozilla/readability@0.6.0':
    resolution: {integrity: sha512-juG5VWh4qAivzTAeMzvY9xs9HY5rAcr2E4I7tiSSCokRFi7XIZCAu92ZkSTsIj1OPceCifL3cpfteP3pDT9/QQ==}
    engines: {node: '>=14.0.0'}

  '@nodelib/fs.scandir@2.1.5':
    resolution: {integrity: sha512-vq24Bq3ym5HEQm2NKCr3yXDwjc7vTsEThRDnkp2DK9p1uqLR+DHurm/NOTo0KG7HYHU7eppKZj3MyqYuMBf62g==}
    engines: {node: '>= 8'}

  '@nodelib/fs.stat@2.0.5':
    resolution: {integrity: sha512-RkhPPp2zrqDAQA/2jNhnztcPAlv64XdhIp7a7454A5ovI7Bukxgt7MX7udwAu3zg1DcpPU0rz3VV1SeaqvY4+A==}
    engines: {node: '>= 8'}

  '@nodelib/fs.walk@1.2.8':
    resolution: {integrity: sha512-oGB+UxlgWcgQkgwo8GcEGwemoTFt3FIO9ababBmaGwXIoBKZ+GTy0pP185beGg7Llih/NSHSV2XAs1lnznocSg==}
    engines: {node: '>= 8'}

  '@nodeutils/defaults-deep@1.1.0':
    resolution: {integrity: sha512-gG44cwQovaOFdSR02jR9IhVRpnDP64VN6JdjYJTfNz4J4fWn7TQnmrf22nSjRqlwlxPcW8PL/L3KbJg3tdwvpg==}

  '@octokit/auth-token@5.1.2':
    resolution: {integrity: sha512-JcQDsBdg49Yky2w2ld20IHAlwr8d/d8N6NiOXbtuoPCqzbsiJgF633mVUw3x4mo0H5ypataQIX7SFu3yy44Mpw==}
    engines: {node: '>= 18'}

  '@octokit/core@6.1.5':
    resolution: {integrity: sha512-vvmsN0r7rguA+FySiCsbaTTobSftpIDIpPW81trAmsv9TGxg3YCujAxRYp/Uy8xmDgYCzzgulG62H7KYUFmeIg==}
    engines: {node: '>= 18'}

  '@octokit/endpoint@10.1.4':
    resolution: {integrity: sha512-OlYOlZIsfEVZm5HCSR8aSg02T2lbUWOsCQoPKfTXJwDzcHQBrVBGdGXb89dv2Kw2ToZaRtudp8O3ZIYoaOjKlA==}
    engines: {node: '>= 18'}

  '@octokit/graphql@8.2.2':
    resolution: {integrity: sha512-Yi8hcoqsrXGdt0yObxbebHXFOiUA+2v3n53epuOg1QUgOB6c4XzvisBNVXJSl8RYA5KrDuSL2yq9Qmqe5N0ryA==}
    engines: {node: '>= 18'}

  '@octokit/openapi-types@24.2.0':
    resolution: {integrity: sha512-9sIH3nSUttelJSXUrmGzl7QUBFul0/mB8HRYl3fOlgHbIWG+WnYDXU3v/2zMtAvuzZ/ed00Ei6on975FhBfzrg==}

  '@octokit/openapi-types@25.0.0':
    resolution: {integrity: sha512-FZvktFu7HfOIJf2BScLKIEYjDsw6RKc7rBJCdvCTfKsVnx2GEB/Nbzjr29DUdb7vQhlzS/j8qDzdditP0OC6aw==}

  '@octokit/plugin-paginate-rest@11.6.0':
    resolution: {integrity: sha512-n5KPteiF7pWKgBIBJSk8qzoZWcUkza2O6A0za97pMGVrGfPdltxrfmfF5GucHYvHGZD8BdaZmmHGz5cX/3gdpw==}
    engines: {node: '>= 18'}
    peerDependencies:
      '@octokit/core': '>=6'

  '@octokit/plugin-request-log@5.3.1':
    resolution: {integrity: sha512-n/lNeCtq+9ofhC15xzmJCNKP2BWTv8Ih2TTy+jatNCCq/gQP/V7rK3fjIfuz0pDWDALO/o/4QY4hyOF6TQQFUw==}
    engines: {node: '>= 18'}
    peerDependencies:
      '@octokit/core': '>=6'

  '@octokit/plugin-rest-endpoint-methods@13.5.0':
    resolution: {integrity: sha512-9Pas60Iv9ejO3WlAX3maE1+38c5nqbJXV5GrncEfkndIpZrJ/WPMRd2xYDcPPEt5yzpxcjw9fWNoPhsSGzqKqw==}
    engines: {node: '>= 18'}
    peerDependencies:
      '@octokit/core': '>=6'

  '@octokit/request-error@6.1.8':
    resolution: {integrity: sha512-WEi/R0Jmq+IJKydWlKDmryPcmdYSVjL3ekaiEL1L9eo1sUnqMJ+grqmC9cjk7CA7+b2/T397tO5d8YLOH3qYpQ==}
    engines: {node: '>= 18'}

  '@octokit/request@9.2.3':
    resolution: {integrity: sha512-Ma+pZU8PXLOEYzsWf0cn/gY+ME57Wq8f49WTXA8FMHp2Ps9djKw//xYJ1je8Hm0pR2lU9FUGeJRWOtxq6olt4w==}
    engines: {node: '>= 18'}

  '@octokit/rest@21.1.1':
    resolution: {integrity: sha512-sTQV7va0IUVZcntzy1q3QqPm/r8rWtDCqpRAmb8eXXnKkjoQEtFe3Nt5GTVsHft+R6jJoHeSiVLcgcvhtue/rg==}
    engines: {node: '>= 18'}

  '@octokit/types@13.10.0':
    resolution: {integrity: sha512-ifLaO34EbbPj0Xgro4G5lP5asESjwHracYJvVaPIyXMuiuXLlhic3S47cBdTb+jfODkTE5YtGCLt3Ay3+J97sA==}

  '@octokit/types@14.0.0':
    resolution: {integrity: sha512-VVmZP0lEhbo2O1pdq63gZFiGCKkm8PPp8AUOijlwPO6hojEVjspA0MWKP7E4hbvGxzFKNqKr6p0IYtOH/Wf/zA==}

  '@one-ini/wasm@0.1.1':
    resolution: {integrity: sha512-XuySG1E38YScSJoMlqovLru4KTUNSjgVTIjyh7qMX6aNN5HY5Ct5LhRJdxO79JtTzKfzV/bnWpz+zquYrISsvw==}

  '@opentelemetry/api@1.9.0':
    resolution: {integrity: sha512-3giAOQvZiH5F9bMlMiv8+GSPMeqg0dbaeo58/0SlA9sxSqZhnUtxzX9/2FzyhS9sWQf5S0GJE0AKBrFqjpeYcg==}
    engines: {node: '>=8.0.0'}

  '@phun-ky/typeof@1.2.8':
    resolution: {integrity: sha512-7J6ca1tK0duM2BgVB+CuFMh3idlIVASOP2QvOCbNWDc6JnvjtKa9nufPoJQQ4xrwBonwgT1TIhRRcEtzdVgWsA==}
    engines: {node: ^20.9.0 || >=22.0.0, npm: '>=10.8.2'}

  '@pkgjs/parseargs@0.11.0':
    resolution: {integrity: sha512-+1VkjdD0QBLPodGrJUeqarH8VAIvQODIbwh9XpP5Syisf7YoQgsJKPNFoqqLQlu+VQ/tVSshMR6loPMn8U+dPg==}
    engines: {node: '>=14'}

  '@pkgr/core@0.2.4':
    resolution: {integrity: sha512-ROFF39F6ZrnzSUEmQQZUar0Jt4xVoP9WnDRdWwF4NNcXs3xBTLgBUDoOwW141y1jP+S8nahIbdxbFC7IShw9Iw==}
    engines: {node: ^12.20.0 || ^14.18.0 || >=16.0.0}

  '@playwright/test@1.53.1':
    resolution: {integrity: sha512-Z4c23LHV0muZ8hfv4jw6HngPJkbbtZxTkxPNIg7cJcTc9C28N/p2q7g3JZS2SiKBBHJ3uM1dgDye66bB7LEk5w==}
    engines: {node: '>=18'}
    hasBin: true

  '@pnpm/config.env-replace@1.1.0':
    resolution: {integrity: sha512-htyl8TWnKL7K/ESFa1oW2UB5lVDxuF5DpM7tBi6Hu2LNL3mWkIzNLG6N4zoCUP1lCKNxWy/3iu8mS8MvToGd6w==}
    engines: {node: '>=12.22.0'}

  '@pnpm/network.ca-file@1.0.2':
    resolution: {integrity: sha512-YcPQ8a0jwYU9bTdJDpXjMi7Brhkr1mXsXrUJvjqM2mQDgkRiz8jFaQGOdaLxgjtUfQgZhKy/O3cG/YwmgKaxLA==}
    engines: {node: '>=12.22.0'}

  '@pnpm/npm-conf@2.3.1':
    resolution: {integrity: sha512-c83qWb22rNRuB0UaVCI0uRPNRr8Z0FWnEIvT47jiHAmOIUHbBOg5XvV7pM5x+rKn9HRpjxquDbXYSXr3fAKFcw==}
    engines: {node: '>=12'}

  '@polka/url@1.0.0-next.29':
    resolution: {integrity: sha512-wwQAWhWSuHaag8c4q/KN/vCoeOJYshAIvMQwD4GpSb3OiZklFfvAgmj0VCBBImRpuF/aFgIRzllXlVX93Jevww==}

  '@protobufjs/aspromise@1.1.2':
    resolution: {integrity: sha512-j+gKExEuLmKwvz3OgROXtrJ2UG2x8Ch2YZUxahh+s1F2HZ+wAceUNLkvy6zKCPVRkU++ZWQrdxsUeQXmcg4uoQ==}

  '@protobufjs/base64@1.1.2':
    resolution: {integrity: sha512-AZkcAA5vnN/v4PDqKyMR5lx7hZttPDgClv83E//FMNhR2TMcLUhfRUBHCmSl0oi9zMgDDqRUJkSxO3wm85+XLg==}

  '@protobufjs/codegen@2.0.4':
    resolution: {integrity: sha512-YyFaikqM5sH0ziFZCN3xDC7zeGaB/d0IUb9CATugHWbd1FRFwWwt4ld4OYMPWu5a3Xe01mGAULCdqhMlPl29Jg==}

  '@protobufjs/eventemitter@1.1.0':
    resolution: {integrity: sha512-j9ednRT81vYJ9OfVuXG6ERSTdEL1xVsNgqpkxMsbIabzSo3goCjDIveeGv5d03om39ML71RdmrGNjG5SReBP/Q==}

  '@protobufjs/fetch@1.1.0':
    resolution: {integrity: sha512-lljVXpqXebpsijW71PZaCYeIcE5on1w5DlQy5WH6GLbFryLUrBD4932W/E2BSpfRJWseIL4v/KPgBFxDOIdKpQ==}

  '@protobufjs/float@1.0.2':
    resolution: {integrity: sha512-Ddb+kVXlXst9d+R9PfTIxh1EdNkgoRe5tOX6t01f1lYWOvJnSPDBlG241QLzcyPdoNTsblLUdujGSE4RzrTZGQ==}

  '@protobufjs/inquire@1.1.0':
    resolution: {integrity: sha512-kdSefcPdruJiFMVSbn801t4vFK7KB/5gd2fYvrxhuJYg8ILrmn9SKSX2tZdV6V+ksulWqS7aXjBcRXl3wHoD9Q==}

  '@protobufjs/path@1.1.2':
    resolution: {integrity: sha512-6JOcJ5Tm08dOHAbdR3GrvP+yUUfkjG5ePsHYczMFLq3ZmMkAD98cDgcT2iA1lJ9NVwFd4tH/iSSoe44YWkltEA==}

  '@protobufjs/pool@1.1.0':
    resolution: {integrity: sha512-0kELaGSIDBKvcgS4zkjz1PeddatrjYcmMWOlAuAPwAeccUrPHdUqo/J6LiymHHEiJT5NrF1UVwxY14f+fy4WQw==}

  '@protobufjs/utf8@1.1.0':
    resolution: {integrity: sha512-Vvn3zZrhQZkkBE8LSuW3em98c0FwgO4nxzv6OdSxPKJIEKY2bGbHn+mhGIPerzI4twdxaP8/0+06HBpwf345Lw==}

  '@rolldown/pluginutils@1.0.0-beta.19':
    resolution: {integrity: sha512-3FL3mnMbPu0muGOCaKAhhFEYmqv9eTfPSJRJmANrCwtgK8VuxpsZDGK+m0LYAGoyO8+0j5uRe4PeyPDK1yA/hA==}

  '@rollup/plugin-inject@5.0.5':
    resolution: {integrity: sha512-2+DEJbNBoPROPkgTDNe8/1YXWcqxbN5DTjASVIOx8HS+pITXushyNiBV56RB08zuptzz8gT3YfkqriTBVycepg==}
    engines: {node: '>=14.0.0'}
    peerDependencies:
      rollup: ^1.20.0||^2.0.0||^3.0.0||^4.0.0
    peerDependenciesMeta:
      rollup:
        optional: true

  '@rollup/pluginutils@5.2.0':
    resolution: {integrity: sha512-qWJ2ZTbmumwiLFomfzTyt5Kng4hwPi9rwCYN4SHb6eaRU1KNO4ccxINHr/VhH4GgPlt1XfSTLX2LBTme8ne4Zw==}
    engines: {node: '>=14.0.0'}
    peerDependencies:
      rollup: ^1.20.0||^2.0.0||^3.0.0||^4.0.0
    peerDependenciesMeta:
      rollup:
        optional: true

  '@rollup/rollup-android-arm-eabi@4.40.1':
    resolution: {integrity: sha512-kxz0YeeCrRUHz3zyqvd7n+TVRlNyTifBsmnmNPtk3hQURUyG9eAB+usz6DAwagMusjx/zb3AjvDUvhFGDAexGw==}
    cpu: [arm]
    os: [android]

  '@rollup/rollup-android-arm64@4.40.1':
    resolution: {integrity: sha512-PPkxTOisoNC6TpnDKatjKkjRMsdaWIhyuMkA4UsBXT9WEZY4uHezBTjs6Vl4PbqQQeu6oION1w2voYZv9yquCw==}
    cpu: [arm64]
    os: [android]

  '@rollup/rollup-darwin-arm64@4.40.1':
    resolution: {integrity: sha512-VWXGISWFY18v/0JyNUy4A46KCFCb9NVsH+1100XP31lud+TzlezBbz24CYzbnA4x6w4hx+NYCXDfnvDVO6lcAA==}
    cpu: [arm64]
    os: [darwin]

  '@rollup/rollup-darwin-x64@4.40.1':
    resolution: {integrity: sha512-nIwkXafAI1/QCS7pxSpv/ZtFW6TXcNUEHAIA9EIyw5OzxJZQ1YDrX+CL6JAIQgZ33CInl1R6mHet9Y/UZTg2Bw==}
    cpu: [x64]
    os: [darwin]

  '@rollup/rollup-freebsd-arm64@4.40.1':
    resolution: {integrity: sha512-BdrLJ2mHTrIYdaS2I99mriyJfGGenSaP+UwGi1kB9BLOCu9SR8ZpbkmmalKIALnRw24kM7qCN0IOm6L0S44iWw==}
    cpu: [arm64]
    os: [freebsd]

  '@rollup/rollup-freebsd-x64@4.40.1':
    resolution: {integrity: sha512-VXeo/puqvCG8JBPNZXZf5Dqq7BzElNJzHRRw3vjBE27WujdzuOPecDPc/+1DcdcTptNBep3861jNq0mYkT8Z6Q==}
    cpu: [x64]
    os: [freebsd]

  '@rollup/rollup-linux-arm-gnueabihf@4.40.1':
    resolution: {integrity: sha512-ehSKrewwsESPt1TgSE/na9nIhWCosfGSFqv7vwEtjyAqZcvbGIg4JAcV7ZEh2tfj/IlfBeZjgOXm35iOOjadcg==}
    cpu: [arm]
    os: [linux]

  '@rollup/rollup-linux-arm-musleabihf@4.40.1':
    resolution: {integrity: sha512-m39iO/aaurh5FVIu/F4/Zsl8xppd76S4qoID8E+dSRQvTyZTOI2gVk3T4oqzfq1PtcvOfAVlwLMK3KRQMaR8lg==}
    cpu: [arm]
    os: [linux]

  '@rollup/rollup-linux-arm64-gnu@4.40.1':
    resolution: {integrity: sha512-Y+GHnGaku4aVLSgrT0uWe2o2Rq8te9hi+MwqGF9r9ORgXhmHK5Q71N757u0F8yU1OIwUIFy6YiJtKjtyktk5hg==}
    cpu: [arm64]
    os: [linux]

  '@rollup/rollup-linux-arm64-musl@4.40.1':
    resolution: {integrity: sha512-jEwjn3jCA+tQGswK3aEWcD09/7M5wGwc6+flhva7dsQNRZZTe30vkalgIzV4tjkopsTS9Jd7Y1Bsj6a4lzz8gQ==}
    cpu: [arm64]
    os: [linux]

  '@rollup/rollup-linux-loongarch64-gnu@4.40.1':
    resolution: {integrity: sha512-ySyWikVhNzv+BV/IDCsrraOAZ3UaC8SZB67FZlqVwXwnFhPihOso9rPOxzZbjp81suB1O2Topw+6Ug3JNegejQ==}
    cpu: [loong64]
    os: [linux]

  '@rollup/rollup-linux-powerpc64le-gnu@4.40.1':
    resolution: {integrity: sha512-BvvA64QxZlh7WZWqDPPdt0GH4bznuL6uOO1pmgPnnv86rpUpc8ZxgZwcEgXvo02GRIZX1hQ0j0pAnhwkhwPqWg==}
    cpu: [ppc64]
    os: [linux]

  '@rollup/rollup-linux-riscv64-gnu@4.40.1':
    resolution: {integrity: sha512-EQSP+8+1VuSulm9RKSMKitTav89fKbHymTf25n5+Yr6gAPZxYWpj3DzAsQqoaHAk9YX2lwEyAf9S4W8F4l3VBQ==}
    cpu: [riscv64]
    os: [linux]

  '@rollup/rollup-linux-riscv64-musl@4.40.1':
    resolution: {integrity: sha512-n/vQ4xRZXKuIpqukkMXZt9RWdl+2zgGNx7Uda8NtmLJ06NL8jiHxUawbwC+hdSq1rrw/9CghCpEONor+l1e2gA==}
    cpu: [riscv64]
    os: [linux]

  '@rollup/rollup-linux-s390x-gnu@4.40.1':
    resolution: {integrity: sha512-h8d28xzYb98fMQKUz0w2fMc1XuGzLLjdyxVIbhbil4ELfk5/orZlSTpF/xdI9C8K0I8lCkq+1En2RJsawZekkg==}
    cpu: [s390x]
    os: [linux]

  '@rollup/rollup-linux-x64-gnu@4.40.1':
    resolution: {integrity: sha512-XiK5z70PEFEFqcNj3/zRSz/qX4bp4QIraTy9QjwJAb/Z8GM7kVUsD0Uk8maIPeTyPCP03ChdI+VVmJriKYbRHQ==}
    cpu: [x64]
    os: [linux]

  '@rollup/rollup-linux-x64-musl@4.40.1':
    resolution: {integrity: sha512-2BRORitq5rQ4Da9blVovzNCMaUlyKrzMSvkVR0D4qPuOy/+pMCrh1d7o01RATwVy+6Fa1WBw+da7QPeLWU/1mQ==}
    cpu: [x64]
    os: [linux]

  '@rollup/rollup-win32-arm64-msvc@4.40.1':
    resolution: {integrity: sha512-b2bcNm9Kbde03H+q+Jjw9tSfhYkzrDUf2d5MAd1bOJuVplXvFhWz7tRtWvD8/ORZi7qSCy0idW6tf2HgxSXQSg==}
    cpu: [arm64]
    os: [win32]

  '@rollup/rollup-win32-ia32-msvc@4.40.1':
    resolution: {integrity: sha512-DfcogW8N7Zg7llVEfpqWMZcaErKfsj9VvmfSyRjCyo4BI3wPEfrzTtJkZG6gKP/Z92wFm6rz2aDO7/JfiR/whA==}
    cpu: [ia32]
    os: [win32]

  '@rollup/rollup-win32-x64-msvc@4.40.1':
    resolution: {integrity: sha512-ECyOuDeH3C1I8jH2MK1RtBJW+YPMvSfT0a5NN0nHfQYnDSJ6tUiZH3gzwVP5/Kfh/+Tt7tpWVF9LXNTnhTJ3kA==}
    cpu: [x64]
    os: [win32]

  '@stylistic/eslint-plugin@4.2.0':
    resolution: {integrity: sha512-8hXezgz7jexGHdo5WN6JBEIPHCSFyyU4vgbxevu4YLVS5vl+sxqAAGyXSzfNDyR6xMNSH5H1x67nsXcYMOHtZA==}
    engines: {node: ^18.18.0 || ^20.9.0 || >=21.1.0}
    peerDependencies:
      eslint: '>=9.0.0'

  '@tailwindcss/node@4.1.7':
    resolution: {integrity: sha512-9rsOpdY9idRI2NH6CL4wORFY0+Q6fnx9XP9Ju+iq/0wJwGD5IByIgFmwVbyy4ymuyprj8Qh4ErxMKTUL4uNh3g==}

  '@tailwindcss/oxide-android-arm64@4.1.7':
    resolution: {integrity: sha512-IWA410JZ8fF7kACus6BrUwY2Z1t1hm0+ZWNEzykKmMNM09wQooOcN/VXr0p/WJdtHZ90PvJf2AIBS/Ceqx1emg==}
    engines: {node: '>= 10'}
    cpu: [arm64]
    os: [android]

  '@tailwindcss/oxide-darwin-arm64@4.1.7':
    resolution: {integrity: sha512-81jUw9To7fimGGkuJ2W5h3/oGonTOZKZ8C2ghm/TTxbwvfSiFSDPd6/A/KE2N7Jp4mv3Ps9OFqg2fEKgZFfsvg==}
    engines: {node: '>= 10'}
    cpu: [arm64]
    os: [darwin]

  '@tailwindcss/oxide-darwin-x64@4.1.7':
    resolution: {integrity: sha512-q77rWjEyGHV4PdDBtrzO0tgBBPlQWKY7wZK0cUok/HaGgbNKecegNxCGikuPJn5wFAlIywC3v+WMBt0PEBtwGw==}
    engines: {node: '>= 10'}
    cpu: [x64]
    os: [darwin]

  '@tailwindcss/oxide-freebsd-x64@4.1.7':
    resolution: {integrity: sha512-RfmdbbK6G6ptgF4qqbzoxmH+PKfP4KSVs7SRlTwcbRgBwezJkAO3Qta/7gDy10Q2DcUVkKxFLXUQO6J3CRvBGw==}
    engines: {node: '>= 10'}
    cpu: [x64]
    os: [freebsd]

  '@tailwindcss/oxide-linux-arm-gnueabihf@4.1.7':
    resolution: {integrity: sha512-OZqsGvpwOa13lVd1z6JVwQXadEobmesxQ4AxhrwRiPuE04quvZHWn/LnihMg7/XkN+dTioXp/VMu/p6A5eZP3g==}
    engines: {node: '>= 10'}
    cpu: [arm]
    os: [linux]

  '@tailwindcss/oxide-linux-arm64-gnu@4.1.7':
    resolution: {integrity: sha512-voMvBTnJSfKecJxGkoeAyW/2XRToLZ227LxswLAwKY7YslG/Xkw9/tJNH+3IVh5bdYzYE7DfiaPbRkSHFxY1xA==}
    engines: {node: '>= 10'}
    cpu: [arm64]
    os: [linux]

  '@tailwindcss/oxide-linux-arm64-musl@4.1.7':
    resolution: {integrity: sha512-PjGuNNmJeKHnP58M7XyjJyla8LPo+RmwHQpBI+W/OxqrwojyuCQ+GUtygu7jUqTEexejZHr/z3nBc/gTiXBj4A==}
    engines: {node: '>= 10'}
    cpu: [arm64]
    os: [linux]

  '@tailwindcss/oxide-linux-x64-gnu@4.1.7':
    resolution: {integrity: sha512-HMs+Va+ZR3gC3mLZE00gXxtBo3JoSQxtu9lobbZd+DmfkIxR54NO7Z+UQNPsa0P/ITn1TevtFxXTpsRU7qEvWg==}
    engines: {node: '>= 10'}
    cpu: [x64]
    os: [linux]

  '@tailwindcss/oxide-linux-x64-musl@4.1.7':
    resolution: {integrity: sha512-MHZ6jyNlutdHH8rd+YTdr3QbXrHXqwIhHw9e7yXEBcQdluGwhpQY2Eku8UZK6ReLaWtQ4gijIv5QoM5eE+qlsA==}
    engines: {node: '>= 10'}
    cpu: [x64]
    os: [linux]

  '@tailwindcss/oxide-wasm32-wasi@4.1.7':
    resolution: {integrity: sha512-ANaSKt74ZRzE2TvJmUcbFQ8zS201cIPxUDm5qez5rLEwWkie2SkGtA4P+GPTj+u8N6JbPrC8MtY8RmJA35Oo+A==}
    engines: {node: '>=14.0.0'}
    cpu: [wasm32]
    bundledDependencies:
      - '@napi-rs/wasm-runtime'
      - '@emnapi/core'
      - '@emnapi/runtime'
      - '@tybys/wasm-util'
      - '@emnapi/wasi-threads'
      - tslib

  '@tailwindcss/oxide-win32-arm64-msvc@4.1.7':
    resolution: {integrity: sha512-HUiSiXQ9gLJBAPCMVRk2RT1ZrBjto7WvqsPBwUrNK2BcdSxMnk19h4pjZjI7zgPhDxlAbJSumTC4ljeA9y0tEw==}
    engines: {node: '>= 10'}
    cpu: [arm64]
    os: [win32]

  '@tailwindcss/oxide-win32-x64-msvc@4.1.7':
    resolution: {integrity: sha512-rYHGmvoHiLJ8hWucSfSOEmdCBIGZIq7SpkPRSqLsH2Ab2YUNgKeAPT1Fi2cx3+hnYOrAb0jp9cRyode3bBW4mQ==}
    engines: {node: '>= 10'}
    cpu: [x64]
    os: [win32]

  '@tailwindcss/oxide@4.1.7':
    resolution: {integrity: sha512-5SF95Ctm9DFiUyjUPnDGkoKItPX/k+xifcQhcqX5RA85m50jw1pT/KzjdvlqxRja45Y52nR4MR9fD1JYd7f8NQ==}
    engines: {node: '>= 10'}

  '@tailwindcss/vite@4.1.7':
    resolution: {integrity: sha512-tYa2fO3zDe41I7WqijyVbRd8oWT0aEID1Eokz5hMT6wShLIHj3yvwj9XbfuloHP9glZ6H+aG2AN/+ZrxJ1Y5RQ==}
    peerDependencies:
      vite: ^5.2.0 || ^6

  '@tokenizer/token@0.3.0':
    resolution: {integrity: sha512-OvjF+z51L3ov0OyAU0duzsYuvO01PH7x4t6DJx+guahgTnBHkhJdG7soQeTSFLWN3efnHyibZ4Z8l2EuWwJN3A==}

  '@tootallnate/quickjs-emscripten@0.23.0':
    resolution: {integrity: sha512-C5Mc6rdnsaJDjO3UpGW/CQTHtCKaYlScZTly4JIu97Jxo/odCiH0ITnDXSJPTOrEKk/ycSZ0AOgTmkDtkOsvIA==}

  '@trysound/sax@0.2.0':
    resolution: {integrity: sha512-L7z9BgrNEcYyUYtF+HaEfiS5ebkh9jXqbszz7pC0hRBPaatV0XjSD3+eHrpqFemQfgwiFF0QPIarnIihIDn7OA==}
    engines: {node: '>=10.13.0'}

  '@types/chai@5.2.2':
    resolution: {integrity: sha512-8kB30R7Hwqf40JPiKhVzodJs2Qc1ZJ5zuT3uzw5Hq/dhNCl3G3l83jfpdI1e20BP348+fV7VIL/+FxaXkqBmWg==}

  '@types/deep-eql@4.0.2':
    resolution: {integrity: sha512-c9h9dVVMigMPc4bwTvC5dxqtqJZwQPePsWjPlpSOnojbor6pGqdk541lfA7AqFQr5pB1BRdq0juY9db81BwyFw==}

  '@types/diff-match-patch@1.0.36':
    resolution: {integrity: sha512-xFdR6tkm0MWvBfO8xXCSsinYxHcqkQUlcHeSpMC2ukzOb6lwQAfDmW+Qt0AvlGd8HpsS28qKsB+oPeJn9I39jg==}

  '@types/dom-chromium-ai@0.0.7':
    resolution: {integrity: sha512-nt1pTKmvEWjrAq/QuFEpcXYsTGZwuSdPhGNJf6YtMZDiLkQJcEq8znZImO9ABnHEoYbSX899ez3YUZmlE7fkYw==}

  '@types/estree@1.0.7':
    resolution: {integrity: sha512-w28IoSUCJpidD/TGviZwwMJckNESJZXFu7NBZ5YJ4mEUnNraUn9Pm8HSZm/jDF1pDWYKspWE7oVphigUPRakIQ==}

  '@types/filesystem@0.0.36':
    resolution: {integrity: sha512-vPDXOZuannb9FZdxgHnqSwAG/jvdGM8Wq+6N4D/d80z+D4HWH+bItqsZaVRQykAn6WEVeEkLm2oQigyHtgb0RA==}

  '@types/filewriter@0.0.33':
    resolution: {integrity: sha512-xFU8ZXTw4gd358lb2jw25nxY9QAgqn2+bKKjKOYfNCzN4DKCFetK7sPtrlpg66Ywe3vWY9FNxprZawAh9wfJ3g==}

  '@types/fs-extra@11.0.4':
    resolution: {integrity: sha512-yTbItCNreRooED33qjunPthRcSjERP1r4MqCZc7wv0u2sUkzTFp45tgUfS5+r7FrZPdmCCNflLhVSP/o+SemsQ==}

  '@types/har-format@1.2.16':
    resolution: {integrity: sha512-fluxdy7ryD3MV6h8pTfTYpy/xQzCFC7m89nOH9y94cNqJ1mDIDPut7MnRHI3F6qRmh/cT2fUjG1MLdCNb4hE9A==}

  '@types/json-schema@7.0.15':
    resolution: {integrity: sha512-5+fP8P8MFNC+AyZCDxrB2pkZFPGzqQWUzpSeuuVLvm8VMcorNYavBqoFcxK8bQz4Qsbn4oUEEem4wDLfcysGHA==}

  '@types/jsonfile@6.1.4':
    resolution: {integrity: sha512-D5qGUYwjvnNNextdU59/+fI+spnwtTFmyQP0h+PfIOSkNfpU6AOICUOkm4i0OnSk+NyjdPJrxCDro0sJsWlRpQ==}

  '@types/md5@2.3.5':
    resolution: {integrity: sha512-/i42wjYNgE6wf0j2bcTX6kuowmdL/6PE4IVitMpm2eYKBUuYCprdcWVK+xEF0gcV6ufMCRhtxmReGfc6hIK7Jw==}

  '@types/minimatch@3.0.5':
    resolution: {integrity: sha512-Klz949h02Gz2uZCMGwDUSDS1YBlTdDDgbWHi+81l29tQALUtvz4rAYi5uoVhE5Lagoq6DeqAUlbrHvW/mXDgdQ==}

  '@types/node@16.9.1':
    resolution: {integrity: sha512-QpLcX9ZSsq3YYUUnD3nFDY8H7wctAhQj/TFKL8Ya8v5fMm3CFXxo8zStsLAl780ltoYoo1WvKUVGBQK+1ifr7g==}

  '@types/node@20.19.1':
    resolution: {integrity: sha512-jJD50LtlD2dodAEO653i3YF04NWak6jN3ky+Ri3Em3mGR39/glWiboM/IePaRbgwSfqM1TpGXfAg8ohn/4dTgA==}

  '@types/node@24.0.4':
    resolution: {integrity: sha512-ulyqAkrhnuNq9pB76DRBTkcS6YsmDALy6Ua63V8OhrOBgbcYt6IOdzpw5P1+dyRIyMerzLkeYWBeOXPpA9GMAA==}

  '@types/parse-path@7.1.0':
    resolution: {integrity: sha512-EULJ8LApcVEPbrfND0cRQqutIOdiIgJ1Mgrhpy755r14xMohPTEpkV/k28SJvuOs9bHRFW8x+KeDAEPiGQPB9Q==}
    deprecated: This is a stub types definition. parse-path provides its own type definitions, so you do not need this installed.

  '@types/trusted-types@2.0.7':
    resolution: {integrity: sha512-ScaPdn1dQczgbl0QFTeTOmVHFULt394XJgOQNoyVhZ6r2vLnMLJfBPd53SB52T/3G36VI1/g2MZaX0cwDuXsfw==}

  '@types/web-bluetooth@0.0.21':
    resolution: {integrity: sha512-oIQLCGWtcFZy2JW77j9k8nHzAOpqMHLQejDA48XXMWH6tjCQHz5RCFz1bzsmROyL6PUm+LLnUiI4BCn221inxA==}

  '@types/whatwg-mimetype@3.0.2':
    resolution: {integrity: sha512-c2AKvDT8ToxLIOUlN51gTiHXflsfIFisS4pO7pDPoKouJCESkhZnEy623gwP9laCy5lnLDAw1vAzu2vM2YLOrA==}

  '@types/yauzl@2.10.3':
    resolution: {integrity: sha512-oJoftv0LSuaDZE3Le4DbKX+KS9G36NzOeSap90UIK0yMA/NhKJhqlSGtNDORNRaIbQfzjXDrQa0ytJ6mNRGz/Q==}

  '@typescript-eslint/eslint-plugin@8.32.0':
    resolution: {integrity: sha512-/jU9ettcntkBFmWUzzGgsClEi2ZFiikMX5eEQsmxIAWMOn4H3D4rvHssstmAHGVvrYnaMqdWWWg0b5M6IN/MTQ==}
    engines: {node: ^18.18.0 || ^20.9.0 || >=21.1.0}
    peerDependencies:
      '@typescript-eslint/parser': ^8.0.0 || ^8.0.0-alpha.0
      eslint: ^8.57.0 || ^9.0.0
      typescript: '>=4.8.4 <5.9.0'

  '@typescript-eslint/parser@8.32.0':
    resolution: {integrity: sha512-B2MdzyWxCE2+SqiZHAjPphft+/2x2FlO9YBx7eKE1BCb+rqBlQdhtAEhzIEdozHd55DXPmxBdpMygFJjfjjA9A==}
    engines: {node: ^18.18.0 || ^20.9.0 || >=21.1.0}
    peerDependencies:
      eslint: ^8.57.0 || ^9.0.0
      typescript: '>=4.8.4 <5.9.0'

  '@typescript-eslint/project-service@8.34.0':
    resolution: {integrity: sha512-iEgDALRf970/B2YExmtPMPF54NenZUf4xpL3wsCRx/lgjz6ul/l13R81ozP/ZNuXfnLCS+oPmG7JIxfdNYKELw==}
    engines: {node: ^18.18.0 || ^20.9.0 || >=21.1.0}
    peerDependencies:
      typescript: '>=4.8.4 <5.9.0'

  '@typescript-eslint/scope-manager@8.32.0':
    resolution: {integrity: sha512-jc/4IxGNedXkmG4mx4nJTILb6TMjL66D41vyeaPWvDUmeYQzF3lKtN15WsAeTr65ce4mPxwopPSo1yUUAWw0hQ==}
    engines: {node: ^18.18.0 || ^20.9.0 || >=21.1.0}

  '@typescript-eslint/scope-manager@8.34.0':
    resolution: {integrity: sha512-9Ac0X8WiLykl0aj1oYQNcLZjHgBojT6cW68yAgZ19letYu+Hxd0rE0veI1XznSSst1X5lwnxhPbVdwjDRIomRw==}
    engines: {node: ^18.18.0 || ^20.9.0 || >=21.1.0}

  '@typescript-eslint/tsconfig-utils@8.34.0':
    resolution: {integrity: sha512-+W9VYHKFIzA5cBeooqQxqNriAP0QeQ7xTiDuIOr71hzgffm3EL2hxwWBIIj4GuofIbKxGNarpKqIq6Q6YrShOA==}
    engines: {node: ^18.18.0 || ^20.9.0 || >=21.1.0}
    peerDependencies:
      typescript: '>=4.8.4 <5.9.0'

  '@typescript-eslint/type-utils@8.32.0':
    resolution: {integrity: sha512-t2vouuYQKEKSLtJaa5bB4jHeha2HJczQ6E5IXPDPgIty9EqcJxpr1QHQ86YyIPwDwxvUmLfP2YADQ5ZY4qddZg==}
    engines: {node: ^18.18.0 || ^20.9.0 || >=21.1.0}
    peerDependencies:
      eslint: ^8.57.0 || ^9.0.0
      typescript: '>=4.8.4 <5.9.0'

  '@typescript-eslint/types@8.32.0':
    resolution: {integrity: sha512-O5Id6tGadAZEMThM6L9HmVf5hQUXNSxLVKeGJYWNhhVseps/0LddMkp7//VDkzwJ69lPL0UmZdcZwggj9akJaA==}
    engines: {node: ^18.18.0 || ^20.9.0 || >=21.1.0}

  '@typescript-eslint/types@8.34.0':
    resolution: {integrity: sha512-9V24k/paICYPniajHfJ4cuAWETnt7Ssy+R0Rbcqo5sSFr3QEZ/8TSoUi9XeXVBGXCaLtwTOKSLGcInCAvyZeMA==}
    engines: {node: ^18.18.0 || ^20.9.0 || >=21.1.0}

  '@typescript-eslint/typescript-estree@8.32.0':
    resolution: {integrity: sha512-pU9VD7anSCOIoBFnhTGfOzlVFQIA1XXiQpH/CezqOBaDppRwTglJzCC6fUQGpfwey4T183NKhF1/mfatYmjRqQ==}
    engines: {node: ^18.18.0 || ^20.9.0 || >=21.1.0}
    peerDependencies:
      typescript: '>=4.8.4 <5.9.0'

  '@typescript-eslint/typescript-estree@8.34.0':
    resolution: {integrity: sha512-rOi4KZxI7E0+BMqG7emPSK1bB4RICCpF7QD3KCLXn9ZvWoESsOMlHyZPAHyG04ujVplPaHbmEvs34m+wjgtVtg==}
    engines: {node: ^18.18.0 || ^20.9.0 || >=21.1.0}
    peerDependencies:
      typescript: '>=4.8.4 <5.9.0'

  '@typescript-eslint/utils@8.32.0':
    resolution: {integrity: sha512-8S9hXau6nQ/sYVtC3D6ISIDoJzS1NsCK+gluVhLN2YkBPX+/1wkwyUiDKnxRh15579WoOIyVWnoyIf3yGI9REw==}
    engines: {node: ^18.18.0 || ^20.9.0 || >=21.1.0}
    peerDependencies:
      eslint: ^8.57.0 || ^9.0.0
      typescript: '>=4.8.4 <5.9.0'

  '@typescript-eslint/utils@8.34.0':
    resolution: {integrity: sha512-8L4tWatGchV9A1cKbjaavS6mwYwp39jql8xUmIIKJdm+qiaeHy5KMKlBrf30akXAWBzn2SqKsNOtSENWUwg7XQ==}
    engines: {node: ^18.18.0 || ^20.9.0 || >=21.1.0}
    peerDependencies:
      eslint: ^8.57.0 || ^9.0.0
      typescript: '>=4.8.4 <5.9.0'

  '@typescript-eslint/visitor-keys@8.32.0':
    resolution: {integrity: sha512-1rYQTCLFFzOI5Nl0c8LUpJT8HxpwVRn9E4CkMsYfuN6ctmQqExjSTzzSk0Tz2apmXy7WU6/6fyaZVVA/thPN+w==}
    engines: {node: ^18.18.0 || ^20.9.0 || >=21.1.0}

  '@typescript-eslint/visitor-keys@8.34.0':
    resolution: {integrity: sha512-qHV7pW7E85A0x6qyrFn+O+q1k1p3tQCsqIZ1KZ5ESLXY57aTvUd3/a4rdPTeXisvhXn2VQG0VSKUqs8KHF2zcA==}
    engines: {node: ^18.18.0 || ^20.9.0 || >=21.1.0}

  '@vitejs/plugin-vue-jsx@4.1.2':
    resolution: {integrity: sha512-4Rk0GdE0QCdsIkuMmWeg11gmM4x8UmTnZR/LWPm7QJ7+BsK4tq08udrN0isrrWqz5heFy9HLV/7bOLgFS8hUjA==}
    engines: {node: ^18.0.0 || >=20.0.0}
    peerDependencies:
      vite: ^5.0.0 || ^6.0.0
      vue: ^3.0.0

  '@vitejs/plugin-vue@5.2.3':
    resolution: {integrity: sha512-IYSLEQj4LgZZuoVpdSUCw3dIynTWQgPlaRP6iAvMle4My0HdYwr5g5wQAfwOeHQBmYwEkqF70nRpSilr6PoUDg==}
    engines: {node: ^18.0.0 || >=20.0.0}
    peerDependencies:
      vite: ^5.0.0 || ^6.0.0
      vue: ^3.2.25

  '@vitejs/plugin-vue@6.0.0':
    resolution: {integrity: sha512-iAliE72WsdhjzTOp2DtvKThq1VBC4REhwRcaA+zPAAph6I+OQhUXv+Xu2KS7ElxYtb7Zc/3R30Hwv1DxEo7NXQ==}
    engines: {node: ^20.19.0 || >=22.12.0}
    peerDependencies:
      vite: ^5.0.0 || ^6.0.0 || ^7.0.0
      vue: ^3.2.25

  '@vitest/expect@3.2.4':
    resolution: {integrity: sha512-Io0yyORnB6sikFlt8QW5K7slY4OjqNX9jmJQ02QDda8lyM6B5oNgVWoSoKPac8/kgnCUzuHQKrSLtu/uOqqrig==}

  '@vitest/mocker@3.2.4':
    resolution: {integrity: sha512-46ryTE9RZO/rfDd7pEqFl7etuyzekzEhUbTW3BvmeO/BcCMEgq59BKhek3dXDWgAj4oMK6OZi+vRr1wPW6qjEQ==}
    peerDependencies:
      msw: ^2.4.9
      vite: ^5.0.0 || ^6.0.0 || ^7.0.0-0
    peerDependenciesMeta:
      msw:
        optional: true
      vite:
        optional: true

  '@vitest/pretty-format@3.2.4':
    resolution: {integrity: sha512-IVNZik8IVRJRTr9fxlitMKeJeXFFFN0JaB9PHPGQ8NKQbGpfjlTx9zO4RefN8gp7eqjNy8nyK3NZmBzOPeIxtA==}

  '@vitest/runner@3.2.4':
    resolution: {integrity: sha512-oukfKT9Mk41LreEW09vt45f8wx7DordoWUZMYdY/cyAk7w5TWkTRCNZYF7sX7n2wB7jyGAl74OxgwhPgKaqDMQ==}

  '@vitest/snapshot@3.2.4':
    resolution: {integrity: sha512-dEYtS7qQP2CjU27QBC5oUOxLE/v5eLkGqPE0ZKEIDGMs4vKWe7IjgLOeauHsR0D5YuuycGRO5oSRXnwnmA78fQ==}

  '@vitest/spy@3.2.4':
    resolution: {integrity: sha512-vAfasCOe6AIK70iP5UD11Ac4siNUNJ9i/9PZ3NKx07sG6sUxeag1LWdNrMWeKKYBLlzuK+Gn65Yd5nyL6ds+nw==}

  '@vitest/ui@3.2.4':
    resolution: {integrity: sha512-hGISOaP18plkzbWEcP/QvtRW1xDXF2+96HbEX6byqQhAUbiS5oH6/9JwW+QsQCIYON2bI6QZBF+2PvOmrRZ9wA==}
    peerDependencies:
      vitest: 3.2.4

  '@vitest/utils@3.2.4':
    resolution: {integrity: sha512-fB2V0JFrQSMsCo9HiSq3Ezpdv4iYaXRG1Sx8edX3MwxfyNn83mKiGzOcH+Fkxt4MHxr3y42fQi1oeAInqgX2QA==}

  '@volar/language-core@2.4.20':
    resolution: {integrity: sha512-dRDF1G33xaAIDqR6+mXUIjXYdu9vzSxlMGfMEwBxQsfY/JMUEXSpLTR057oTKlUQ2nIvCmP9k94A8h8z2VrNSA==}

  '@volar/source-map@2.4.20':
    resolution: {integrity: sha512-mVjmFQH8mC+nUaVwmbxoYUy8cww+abaO8dWzqPUjilsavjxH0jCJ3Mp8HFuHsdewZs2c+SP+EO7hCd8Z92whJg==}

  '@volar/typescript@2.4.20':
    resolution: {integrity: sha512-Oc4DczPwQyXcVbd+5RsNEqX6ia0+w3p+klwdZQ6ZKhFjWoBP9PCPQYlKYRi/tDemWphW93P/Vv13vcE9I9D2GQ==}

  '@vue/babel-helper-vue-transform-on@1.4.0':
    resolution: {integrity: sha512-mCokbouEQ/ocRce/FpKCRItGo+013tHg7tixg3DUNS+6bmIchPt66012kBMm476vyEIJPafrvOf4E5OYj3shSw==}

  '@vue/babel-plugin-jsx@1.4.0':
    resolution: {integrity: sha512-9zAHmwgMWlaN6qRKdrg1uKsBKHvnUU+Py+MOCTuYZBoZsopa90Di10QRjB+YPnVss0BZbG/H5XFwJY1fTxJWhA==}
    peerDependencies:
      '@babel/core': ^7.0.0-0
    peerDependenciesMeta:
      '@babel/core':
        optional: true

  '@vue/babel-plugin-resolve-type@1.4.0':
    resolution: {integrity: sha512-4xqDRRbQQEWHQyjlYSgZsWj44KfiF6D+ktCuXyZ8EnVDYV3pztmXJDf1HveAjUAXxAnR8daCQT51RneWWxtTyQ==}
    peerDependencies:
      '@babel/core': ^7.0.0-0

  '@vue/compiler-core@3.5.13':
    resolution: {integrity: sha512-oOdAkwqUfW1WqpwSYJce06wvt6HljgY3fGeM9NcVA1HaYOij3mZG9Rkysn0OHuyUAGMbEbARIpsG+LPVlBJ5/Q==}

  '@vue/compiler-dom@3.5.13':
    resolution: {integrity: sha512-ZOJ46sMOKUjO3e94wPdCzQ6P1Lx/vhp2RSvfaab88Ajexs0AHeV0uasYhi99WPaogmBlRHNRuly8xV75cNTMDA==}

  '@vue/compiler-sfc@3.5.13':
    resolution: {integrity: sha512-6VdaljMpD82w6c2749Zhf5T9u5uLBWKnVue6XWxprDobftnletJ8+oel7sexFfM3qIxNmVE7LSFGTpv6obNyaQ==}

  '@vue/compiler-ssr@3.5.13':
    resolution: {integrity: sha512-wMH6vrYHxQl/IybKJagqbquvxpWCuVYpoUJfCqFZwa/JY1GdATAQ+TgVtgrwwMZ0D07QhA99rs/EAAWfvG6KpA==}

  '@vue/compiler-vue2@2.7.16':
    resolution: {integrity: sha512-qYC3Psj9S/mfu9uVi5WvNZIzq+xnXMhOwbTFKKDD7b1lhpnn71jXSFdTQ+WsIEk0ONCd7VV2IMm7ONl6tbQ86A==}

  '@vue/devtools-api@6.6.4':
    resolution: {integrity: sha512-sGhTPMuXqZ1rVOk32RylztWkfXTRhuS7vgAKv0zjqk8gbsHkJ7xfFf+jbySxt7tWObEJwyKaHMikV/WGDiQm8g==}

  '@vue/devtools-api@7.7.6':
    resolution: {integrity: sha512-b2Xx0KvXZObePpXPYHvBRRJLDQn5nhKjXh7vUhMEtWxz1AYNFOVIsh5+HLP8xDGL7sy+Q7hXeUxPHB/KgbtsPw==}

  '@vue/devtools-kit@7.7.6':
    resolution: {integrity: sha512-geu7ds7tem2Y7Wz+WgbnbZ6T5eadOvozHZ23Atk/8tksHMFOFylKi1xgGlQlVn0wlkEf4hu+vd5ctj1G4kFtwA==}

  '@vue/devtools-shared@7.7.6':
    resolution: {integrity: sha512-yFEgJZ/WblEsojQQceuyK6FzpFDx4kqrz2ohInxNj5/DnhoX023upTv4OD6lNPLAA5LLkbwPVb10o/7b+Y4FVA==}

  '@vue/language-core@3.0.4':
    resolution: {integrity: sha512-BvueED4LfBCSNH66eeUQk37MQCb7hjdezzGgxniM0LbriW53AJIyLorgshAtStmjfsAuOCcTl/c1b+nz/ye8xQ==}
    peerDependencies:
      typescript: '*'
    peerDependenciesMeta:
      typescript:
        optional: true

  '@vue/reactivity@3.5.13':
    resolution: {integrity: sha512-NaCwtw8o48B9I6L1zl2p41OHo/2Z4wqYGGIK1Khu5T7yxrn+ATOixn/Udn2m+6kZKB/J7cuT9DbWWhRxqixACg==}

  '@vue/runtime-core@3.5.13':
    resolution: {integrity: sha512-Fj4YRQ3Az0WTZw1sFe+QDb0aXCerigEpw418pw1HBUKFtnQHWzwojaukAs2X/c9DQz4MQ4bsXTGlcpGxU/RCIw==}

  '@vue/runtime-dom@3.5.13':
    resolution: {integrity: sha512-dLaj94s93NYLqjLiyFzVs9X6dWhTdAlEAciC3Moq7gzAc13VJUdCnjjRurNM6uTLFATRHexHCTu/Xp3eW6yoog==}

  '@vue/server-renderer@3.5.13':
    resolution: {integrity: sha512-wAi4IRJV/2SAW3htkTlB+dHeRmpTiVIK1OGLWV1yeStVSebSQQOwGwIq0D3ZIoBj2C2qpgz5+vX9iEBkTdk5YA==}
    peerDependencies:
      vue: 3.5.13

  '@vue/shared@3.5.13':
    resolution: {integrity: sha512-/hnE/qP5ZoGpol0a5mDi45bOd7t3tjYJBjsgCsivow7D48cJeV5l05RD82lPqi7gRiphZM37rnhW1l6ZoCNNnQ==}

  '@vue/test-utils@2.4.6':
    resolution: {integrity: sha512-FMxEjOpYNYiFe0GkaHsnJPXFHxQ6m4t8vI/ElPGpMWxZKpmRvQ33OIrvRXemy6yha03RxhOlQuy+gZMC3CQSow==}

  '@vueuse/core@13.1.0':
    resolution: {integrity: sha512-PAauvdRXZvTWXtGLg8cPUFjiZEddTqmogdwYpnn60t08AA5a8Q4hZokBnpTOnVNqySlFlTcRYIC8OqreV4hv3Q==}
    peerDependencies:
      vue: ^3.5.0

  '@vueuse/metadata@13.1.0':
    resolution: {integrity: sha512-+TDd7/a78jale5YbHX9KHW3cEDav1lz1JptwDvep2zSG8XjCsVE+9mHIzjTOaPbHUAk5XiE4jXLz51/tS+aKQw==}

  '@vueuse/shared@13.1.0':
    resolution: {integrity: sha512-IVS/qRRjhPTZ6C2/AM3jieqXACGwFZwWTdw5sNTSKk2m/ZpkuuN+ri+WCVUP8TqaKwJYt/KuMwmXspMAw8E6ew==}
    peerDependencies:
      vue: ^3.5.0

  '@webext-core/fake-browser@1.3.2':
    resolution: {integrity: sha512-jFyPWWz+VkHAC9DRIiIPOyu6X/KlC8dYqSKweHz6tsDb86QawtVgZSpYcM+GOQBlZc5DHFo92jJ7cIq4uBnU0A==}

  '@webext-core/isolated-element@1.1.2':
    resolution: {integrity: sha512-CNHYhsIR8TPkPb+4yqTIuzaGnVn/Fshev5fyoPW+/8Cyc93tJbCjP9PC1XSK6fDWu+xASdPHLZaoa2nWAYoxeQ==}

  '@webext-core/match-patterns@1.0.3':
    resolution: {integrity: sha512-NY39ACqCxdKBmHgw361M9pfJma8e4AZo20w9AY+5ZjIj1W2dvXC8J31G5fjfOGbulW9w4WKpT8fPooi0mLkn9A==}

  '@webgpu/types@0.1.60':
    resolution: {integrity: sha512-8B/tdfRFKdrnejqmvq95ogp8tf52oZ51p3f4QD5m5Paey/qlX4Rhhy5Y8tgFMi7Ms70HzcMMw3EQjH/jdhTwlA==}

  '@wxt-dev/browser@0.0.317':
    resolution: {integrity: sha512-tpFr/OJjTlGY7FLIr950fNi9fIBLQQ9pRVDDajeqEMip5LsXFAxpbF4I1GAGUkdTJEghKQ8P5N9XnsAdbPBAOQ==}

  '@wxt-dev/module-vue@1.0.2':
    resolution: {integrity: sha512-eRRpPgrakgQSfzR8AnmT3+Dd/ltgghOzgfy1MrHl0zZ2Pc2rcuwcoeFt9rrpjH3KuvZfYD2JIAg3gY9OlTPkmQ==}
    peerDependencies:
      wxt: '>=0.19.16'

  '@wxt-dev/storage@1.1.1':
    resolution: {integrity: sha512-H1vYWeoWz03INV4r+sLYDFil88b3rgMMfgGp/EXy3bLbveJeiMiFs/G0bsBN2Ra87Iqlf2oVYRb/ABQpAugbew==}

  abbrev@2.0.0:
    resolution: {integrity: sha512-6/mh1E2u2YgEsCHdY0Yx5oW+61gZU+1vXaoiHHrpKeuRNNgFvS+/jrwHiQhB5apAf5oB7UB7E19ol2R2LKH8hQ==}
    engines: {node: ^14.17.0 || ^16.13.0 || >=18.0.0}

  abort-controller@3.0.0:
    resolution: {integrity: sha512-h8lQ8tacZYnR3vNQTgibj+tODHI5/+l06Au2Pcriv/Gmet0eaj4TwWH41sO9wnHDiQsEj19q0drzdWdeAHtweg==}
    engines: {node: '>=6.5'}

  accepts@2.0.0:
    resolution: {integrity: sha512-5cvg6CtKwfgdmVqY1WIiXKc3Q1bkRqGLi+2W/6ao+6Y7gu/RCwRuAhGEzh5B4KlszSuTLgZYuqFqo5bImjNKng==}
    engines: {node: '>= 0.6'}

  acorn-jsx@5.3.2:
    resolution: {integrity: sha512-rq9s+JNhf0IChjtDXxllJ7g41oZk5SlXtp0LHwyA5cejwn7vKmKp4pPri6YEePv2PU65sAsegbXtIinmDFDXgQ==}
    peerDependencies:
      acorn: ^6.0.0 || ^7.0.0 || ^8.0.0

  acorn@8.14.1:
    resolution: {integrity: sha512-OvQ/2pUDKmgfCg++xsTX1wGxfTaszcHVcTctW4UJB4hibJx2HXxxO5UmVgyjMa+ZDsiaf5wWLXYpRWMmBI0QHg==}
    engines: {node: '>=0.4.0'}
    hasBin: true

  adm-zip@0.5.16:
    resolution: {integrity: sha512-TGw5yVi4saajsSEgz25grObGHEUaDrniwvA2qwSC060KfqGPdglhvPMA2lPIoxs3PQIItj2iag35fONcQqgUaQ==}
    engines: {node: '>=12.0'}

  agent-base@7.1.3:
    resolution: {integrity: sha512-jRR5wdylq8CkOe6hei19GGZnxM6rBGwFl3Bg0YItGDimvjGtAvdZk4Pu6Cl4u4Igsws4a1fd1Vq3ezrhn4KmFw==}
    engines: {node: '>= 14'}

  ai@4.3.13:
    resolution: {integrity: sha512-cC5HXItuOwGykSMacCPzNp6+NMTxeuTjOenztVgSJhdC9Z4OrzBxwkyeDAf4h1QP938ZFi7IBdq3u4lxVoVmvw==}
    engines: {node: '>=18'}
    peerDependencies:
      react: ^18 || ^19 || ^19.0.0-rc
      zod: ^3.23.8
    peerDependenciesMeta:
      react:
        optional: true

  ajv@6.12.6:
    resolution: {integrity: sha512-j3fVLgvTo527anyYyJOGTYJbG+vnnQYvE0m5mmkc1TK+nxAppkCLMIL0aZ4dblVCNoGShhm+kzE4ZUykBoMg4g==}

  alien-signals@2.0.5:
    resolution: {integrity: sha512-PdJB6+06nUNAClInE3Dweq7/2xVAYM64vvvS1IHVHSJmgeOtEdrAGyp7Z2oJtYm0B342/Exd2NT0uMJaThcjLQ==}

  ansi-align@3.0.1:
    resolution: {integrity: sha512-IOfwwBF5iczOjp/WeY4YxyjqAFMQoZufdQWDd19SEExbVLNXqvpzSJ/M7Za4/sCPmQ0+GRquoA7bGcINcxew6w==}

  ansi-escapes@4.3.2:
    resolution: {integrity: sha512-gKXj5ALrKWQLsYG9jlTRmR/xKluxHV+Z9QEwNIgCfM1/uwPMCuzVVnh5mwTd+OuBZcwSIMbqssNWRm1lE51QaQ==}
    engines: {node: '>=8'}

  ansi-escapes@7.0.0:
    resolution: {integrity: sha512-GdYO7a61mR0fOlAsvC9/rIHf7L96sBc6dEWzeOu+KAea5bZyQRPIpojrVoI4AXGJS/ycu/fBTdLrUkA4ODrvjw==}
    engines: {node: '>=18'}

  ansi-regex@5.0.1:
    resolution: {integrity: sha512-quJQXlTSUGL2LH9SUXo8VwsY4soanhgo6LNSm84E1LBcE8s3O0wpdiRzyR9z/ZZJMlMWv37qOOb9pdJlMUEKFQ==}
    engines: {node: '>=8'}

  ansi-regex@6.1.0:
    resolution: {integrity: sha512-7HSX4QQb4CspciLpVFwyRe79O3xsIZDDLER21kERQ71oaPodF8jL725AgJMFAYbooIqolJoRLuM81SpeUkpkvA==}
    engines: {node: '>=12'}

  ansi-styles@4.3.0:
    resolution: {integrity: sha512-zbB9rCJAT1rbjiVDb2hqKFHNYLxgtk8NURxZ3IZwD3F6NtxbXZQCnnSi1Lkx+IDohdPlFp222wVALIheZJQSEg==}
    engines: {node: '>=8'}

  ansi-styles@6.2.1:
    resolution: {integrity: sha512-bN798gFfQX+viw3R7yrGWRqnrN2oRkEkUjjl4JNn4E8GxxbjtG3FbrEIIY3l8/hrwUwIeCZvi4QuOTP4MErVug==}
    engines: {node: '>=12'}

  any-promise@1.3.0:
    resolution: {integrity: sha512-7UvmKalWRt1wgjL1RrGxoSJW/0QZFIegpeGvZG9kjp8vrRu55XTHbwnqq2GpXm9uLbcuhxm3IqX9OB4MZR1b2A==}

  anymatch@3.1.3:
    resolution: {integrity: sha512-KMReFUr0B4t+D+OBkjR3KYqvocp2XaSzO55UcB6mgQMd3KbcE+mWTyvVV7D/zsdEbNnV6acZUutkiHQXvTr1Rw==}
    engines: {node: '>= 8'}

  argparse@2.0.1:
    resolution: {integrity: sha512-8+9WqebbFzpX9OR+Wa6O29asIogeRMzcGtAINdpMHHyAg10f05aSFVBbcEqGf/PXw1EjAZ+q2/bEBg3DvurK3Q==}

  array-differ@4.0.0:
    resolution: {integrity: sha512-Q6VPTLMsmXZ47ENG3V+wQyZS1ZxXMxFyYzA+Z/GMrJ6yIutAIEf9wTyroTzmGjNfox9/h3GdGBCVh43GVFx4Uw==}
    engines: {node: ^12.20.0 || ^14.13.1 || >=16.0.0}

  array-union@3.0.1:
    resolution: {integrity: sha512-1OvF9IbWwaeiM9VhzYXVQacMibxpXOMYVNIvMtKRyX9SImBXpKcFr8XvFDeEslCyuH/t6KRt7HEO94AlP8Iatw==}
    engines: {node: '>=12'}

  asn1.js@4.10.1:
    resolution: {integrity: sha512-p32cOF5q0Zqs9uBiONKYLm6BClCoBCM5O9JfeUSlnQLBTxYdTK+pW+nXflm8UkKd2UYlEbYz5qEi0JuZR9ckSw==}

  assert@2.1.0:
    resolution: {integrity: sha512-eLHpSK/Y4nhMJ07gDaAzoX/XAKS8PSaojml3M0DM4JpV1LAi5JOJ/p6H/XWrl8L+DzVEvVCW1z3vWAaB9oTsQw==}

  assertion-error@2.0.1:
    resolution: {integrity: sha512-Izi8RQcffqCeNVgFigKli1ssklIbpHnCYc6AknXGYoB6grJqyeby7jv12JUQgmTAnIDnbck1uxksT4dzN3PWBA==}
    engines: {node: '>=12'}

  ast-types@0.13.4:
    resolution: {integrity: sha512-x1FCFnFifvYDDzTaLII71vG5uvDwgtmDTEVWAxrgeiR8VjMONcCXJx7E+USjDtHlwFmt9MysbqgF9b9Vjr6w+w==}
    engines: {node: '>=4'}

  async-mutex@0.5.0:
    resolution: {integrity: sha512-1A94B18jkJ3DYq284ohPxoXbfTA5HsQ7/Mf4DEhcyLx3Bz27Rh59iScbB6EPiP+B+joue6YCxcMXSbFC1tZKwA==}

  async-retry@1.3.3:
    resolution: {integrity: sha512-wfr/jstw9xNi/0teMHrRW7dsz3Lt5ARhYNZ2ewpadnhaIp5mbALhOAP+EAdsC7t4Z6wqsDVv9+W6gm1Dk9mEyw==}

  async@3.2.6:
    resolution: {integrity: sha512-htCUDlxyyCLMgaM3xXg0C0LW2xqfuQ6p05pCEIsXuyQ+a1koYKTuBMzRNwmybfLgvJDMd0r1LTn4+E0Ti6C2AA==}

  asynckit@0.4.0:
    resolution: {integrity: sha512-Oei9OH4tRh0YqU3GxhX79dM/mwVgvbZJaSNaRk+bshkj0S5cfHcgYakreBjrHwatXKbz+IoIdYLxrKim2MjW0Q==}

  atomic-sleep@1.0.0:
    resolution: {integrity: sha512-kNOjDqAh7px0XWNI+4QbzoiR/nTkHAWNud2uvnJquD1/x5a7EQZMJT0AczqK0Qn67oY/TTQ1LbUKajZpp3I9tQ==}
    engines: {node: '>=8.0.0'}

  atomically@2.0.3:
    resolution: {integrity: sha512-kU6FmrwZ3Lx7/7y3hPS5QnbJfaohcIul5fGqf7ok+4KklIEk9tJ0C2IQPdacSbVUWv6zVHXEBWoWd6NrVMT7Cw==}

  attributes-parser@2.2.3:
    resolution: {integrity: sha512-zjOUWt95la8AdUO+kP1GBOonWrV5jy9NjJP+z9tva/DSA6FIzGKcN/gk3tdqQf/pOeB8dkyd3FCPrjhELMmrkg==}

  available-typed-arrays@1.0.7:
    resolution: {integrity: sha512-wvUjBtSGN7+7SjNpq/9M2Tg350UZD3q62IFZLbRAR1bSMlCo1ZaeW+BJ+D090e4hIIZLBcTDWe4Mh4jvUDajzQ==}
    engines: {node: '>= 0.4'}

  await-to-js@3.0.0:
    resolution: {integrity: sha512-zJAaP9zxTcvTHRlejau3ZOY4V7SRpiByf3/dxx2uyKxxor19tpmpV2QRsTKikckwhaPmr2dVpxxMr7jOCYVp5g==}
    engines: {node: '>=6.0.0'}

  axios@1.9.0:
    resolution: {integrity: sha512-re4CqKTJaURpzbLHtIi6XpDv20/CnpXOtjRY5/CU32L8gU8ek9UIivcfvSWvmKEngmVbrUtPpdDwWDWL7DNHvg==}

  balanced-match@1.0.2:
    resolution: {integrity: sha512-3oSeUO0TMV67hN1AmbXsK4yaqU7tjiHlbxRDZOpH0KW9+CeX4bRAaX0Anxt0tx2MrpRpWwQaPwIlISEJhYU5Pw==}

  base64-js@1.5.1:
    resolution: {integrity: sha512-AKpaYlHn8t4SVbOHCy+b5+KKgvR4vrsD8vbvrbiQJps7fKDTkjkDry6ji0rUJjC0kzbNePLwzxq8iypo41qeWA==}

  basic-ftp@5.0.5:
    resolution: {integrity: sha512-4Bcg1P8xhUuqcii/S0Z9wiHIrQVPMermM1any+MX5GeGD7faD3/msQUDGLol9wOcz4/jbg/WJnGqoJF6LiBdtg==}
    engines: {node: '>=10.0.0'}

  before-after-hook@3.0.2:
    resolution: {integrity: sha512-Nik3Sc0ncrMK4UUdXQmAnRtzmNQTAAXmXIopizwZ1W1t8QmfJj+zL4OA2I7XPTPW5z5TDqv4hRo/JzouDJnX3A==}

  best-effort-json-parser@1.1.3:
    resolution: {integrity: sha512-O3LfmiLJ5UQOGqrrl6ynCdfDgK50cd0nxy0JacFZ7ARhfhjdksTfScHAJ0580RNgNejLjRvu/7Yj9znY0sqeFA==}

  big-integer@1.6.52:
    resolution: {integrity: sha512-QxD8cf2eVqJOOz63z6JIN9BzvVs/dlySa5HGSBH5xtR8dPteIRQnBxxKqkNTiT6jbDTF6jAfrd4oMcND9RGbQg==}
    engines: {node: '>=0.6'}

  binary-extensions@2.3.0:
    resolution: {integrity: sha512-Ceh+7ox5qe7LJuLHoY0feh3pHuUDHAcRUeyL2VYghZwfpkNIy/+8Ocg0a3UuSoYzavmylwuLWQOf3hl0jjMMIw==}
    engines: {node: '>=8'}

  birpc@2.3.0:
    resolution: {integrity: sha512-ijbtkn/F3Pvzb6jHypHRyve2QApOCZDR25D/VnkY2G/lBNcXCTsnsCxgY4k4PkVB7zfwzYbY3O9Lcqe3xufS5g==}

  bl@5.1.0:
    resolution: {integrity: sha512-tv1ZJHLfTDnXE6tMHv73YgSJaWR2AFuPwMntBe7XL/GBFHnT0CLnsHMogfk5+GzCDC5ZWarSCYaIGATZt9dNsQ==}

  bluebird@3.7.2:
    resolution: {integrity: sha512-XpNj6GDQzdfW+r2Wnn7xiSAd7TM3jzkxGXBGTtWKuSXv1xUV+azxAm8jdWZN06QTQk+2N2XB9jRDkvbmQmcRtg==}

  bmp-ts@1.0.9:
    resolution: {integrity: sha512-cTEHk2jLrPyi+12M3dhpEbnnPOsaZuq7C45ylbbQIiWgDFZq4UVYPEY5mlqjvsj/6gJv9qX5sa+ebDzLXT28Vw==}

  bn.js@4.12.2:
    resolution: {integrity: sha512-n4DSx829VRTRByMRGdjQ9iqsN0Bh4OolPsFnaZBLcbi8iXcB+kJ9s7EnRt4wILZNV3kPLHkRVfOc/HvhC3ovDw==}

  bn.js@5.2.2:
    resolution: {integrity: sha512-v2YAxEmKaBLahNwE1mjp4WON6huMNeuDvagFZW+ASCuA/ku0bXR9hSMw0XpiqMoA3+rmnyck/tPRSFQkoC9Cuw==}

  body-parser@2.2.0:
    resolution: {integrity: sha512-02qvAaxv8tp7fBa/mw1ga98OGm+eCbqzJOKoRt70sLmfEEi+jyBYVTDGfCL/k06/4EMk/z01gCe7HoCH/f2LTg==}
    engines: {node: '>=18'}

  boolbase@1.0.0:
    resolution: {integrity: sha512-JZOSA7Mo9sNGB8+UjSgzdLtokWAky1zbztM3WRLCbZ70/3cTANmQmOdR7y2g+J0e2WXywy1yS468tY+IruqEww==}

  boolean@3.2.0:
    resolution: {integrity: sha512-d0II/GO9uf9lfUHH2BQsjxzRJZBdsjgsBiW4BvhWk/3qoKwQFjIDVN19PfX8F2D/r9PCMTtLWjYVCFrpeYUzsw==}
    deprecated: Package no longer supported. Contact Support at https://www.npmjs.com/support for more info.

  boxen@8.0.1:
    resolution: {integrity: sha512-F3PH5k5juxom4xktynS7MoFY+NUWH5LC4CnH11YB8NPew+HLpmBLCybSAEyb2F+4pRXhuhWqFesoQd6DAyc2hw==}
    engines: {node: '>=18'}

  bplist-parser@0.2.0:
    resolution: {integrity: sha512-z0M+byMThzQmD9NILRniCUXYsYpjwnlO8N5uCFaCqIOpqRsJCrQL9NK3JsD67CN5a08nF5oIL2bD6loTdHOuKw==}
    engines: {node: '>= 5.10.0'}

  brace-expansion@1.1.11:
    resolution: {integrity: sha512-iCuPHDFgrHX7H2vEI/5xpz07zSHB00TpugqhmYtVmMO6518mCuRMoOYFldEBl0g187ufozdaHgWKcYFb61qGiA==}

  brace-expansion@2.0.1:
    resolution: {integrity: sha512-XnAIvQ8eM+kC6aULx6wuQiwVsnzsi9d3WxzV3FpWTGA19F621kwdbsAcFKXgKUHZWsy+mY6iL1sHTxWEFCytDA==}

  braces@3.0.3:
    resolution: {integrity: sha512-yQbXgO/OSZVD2IsiLlro+7Hf6Q18EJrKSEsdoMzKePKXct3gvD8oLcOQdIzGupr5Fj+EDe8gO/lxc1BzfMpxvA==}
    engines: {node: '>=8'}

  brorand@1.1.0:
    resolution: {integrity: sha512-cKV8tMCEpQs4hK/ik71d6LrPOnpkpGBR0wzxqr68g2m/LB2GxVYQroAjMJZRVM1Y4BCjCKc3vAamxSzOY2RP+w==}

  browser-resolve@2.0.0:
    resolution: {integrity: sha512-7sWsQlYL2rGLy2IWm8WL8DCTJvYLc/qlOnsakDac87SOoCd16WLsaAMdCiAqsTNHIe+SXfaqyxyo6THoWqs8WQ==}

  browserify-aes@1.2.0:
    resolution: {integrity: sha512-+7CHXqGuspUn/Sl5aO7Ea0xWGAtETPXNSAjHo48JfLdPWcMng33Xe4znFvQweqc/uzk5zSOI3H52CYnjCfb5hA==}

  browserify-cipher@1.0.1:
    resolution: {integrity: sha512-sPhkz0ARKbf4rRQt2hTpAHqn47X3llLkUGn+xEJzLjwY8LRs2p0v7ljvI5EyoRO/mexrNunNECisZs+gw2zz1w==}

  browserify-des@1.0.2:
    resolution: {integrity: sha512-BioO1xf3hFwz4kc6iBhI3ieDFompMhrMlnDFC4/0/vd5MokpuAc3R+LYbwTA9A5Yc9pq9UYPqffKpW2ObuwX5A==}

  browserify-rsa@4.1.1:
    resolution: {integrity: sha512-YBjSAiTqM04ZVei6sXighu679a3SqWORA3qZTEqZImnlkDIFtKc6pNutpjyZ8RJTjQtuYfeetkxM11GwoYXMIQ==}
    engines: {node: '>= 0.10'}

  browserify-sign@4.2.3:
    resolution: {integrity: sha512-JWCZW6SKhfhjJxO8Tyiiy+XYB7cqd2S5/+WeYHsKdNKFlCBhKbblba1A/HN/90YwtxKc8tCErjffZl++UNmGiw==}
    engines: {node: '>= 0.12'}

  browserify-zlib@0.2.0:
    resolution: {integrity: sha512-Z942RysHXmJrhqk88FmKBVq/v5tqmSkDz7p54G/MGyjMnCFFnC79XWNbg+Vta8W6Wb2qtSZTSxIGkJrRpCFEiA==}

  browserslist@4.24.5:
    resolution: {integrity: sha512-FDToo4Wo82hIdgc1CQ+NQD0hEhmpPjrZ3hiUgwgOG6IuTdlpr8jdjyG24P6cNP1yJpTLzS5OcGgSw0xmDU1/Tw==}
    engines: {node: ^6 || ^7 || ^8 || ^9 || ^10 || ^11 || ^12 || >=13.7}
    hasBin: true

  buffer-builder@0.2.0:
    resolution: {integrity: sha512-7VPMEPuYznPSoR21NE1zvd2Xna6c/CloiZCfcMXR1Jny6PjX0N4Nsa38zcBFo/FMK+BlA+FLKbJCQ0i2yxp+Xg==}

  buffer-crc32@0.2.13:
    resolution: {integrity: sha512-VO9Ht/+p3SN7SKWqcrgEzjGbRSJYTx+Q1pTQC0wrWqHx0vpJraQ6GtHx8tvcg1rlK1byhU5gccxgOgj7B0TDkQ==}

  buffer-from@1.1.2:
    resolution: {integrity: sha512-E+XQCRwSbaaiChtv6k6Dwgc+bx+Bs6vuKJHHl5kox/BaKbhiXzqQOwK4cO22yElGp2OCmjwVhT3HmxgyPGnJfQ==}

  buffer-xor@1.0.3:
    resolution: {integrity: sha512-571s0T7nZWK6vB67HI5dyUF7wXiNcfaPPPTl6zYCNApANjIvYJTg7hlud/+cJpdAhS7dVzqMLmfhfHR3rAcOjQ==}

  buffer@5.7.1:
    resolution: {integrity: sha512-EHcyIPBQ4BSGlvjB16k5KgAJ27CIsHY/2JBmCRReo48y9rQ3MaUzWX3KVlBa4U7MyX02HdVj0K7C3WaB3ju7FQ==}

  buffer@6.0.3:
    resolution: {integrity: sha512-FTiCpNxtwiZZHEZbcbTIcZjERVICn9yq/pDFkTl95/AxzD1naBctN7YO68riM/gLSDY7sdrMby8hofADYuuqOA==}

  builtin-status-codes@3.0.0:
    resolution: {integrity: sha512-HpGFw18DgFWlncDfjTa2rcQ4W88O1mC8e8yZ2AvQY5KDaktSTwo+KRf6nHK6FRI5FyRyb/5T6+TSxfP7QyGsmQ==}

  bundle-name@3.0.0:
    resolution: {integrity: sha512-PKA4BeSvBpQKQ8iPOGCSiell+N8P+Tf1DlwqmYhpe2gAhKPHn8EYOxVT+ShuGmhg8lN8XiSlS80yiExKXrURlw==}
    engines: {node: '>=12'}

  bundle-name@4.1.0:
    resolution: {integrity: sha512-tjwM5exMg6BGRI+kNmTntNsvdZS1X8BFYS6tnJ2hdH0kVxM6/eVZ2xy+FqStSWvYmtfFMDLIxurorHwDKfDz5Q==}
    engines: {node: '>=18'}

  bytes@3.1.2:
    resolution: {integrity: sha512-/Nf7TyzTx6S3yRJObOAV7956r8cr2+Oj8AC5dt8wSP3BQAoeX58NoHyCU8P8zGkNXStjTSi6fzO6F0pBdcYbEg==}
    engines: {node: '>= 0.8'}

  c12@1.11.2:
    resolution: {integrity: sha512-oBs8a4uvSDO9dm8b7OCFW7+dgtVrwmwnrVXYzLm43ta7ep2jCn/0MhoUFygIWtxhyy6+/MG7/agvpY0U1Iemew==}
    peerDependencies:
      magicast: ^0.3.4
    peerDependenciesMeta:
      magicast:
        optional: true

  c12@3.0.3:
    resolution: {integrity: sha512-uC3MacKBb0Z15o5QWCHvHWj5Zv34pGQj9P+iXKSpTuSGFS0KKhUWf4t9AJ+gWjYOdmWCPEGpEzm8sS0iqbpo1w==}
    peerDependencies:
      magicast: ^0.3.5
    peerDependenciesMeta:
      magicast:
        optional: true

  cac@6.7.14:
    resolution: {integrity: sha512-b6Ilus+c3RrdDk+JhLKUAQfzzgLEPy6wcXqS7f/xe1EETvsDP6GORG7SFuOs6cID5YkqchW/LXZbX5bc8j7ZcQ==}
    engines: {node: '>=8'}

  cacheable@1.9.0:
    resolution: {integrity: sha512-8D5htMCxPDUULux9gFzv30f04Xo3wCnik0oOxKoRTPIBoqA7HtOcJ87uBhQTs3jCfZZTrUBGsYIZOgE0ZRgMAg==}

  call-bind-apply-helpers@1.0.2:
    resolution: {integrity: sha512-Sp1ablJ0ivDkSzjcaJdxEunN5/XvksFJ2sMBFfq6x0ryhQV/2b/KwFe21cMpmHtPOSij8K99/wSfoEuTObmuMQ==}
    engines: {node: '>= 0.4'}

  call-bind@1.0.8:
    resolution: {integrity: sha512-oKlSFMcMwpUg2ednkhQ454wfWiU/ul3CkJe/PEHcTKuiX6RpbehUiFMXu13HalGZxfUwCQzZG747YXBn1im9ww==}
    engines: {node: '>= 0.4'}

  call-bound@1.0.4:
    resolution: {integrity: sha512-+ys997U96po4Kx/ABpBCqhA9EuxJaQWDQg7295H4hBphv3IZg0boBKuwYpt4YXp6MZ5AmZQnU/tyMTlRpaSejg==}
    engines: {node: '>= 0.4'}

  callsites@3.1.0:
    resolution: {integrity: sha512-P8BjAsXvZS+VIDUI11hHCQEv74YT67YUi5JJFNWIqL235sBmjX4+qx9Muvls5ivyNENctx46xQLQ3aTuE7ssaQ==}
    engines: {node: '>=6'}

  camelcase@8.0.0:
    resolution: {integrity: sha512-8WB3Jcas3swSvjIeA2yvCJ+Miyz5l1ZmB6HFb9R1317dt9LCQoswg/BGrmAmkWVEszSrrg4RwmO46qIm2OEnSA==}
    engines: {node: '>=16'}

  caniuse-lite@1.0.30001717:
    resolution: {integrity: sha512-auPpttCq6BDEG8ZAuHJIplGw6GODhjw+/11e7IjpnYCxZcW/ONgPs0KVBJ0d1bY3e2+7PRe5RCLyP+PfwVgkYw==}

  chai@5.2.0:
    resolution: {integrity: sha512-mCuXncKXk5iCLhfhwTc0izo0gtEmpz5CtG2y8GiOINBlMVS6v8TMRc5TaLWKS6692m9+dVVfzgeVxR5UxWHTYw==}
    engines: {node: '>=12'}

  chalk@4.1.2:
    resolution: {integrity: sha512-oKnbhFyRIXpUuez8iBMmyEa4nbj4IOQyuhc/wy9kY7/WVPcwIO9VA668Pu8RkO7+0G76SLROeyw9CpQ061i4mA==}
    engines: {node: '>=10'}

  chalk@5.4.1:
    resolution: {integrity: sha512-zgVZuo2WcZgfUEmsn6eO3kINexW8RAE4maiQ8QNs8CtpPCSyMiYsULR3HQYkm3w8FIA3SberyMJMSldGsW+U3w==}
    engines: {node: ^12.17.0 || ^14.13 || >=16.0.0}

  changelogen@0.5.7:
    resolution: {integrity: sha512-cTZXBcJMl3pudE40WENOakXkcVtrbBpbkmSkM20NdRiUqa4+VYRdXdEsgQ0BNQ6JBE2YymTNWtPKVF7UCTN5+g==}
    hasBin: true

  chardet@0.7.0:
    resolution: {integrity: sha512-mT8iDcrh03qDGRRmoA2hmBJnxpllMR+0/0qlzjqZES6NdiWDcZkCNAk4rPFZ9Q85r27unkiNNg8ZOiwZXBHwcA==}

  charenc@0.0.2:
    resolution: {integrity: sha512-yrLQ/yVUFXkzg7EDQsPieE/53+0RlaWTs+wBrvW36cyilJ2SaDWfl4Yj7MtLTXleV9uEKefbAGUPv2/iWSooRA==}

  check-error@2.1.1:
    resolution: {integrity: sha512-OAlb+T7V4Op9OwdkjmguYRqncdlx5JiofwOAUkmTF+jNdHwzTaTs4sRAGpzLF3oOz5xAyDGrPgeIDFQmDOTiJw==}
    engines: {node: '>= 16'}

  cheerio-select@2.1.0:
    resolution: {integrity: sha512-9v9kG0LvzrlcungtnJtpGNxY+fzECQKhK4EGJX2vByejiMX84MFNQw4UxPJl3bFbTMw+Dfs37XaIkCwTZfLh4g==}

  cheerio@1.0.0:
    resolution: {integrity: sha512-quS9HgjQpdaXOvsZz82Oz7uxtXiy6UIsIQcpBj7HRw2M63Skasm9qlDocAM7jNuaxdhpPU7c4kJN+gA5MCu4ww==}
    engines: {node: '>=18.17'}

  chokidar@3.6.0:
    resolution: {integrity: sha512-7VT13fmjotKpGipCW9JEQAusEPE+Ei8nl6/g4FBAmIm0GOOLMua9NDDo/DWp0ZAxCr3cPq5ZpBqmPAQgDda2Pw==}
    engines: {node: '>= 8.10.0'}

  chokidar@4.0.3:
    resolution: {integrity: sha512-Qgzu8kfBvo+cA4962jnP1KkS6Dop5NS6g7R5LFYJr4b8Ub94PPQXUksCw9PvXoeXPRRddRNC5C1JQUR2SMGtnA==}
    engines: {node: '>= 14.16.0'}

  chownr@2.0.0:
    resolution: {integrity: sha512-bIomtDF5KGpdogkLd9VspvFzk9KfpyyGlS8YFVZl7TGPBHL5snIOnxeshwVgPteQ9b4Eydl+pVbIyE1DcvCWgQ==}
    engines: {node: '>=10'}

  chownr@3.0.0:
    resolution: {integrity: sha512-+IxzY9BZOQd/XuYPRmrvEVjF/nqj5kgT4kEq7VofrDoM1MxoRjEWkrCC3EtLi59TVawxTAn+orJwFQcrqEN1+g==}
    engines: {node: '>=18'}

  chrome-ai@1.11.1:
    resolution: {integrity: sha512-d2JNIjdE5HtKSbUZf17BBeDLts/8S+MGOBPSDB0vUXW/B/7ZVMJWq5ivvMmSJt82gszvuw/T1RR/eq42GYXlOQ==}

  chrome-launcher@1.1.2:
    resolution: {integrity: sha512-YclTJey34KUm5jB1aEJCq807bSievi7Nb/TU4Gu504fUYi3jw3KCIaH6L7nFWQhdEgH3V+wCh+kKD1P5cXnfxw==}
    engines: {node: '>=12.13.0'}
    hasBin: true

  ci-info@4.2.0:
    resolution: {integrity: sha512-cYY9mypksY8NRqgDB1XD1RiJL338v/551niynFTGkZOO2LHuB2OmOYxDIe/ttN9AHwrqdum1360G3ald0W9kCg==}
    engines: {node: '>=8'}

  cipher-base@1.0.6:
    resolution: {integrity: sha512-3Ek9H3X6pj5TgenXYtNWdaBon1tgYCaebd+XPg0keyjEbEfkD4KkmAxkQ/i1vYvxdcT5nscLBfq9VJRmCBcFSw==}
    engines: {node: '>= 0.10'}

  citty@0.1.6:
    resolution: {integrity: sha512-tskPPKEs8D2KPafUypv2gxwJP8h/OaJmC82QQGGDQcHvXX43xF2VDACcJVmZ0EuSxkpO9Kc4MlrA3q0+FG58AQ==}

  clean-css@5.3.3:
    resolution: {integrity: sha512-D5J+kHaVb/wKSFcyyV75uCn8fiY4sV38XJoe4CUyGQ+mOU/fMVYUdH1hJC+CJQ5uY3EnW27SbJYS4X8BiLrAFg==}
    engines: {node: '>= 10.0'}

  cli-boxes@3.0.0:
    resolution: {integrity: sha512-/lzGpEWL/8PfI0BmBOPRwp0c/wFNX1RdUML3jK/RcSBA9T8mZDdQpqYBKtCFTOfQbwPqWEOpjqW+Fnayc0969g==}
    engines: {node: '>=10'}

  cli-cursor@4.0.0:
    resolution: {integrity: sha512-VGtlMu3x/4DOtIUwEkRezxUZ2lBacNJCHash0N0WeZDBS+7Ux1dm3XWAgWYxLJFMMdOeXMHXorshEFhbMSGelg==}
    engines: {node: ^12.20.0 || ^14.13.1 || >=16.0.0}

  cli-cursor@5.0.0:
    resolution: {integrity: sha512-aCj4O5wKyszjMmDT4tZj93kxyydN/K5zPWSCe6/0AV/AA1pqe5ZBIw0a2ZfPQV7lL5/yb5HsUreJ6UFAF1tEQw==}
    engines: {node: '>=18'}

  cli-highlight@2.1.11:
    resolution: {integrity: sha512-9KDcoEVwyUXrjcJNvHD0NFc/hiwe/WPVYIleQh2O1N2Zro5gWJZ/K+3DGn8w8P/F6FxOgzyC5bxDyHIgCSPhGg==}
    engines: {node: '>=8.0.0', npm: '>=5.0.0'}
    hasBin: true

  cli-spinners@2.9.2:
    resolution: {integrity: sha512-ywqV+5MmyL4E7ybXgKys4DugZbX0FC6LnwrhjuykIjnK9k8OQacQ7axGKnjDXWNhns0xot3bZI5h55H8yo9cJg==}
    engines: {node: '>=6'}

  cli-truncate@4.0.0:
    resolution: {integrity: sha512-nPdaFdQ0h/GEigbPClz11D0v/ZJEwxmeVZGeMo3Z5StPtUTkA9o1lD6QwoirYiSDzbcwn2XcjwmCp68W1IS4TA==}
    engines: {node: '>=18'}

  cli-width@4.1.0:
    resolution: {integrity: sha512-ouuZd4/dm2Sw5Gmqy6bGyNNNe1qt9RpmxveLSO7KcgsTnU7RXfsw+/bukWGo1abgBiMAic068rclZsO4IWmmxQ==}
    engines: {node: '>= 12'}

  cliui@7.0.4:
    resolution: {integrity: sha512-OcRE68cOsVMXp1Yvonl/fzkQOyjLSu/8bhPDfQt0e0/Eb283TKP20Fs2MqoPsr9SwA595rRCA+QMzYc9nBP+JQ==}

  cliui@8.0.1:
    resolution: {integrity: sha512-BSeNnyus75C4//NQ9gQt1/csTXyo/8Sb+afLAkzAptFuMsod9HFokGNudZpi/oQV73hnVK+sR+5PVRMd+Dr7YQ==}
    engines: {node: '>=12'}

  clone@1.0.4:
    resolution: {integrity: sha512-JQHZ2QMW6l3aH/j6xCqQThY/9OH4D/9ls34cgkUBiEeocRTU04tHfKPBsUK1PqZCUQM7GiA0IIXJSuXHI64Kbg==}
    engines: {node: '>=0.8'}

  color-convert@2.0.1:
    resolution: {integrity: sha512-RRECPsj7iu/xb5oKYcsFHSppFNnsj/52OVTRKb4zP5onXwVF3zVmmToNcOfGC+CRDpfK/U584fMg38ZHCaElKQ==}
    engines: {node: '>=7.0.0'}

  color-name@1.1.4:
    resolution: {integrity: sha512-dOy+3AuW3a2wNbZHIuMZpTcgjGuLU/uBL/ubcZF9OXbDo8ff4O8yVp5Bf0efS8uEoYo5q4Fx7dY9OgQGXgAsQA==}

  color-string@1.9.1:
    resolution: {integrity: sha512-shrVawQFojnZv6xM40anx4CkoDP+fZsw/ZerEMsW/pyzsRbElpsL/DBVW7q3ExxwusdNXI3lXpuhEZkzs8p5Eg==}

  color@4.2.3:
    resolution: {integrity: sha512-1rXeuUUiGGrykh+CeBdu5Ie7OJwinCgQY0bc7GCRxy5xVHy+moaqkpL/jqQq0MtQOeYcrqEz4abc5f0KtU7W4A==}
    engines: {node: '>=12.5.0'}

  colorette@2.0.20:
    resolution: {integrity: sha512-IfEDxwoWIjkeXL1eXcDiow4UbKjhLdq6/EuSVR9GMN7KVH3r9gQ83e73hsz1Nd1T3ijd5xv1wcWRYO+D6kCI2w==}

  colorjs.io@0.5.2:
    resolution: {integrity: sha512-twmVoizEW7ylZSN32OgKdXRmo1qg+wT5/6C3xu5b9QsWzSFAhHLn2xd8ro0diCsKfCj1RdaTP/nrcW+vAoQPIw==}

  combined-stream@1.0.8:
    resolution: {integrity: sha512-FQN4MRfuJeHf7cBbBMJFXhKSDq+2kAArBlmRBvcvFE5BB1HZKXtSFASDhdlz9zOYwxh8lDdnvmMOe/+5cdoEdg==}
    engines: {node: '>= 0.8'}

  commander@10.0.1:
    resolution: {integrity: sha512-y4Mg2tXshplEbSGzx7amzPwKKOCGuoSRP/CjEdwwk0FOGlUbq6lKuoyDZTNZkmxHdJtp54hdfY/JUrdL7Xfdug==}
    engines: {node: '>=14'}

  commander@2.9.0:
    resolution: {integrity: sha512-bmkUukX8wAOjHdN26xj5c4ctEV22TQ7dQYhSmuckKhToXrkUn0iIaolHdIxYYqD55nhpSPA9zPQ1yP57GdXP2A==}
    engines: {node: '>= 0.6.x'}

  commander@7.2.0:
    resolution: {integrity: sha512-QrWXB+ZQSVPmIWIhtEO9H+gwHaMGYiF5ChvoJ+K9ZGHG/sVsa6yiesAD1GC/x46sET00Xlwo1u49RVVVzvcSkw==}
    engines: {node: '>= 10'}

  commander@8.3.0:
    resolution: {integrity: sha512-OkTL9umf+He2DZkUq8f8J9of7yL6RJKI24dVITBmNfZBmri9zYZQrKkuXiKhyfPSu8tUhnVBB1iKXevvnlR4Ww==}
    engines: {node: '>= 12'}

  commander@9.5.0:
    resolution: {integrity: sha512-KRs7WVDKg86PWiuAqhDrAQnTXZKraVcCc6vFdL14qrZ/DcWwuRo7VoiYXalXO7S5GKpqYiVEwCbgFDfxNHKJBQ==}
    engines: {node: ^12.20.0 || >=14}

  concat-map@0.0.1:
    resolution: {integrity: sha512-/Srv4dswyQNBfohGpz9o6Yb3Gz3SrUDqBH5rTuhGR7ahtlbYKnVxw2bCFMRljaA7EXHaXZ8wsHdodFvbkhKmqg==}

  concat-stream@1.6.2:
    resolution: {integrity: sha512-27HBghJxjiZtIk3Ycvn/4kbJk/1uZuJFfuPEns6LaEvpvG1f0hTea8lilrouyo9mVc2GWdcEZ8OLoGmSADlrCw==}
    engines: {'0': node >= 0.8}

  confbox@0.1.8:
    resolution: {integrity: sha512-RMtmw0iFkeR4YV+fUOSucriAQNb9g8zFR52MWCtl+cCZOFRNL6zeB395vPzFhEjjn4fMxXudmELnl/KF/WrK6w==}

  confbox@0.2.2:
    resolution: {integrity: sha512-1NB+BKqhtNipMsov4xI/NnhCKp9XG9NamYp5PVm9klAT0fsrNPjaFICsCFhNhwZJKNh7zB/3q8qXz0E9oaMNtQ==}

  config-chain@1.1.13:
    resolution: {integrity: sha512-qj+f8APARXHrM0hraqXYb2/bOVSV4PvJQlNZ/DVj0QrmNM2q2euizkeuVckQ57J+W0mRH6Hvi+k50M4Jul2VRQ==}

  configstore@7.0.0:
    resolution: {integrity: sha512-yk7/5PN5im4qwz0WFZW3PXnzHgPu9mX29Y8uZ3aefe2lBPC1FYttWZRcaW9fKkT0pBCJyuQ2HfbmPVaODi9jcQ==}
    engines: {node: '>=18'}

  consola@3.4.2:
    resolution: {integrity: sha512-5IKcdX0nnYavi6G7TtOhwkYzyjfJlatbjMjuLSfE2kYT5pMDOilZ4OvMhi637CcDICTmz3wARPoyhqyX1Y+XvA==}
    engines: {node: ^14.18.0 || >=16.10.0}

  console-browserify@1.2.0:
    resolution: {integrity: sha512-ZMkYO/LkF17QvCPqM0gxw8yUzigAOZOSWSHg91FH6orS7vcEj5dVZTidN2fQ14yBSdg97RqhSNwLUXInd52OTA==}

  constants-browserify@1.0.0:
    resolution: {integrity: sha512-xFxOwqIzR/e1k1gLiWEophSCMqXcwVHIH7akf7b/vxcUeGunlj3hvZaaqxwHsTgn+IndtkQJgSztIDWeumWJDQ==}

  content-disposition@1.0.0:
    resolution: {integrity: sha512-Au9nRL8VNUut/XSzbQA38+M78dzP4D+eqg3gfJHMIHHYa3bg067xj1KxMUWj+VULbiZMowKngFFbKczUrNJ1mg==}
    engines: {node: '>= 0.6'}

  content-type@1.0.5:
    resolution: {integrity: sha512-nTjqfcBFEipKdXCv4YDQWCfmcLZKm81ldF0pAopTvyrFGVbcR6P/VAAd5G7N+0tTr8QqiU0tFadD6FK4NtJwOA==}
    engines: {node: '>= 0.6'}

  convert-gitmoji@0.1.5:
    resolution: {integrity: sha512-4wqOafJdk2tqZC++cjcbGcaJ13BZ3kwldf06PTiAQRAB76Z1KJwZNL1SaRZMi2w1FM9RYTgZ6QErS8NUl/GBmQ==}

  convert-source-map@2.0.0:
    resolution: {integrity: sha512-Kvp459HrV2FEJ1CAsi1Ku+MY3kasH19TFykTz2xWmMeq6bk2NU3XXvfJ+Q61m0xktWwt+1HSYf3JZsTms3aRJg==}

  cookie-signature@1.2.2:
    resolution: {integrity: sha512-D76uU73ulSXrD1UXF4KE2TMxVVwhsnCgfAyTg9k8P6KGZjlXKrOLe4dJQKI3Bxi5wjesZoFXJWElNWBjPZMbhg==}
    engines: {node: '>=6.6.0'}

  cookie@0.7.2:
    resolution: {integrity: sha512-yki5XnKuf750l50uGTllt6kKILY4nQ1eNIQatoXEByZ5dWgnKqbnqmTrBE5B4N7lrMJKQ2ytWMiTO2o0v6Ew/w==}
    engines: {node: '>= 0.6'}

  copy-anything@3.0.5:
    resolution: {integrity: sha512-yCEafptTtb4bk7GLEQoM8KVJpxAfdBJYaXyzQEgQQQgYrZiDp8SJmGKlYza6CYjEDNstAdNdKA3UuoULlEbS6w==}
    engines: {node: '>=12.13'}

  core-util-is@1.0.3:
    resolution: {integrity: sha512-ZQBvi1DcpJ4GDqanjucZ2Hj3wEO5pZDS89BWbkcrvdxksJorwUDDZamX9ldFkp9aw2lmBDLgkObEA4DWNJ9FYQ==}

  cors@2.8.5:
    resolution: {integrity: sha512-KIHbLJqu73RGr/hnbrO9uBeixNGuvSQjul/jdFvS/KFSIH1hWVd1ng7zOHx+YrEfInLG7q4n6GHQ9cDtxv/P6g==}
    engines: {node: '>= 0.10'}

  create-ecdh@4.0.4:
    resolution: {integrity: sha512-mf+TCx8wWc9VpuxfP2ht0iSISLZnt0JgWlrOKZiNqyUZWnjIaCIVNQArMHnCZKfEYRg6IM7A+NeJoN8gf/Ws0A==}

  create-hash@1.1.3:
    resolution: {integrity: sha512-snRpch/kwQhcdlnZKYanNF1m0RDlrCdSKQaH87w1FCFPVPNCQ/Il9QJKAX2jVBZddRdaHBMC+zXa9Gw9tmkNUA==}

  create-hash@1.2.0:
    resolution: {integrity: sha512-z00bCGNHDG8mHAkP7CtT1qVu+bFQUPjYq/4Iv3C3kWjTFV10zIjfSoeqXo9Asws8gwSHDGj/hl2u4OGIjapeCg==}

  create-hmac@1.1.7:
    resolution: {integrity: sha512-MJG9liiZ+ogc4TzUwuvbER1JRdgvUFSB5+VR/g5h82fGaIRWMWddtKBHi7/sVhfjQZ6SehlyhvQYrcYkaUIpLg==}

  create-require@1.1.1:
    resolution: {integrity: sha512-dcKFX3jn0MpIaXjisoRvexIJVEKzaq7z2rZKxf+MSr9TkdmHmsU4m2lcLojrj/FHl8mk5VxMmYA+ftRkP/3oKQ==}

  cross-spawn@7.0.6:
    resolution: {integrity: sha512-uV2QOWP2nWzsy2aMp8aRibhi9dlzF5Hgh5SHaB9OiTGEyDTiJJyx0uy51QXdyWbtAHNua4XJzUKca3OzKUd3vA==}
    engines: {node: '>= 8'}

  crypt@0.0.2:
    resolution: {integrity: sha512-mCxBlsHFYh9C+HVpiEacem8FEBnMXgU9gy4zmNC+SXAZNB/1idgp/aulFJ4FgCi7GPEVbfyng092GqL2k2rmow==}

  crypto-browserify@3.12.1:
    resolution: {integrity: sha512-r4ESw/IlusD17lgQi1O20Fa3qNnsckR126TdUuBgAu7GBYSIPvdNyONd3Zrxh0xCwA4+6w/TDArBPsMvhur+KQ==}
    engines: {node: '>= 0.10'}

  css-select@5.1.0:
    resolution: {integrity: sha512-nwoRF1rvRRnnCqqY7updORDsuqKzqYJ28+oSMaJMMgOauh3fvwHqMS7EZpIPqK8GL+g9mKxF1vP/ZjSeNjEVHg==}

  css-tree@2.2.1:
    resolution: {integrity: sha512-OA0mILzGc1kCOCSJerOeqDxDQ4HOh+G8NbOJFOTgOCzpw7fCBubk0fEyxp8AgOL/jvLgYA/uV0cMbe43ElF1JA==}
    engines: {node: ^10 || ^12.20.0 || ^14.13.0 || >=15.0.0, npm: '>=7.0.0'}

  css-tree@2.3.1:
    resolution: {integrity: sha512-6Fv1DV/TYw//QF5IzQdqsNDjx/wc8TrMBZsqjL9eW01tWb7R7k/mq+/VXfJCl7SoD5emsJop9cOByJZfs8hYIw==}
    engines: {node: ^10 || ^12.20.0 || ^14.13.0 || >=15.0.0}

  css-what@6.1.0:
    resolution: {integrity: sha512-HTUrgRJ7r4dsZKU6GjmpfRK1O76h97Z8MfS1G0FozR+oF2kG6Vfe8JE6zwrkbxigziPHinCJ+gCPjA9EaBDtRw==}
    engines: {node: '>= 6'}

  cssesc@3.0.0:
    resolution: {integrity: sha512-/Tb/JcjK111nNScGob5MNtsntNM1aCNUDipB/TkwZFhyDrrE47SOx/18wF2bbjgc3ZzCSKW1T5nt5EbFoAz/Vg==}
    engines: {node: '>=4'}
    hasBin: true

  csso@5.0.5:
    resolution: {integrity: sha512-0LrrStPOdJj+SPCCrGhzryycLjwcgUSHBtxNA8aIDxf0GLsRh1cKYhB00Gd1lDOS4yGH69+SNn13+TWbVHETFQ==}
    engines: {node: ^10 || ^12.20.0 || ^14.13.0 || >=15.0.0, npm: '>=7.0.0'}

  cssom@0.5.0:
    resolution: {integrity: sha512-iKuQcq+NdHqlAcwUY0o/HL69XQrUaQdMjmStJ8JFmUaiiQErlhrmuigkg/CU4E2J0IyUKUrMAgl36TvN67MqTw==}

  csstype@3.1.3:
    resolution: {integrity: sha512-M1uQkMl8rQK/szD0LNhtqxIPLpimGm8sOBwU7lLnCpSbTyY3yeU1Vc7l4KT5zT4s/yOxHH5O7tIuuLOCnLADRw==}

  data-uri-to-buffer@6.0.2:
    resolution: {integrity: sha512-7hvf7/GW8e86rW0ptuwS3OcBGDjIi6SZva7hCyWC0yYry2cOPmLIjXAUHI6DK2HsnwJd9ifmt57i8eV2n4YNpw==}
    engines: {node: '>= 14'}

  dayjs@1.11.13:
    resolution: {integrity: sha512-oaMBel6gjolK862uaPQOVTA7q3TZhuSvuMQAAglQDOWYO9A91IrAOUJEyKVlqJlHE0vq5p5UXxzdPfMH/x6xNg==}

  de-indent@1.0.2:
    resolution: {integrity: sha512-e/1zu3xH5MQryN2zdVaF0OrdNLUbvWxzMbi+iNA6Bky7l1RoP8a2fIbRocyHclXt/arDrrR6lL3TqFD9pMQTsg==}

  debounce@1.2.1:
    resolution: {integrity: sha512-XRRe6Glud4rd/ZGQfiV1ruXSfbvfJedlV9Y6zOlP+2K04vBYiJEte6stfFkCP03aMnY5tsipamumUjL14fofug==}

  debug@2.6.9:
    resolution: {integrity: sha512-bC7ElrdJaJnPbAP+1EotYvqZsb3ecl5wi6Bfi6BJTUcNowp6cvspg0jXznRTKDjm/E7AdgFBVeAPVMNcKGsHMA==}
    peerDependencies:
      supports-color: '*'
    peerDependenciesMeta:
      supports-color:
        optional: true

  debug@4.3.7:
    resolution: {integrity: sha512-Er2nc/H7RrMXZBFCEim6TCmMk02Z8vLC2Rbi1KEBggpo0fS6l0S1nnapwmIi3yW/+GOJap1Krg4w0Hg80oCqgQ==}
    engines: {node: '>=6.0'}
    peerDependencies:
      supports-color: '*'
    peerDependenciesMeta:
      supports-color:
        optional: true

  debug@4.4.0:
    resolution: {integrity: sha512-6WTZ/IxCY/T6BALoZHaE4ctp9xm+Z5kY/pzYaCHRFeyVhojxlrm+46y68HA6hr0TcwEssoxNiDEUJQjfPZ/RYA==}
    engines: {node: '>=6.0'}
    peerDependencies:
      supports-color: '*'
    peerDependenciesMeta:
      supports-color:
        optional: true

  debug@4.4.1:
    resolution: {integrity: sha512-KcKCqiftBJcZr++7ykoDIEwSa3XWowTfNPo92BYxjXiyYEVrUQh2aLyhxBCwww+heortUFxEJYcRzosstTEBYQ==}
    engines: {node: '>=6.0'}
    peerDependencies:
      supports-color: '*'
    peerDependenciesMeta:
      supports-color:
        optional: true

  deep-eql@5.0.2:
    resolution: {integrity: sha512-h5k/5U50IJJFpzfL6nO9jaaumfjO/f2NjK/oYB2Djzm4p9L+3T9qWpZqZ2hAbLPuuYq9wrU08WQyBTL5GbPk5Q==}
    engines: {node: '>=6'}

  deep-extend@0.6.0:
    resolution: {integrity: sha512-LOHxIOaPYdHlJRtCQfDIVZtfw/ufM8+rVj649RIHzcm/vGwQRXFt6OPqIFWsm2XEMrNIEtWR64sY1LEKD2vAOA==}
    engines: {node: '>=4.0.0'}

  deep-is@0.1.4:
    resolution: {integrity: sha512-oIPzksmTg4/MriiaYGO+okXDT7ztn/w3Eptv/+gSIdMdKsJo0u4CfYNFJPy+4SKMuCqGw2wxnA+URMg3t8a/bQ==}

  default-browser-id@3.0.0:
    resolution: {integrity: sha512-OZ1y3y0SqSICtE8DE4S8YOE9UZOJ8wO16fKWVP5J1Qz42kV9jcnMVFrEE/noXb/ss3Q4pZIH79kxofzyNNtUNA==}
    engines: {node: '>=12'}

  default-browser-id@5.0.0:
    resolution: {integrity: sha512-A6p/pu/6fyBcA1TRz/GqWYPViplrftcW2gZC9q79ngNCKAeR/X3gcEdXQHl4KNXV+3wgIJ1CPkJQ3IHM6lcsyA==}
    engines: {node: '>=18'}

  default-browser@4.0.0:
    resolution: {integrity: sha512-wX5pXO1+BrhMkSbROFsyxUm0i/cJEScyNhA4PPxc41ICuv05ZZB/MX28s8aZx6xjmatvebIapF6hLEKEcpneUA==}
    engines: {node: '>=14.16'}

  default-browser@5.2.1:
    resolution: {integrity: sha512-WY/3TUME0x3KPYdRRxEJJvXRHV4PyPoUsxtZa78lwItwRQRHhd2U9xOscaT/YTf8uCXIAjeJOFBVEh/7FtD8Xg==}
    engines: {node: '>=18'}

  defaults@1.0.4:
    resolution: {integrity: sha512-eFuaLoy/Rxalv2kr+lqMlUnrDWV+3j4pljOIJgLIhI058IQfWJ7vXhyEIHu+HtC738klGALYxOKDO0bQP3tg8A==}

  define-data-property@1.1.4:
    resolution: {integrity: sha512-rBMvIzlpA8v6E+SJZoo++HAYqsLrkg7MSfIinMPFhmkorw7X+dOXVJQs+QT69zGkzMyfDnIMN2Wid1+NbL3T+A==}
    engines: {node: '>= 0.4'}

  define-lazy-prop@2.0.0:
    resolution: {integrity: sha512-Ds09qNh8yw3khSjiJjiUInaGX9xlqZDY7JVryGxdxV7NPeuqQfplOpQ66yJFZut3jLa5zOwkXw1g9EI2uKh4Og==}
    engines: {node: '>=8'}

  define-lazy-prop@3.0.0:
    resolution: {integrity: sha512-N+MeXYoqr3pOgn8xfyRPREN7gHakLYjhsHhWGT3fWAiL4IkAt0iDw14QiiEm2bE30c5XX5q0FtAA3CK5f9/BUg==}
    engines: {node: '>=12'}

  define-properties@1.2.1:
    resolution: {integrity: sha512-8QmQKqEASLd5nx0U1B1okLElbUuuttJ/AnYmRXbbbGDWh6uS208EjD4Xqq/I9wK7u0v6O08XhTWnt5XtEbR6Dg==}
    engines: {node: '>= 0.4'}

  defu@6.1.4:
    resolution: {integrity: sha512-mEQCMmwJu317oSz8CwdIOdwf3xMif1ttiM8LTufzc3g6kR+9Pe236twL8j3IYT1F7GfRgGcW6MWxzZjLIkuHIg==}

  degenerator@5.0.1:
    resolution: {integrity: sha512-TllpMR/t0M5sqCXfj85i4XaAzxmS5tVA16dqvdkMwGmzI+dXLXnw3J+3Vdv7VKw+ThlTMboK6i9rnZ6Nntj5CQ==}
    engines: {node: '>= 14'}

  delayed-stream@1.0.0:
    resolution: {integrity: sha512-ZySD7Nf91aLB0RxL4KGrKHBXl7Eds1DAmEdcoVawXnLD7SDhpNgtuII2aAkg7a7QS41jxPSZ17p4VdGnMHk3MQ==}
    engines: {node: '>=0.4.0'}

  depd@2.0.0:
    resolution: {integrity: sha512-g7nH6P6dyDioJogAAGprGpCtVImJhpPk/roCzdb3fIh61/s/nPsfR6onyMwkCAR/OlC3yBC0lESvUoQEAssIrw==}
    engines: {node: '>= 0.8'}

  dequal@2.0.3:
    resolution: {integrity: sha512-0je+qPKHEMohvfRTCEo3CrPG6cAzAYgmzKyxRiYSSDkS6eGJdyVJm7WaYA5ECaAD9wLB2T4EEeymA5aFVcYXCA==}
    engines: {node: '>=6'}

  des.js@1.1.0:
    resolution: {integrity: sha512-r17GxjhUCjSRy8aiJpr8/UadFIzMzJGexI3Nmz4ADi9LYSFx4gTBp80+NaX/YsXWWLhpZ7v/v/ubEc/bCNfKwg==}

  destr@2.0.5:
    resolution: {integrity: sha512-ugFTXCtDZunbzasqBxrK93Ik/DRYsO6S/fedkWEMKqt04xZ4csmnmwGDBAb07QWNaGMAmnTIemsYZCksjATwsA==}

  detect-indent@7.0.1:
    resolution: {integrity: sha512-Mc7QhQ8s+cLrnUfU/Ji94vG/r8M26m8f++vyres4ZoojaRDpZ1eSIh/EpzLNwlWuvzSZ3UbDFspjFvTDXe6e/g==}
    engines: {node: '>=12.20'}

  detect-libc@2.0.4:
    resolution: {integrity: sha512-3UDv+G9CsCKO1WKMGw9fwq/SWJYbI0c5Y7LU1AXYoDdbhE2AHQ6N6Nb34sG8Fj7T5APy8qXDCKuuIHd1BR0tVA==}
    engines: {node: '>=8'}

  detect-newline@4.0.1:
    resolution: {integrity: sha512-qE3Veg1YXzGHQhlA6jzebZN2qVf6NX+A7m7qlhCGG30dJixrAQhYOsJjsnBjJkCSmuOPpCk30145fr8FV0bzog==}
    engines: {node: ^12.20.0 || ^14.13.1 || >=16.0.0}

  detect-node@2.1.0:
    resolution: {integrity: sha512-T0NIuQpnTvFDATNuHN5roPwSBG83rFsuO+MXXH9/3N1eFbn4wcPjttvjMLEPWJ0RGUYgQE7cGgS3tNxbqCGM7g==}

  devalue@5.1.1:
    resolution: {integrity: sha512-maua5KUiapvEwiEAe+XnlZ3Rh0GD+qI1J/nb9vrJc3muPXvcF/8gXYTWF76+5DAqHyDUtOIImEuo0YKE9mshVw==}

  diff-match-patch@1.0.5:
    resolution: {integrity: sha512-IayShXAgj/QMXgB0IWmKx+rOPuGMhqm5w6jvFxmVenXKIzRqTAAsbBPT3kWQeGANj3jGgvcvv4yK6SxqYmikgw==}

  diffie-hellman@5.0.3:
    resolution: {integrity: sha512-kqag/Nl+f3GwyK25fhUMYj81BUOrZ9IuJsjIcDE5icNM9FJHAVm3VcUDxdLPoQtTuUylWm6ZIknYJwwaPxsUzg==}

  dom-serializer@2.0.0:
    resolution: {integrity: sha512-wIkAryiqt/nV5EQKqQpo3SToSOV9J0DnbJqwK7Wv/Trc92zIAYZ4FlMu+JPFW1DfGFt81ZTCGgDEabffXeLyJg==}

  domain-browser@4.22.0:
    resolution: {integrity: sha512-IGBwjF7tNk3cwypFNH/7bfzBcgSCbaMOD3GsaY1AU/JRrnHnYgEM0+9kQt52iZxjNsjBtJYtao146V+f8jFZNw==}
    engines: {node: '>=10'}

  domelementtype@2.3.0:
    resolution: {integrity: sha512-OLETBj6w0OsagBwdXnPdN0cnMfF9opN69co+7ZrbfPGrdpPVNBUj02spi6B1N7wChLQiPn4CSH/zJvXw56gmHw==}

  domhandler@5.0.3:
    resolution: {integrity: sha512-cgwlv/1iFQiFnU96XXgROh8xTeetsnJiDsTc7TYCLFd9+/WNkIqPTxiM/8pSd8VIrhXGTf1Ny1q1hquVqDJB5w==}
    engines: {node: '>= 4'}

  dompurify@3.2.5:
    resolution: {integrity: sha512-mLPd29uoRe9HpvwP2TxClGQBzGXeEC/we/q+bFlmPPmj2p2Ugl3r6ATu/UU1v77DXNcehiBg9zsr1dREyA/dJQ==}

  domutils@3.2.2:
    resolution: {integrity: sha512-6kZKyUajlDuqlHKVX1w7gyslj9MPIXzIFiz/rGu35uC1wMi+kMhQwGhl4lt9unC9Vb9INnY9Z3/ZA3+FhASLaw==}

  dot-prop@9.0.0:
    resolution: {integrity: sha512-1gxPBJpI/pcjQhKgIU91II6Wkay+dLcN3M6rf2uwP8hRur3HtQXjVrdAK3sjC0piaEuxzMwjXChcETiJl47lAQ==}
    engines: {node: '>=18'}

  dotenv-expand@12.0.2:
    resolution: {integrity: sha512-lXpXz2ZE1cea1gL4sz2Ipj8y4PiVjytYr3Ij0SWoms1PGxIv7m2CRKuRuCRtHdVuvM/hNJPMxt5PbhboNC4dPQ==}
    engines: {node: '>=12'}

  dotenv@16.5.0:
    resolution: {integrity: sha512-m/C+AwOAr9/W1UOIZUo232ejMNnJAJtYQjUbHoNTBNTJSvqzzDh7vnrei3o3r3m9blf6ZoDkvcw0VmozNRFJxg==}
    engines: {node: '>=12'}

  dunder-proto@1.0.1:
    resolution: {integrity: sha512-KIN/nDJBQRcXw0MLVhZE9iQHmG68qAVIBg9CqmUYjmQIhgij9U5MFvrqkUL5FbtyyzZuOeOt0zdeRe4UY7ct+A==}
    engines: {node: '>= 0.4'}

  eastasianwidth@0.2.0:
    resolution: {integrity: sha512-I88TYZWc9XiYHRQ4/3c5rjjfgkjhLyW2luGIheGERbNQ6OY7yTybanSpDXZa8y7VUP9YmDcYa+eyq4ca7iLqWA==}

  editorconfig@1.0.4:
    resolution: {integrity: sha512-L9Qe08KWTlqYMVvMcTIvMAdl1cDUubzRNYL+WfA4bLDMHe4nemKkpmYzkznE1FwLKu0EEmy6obgQKzMJrg4x9Q==}
    engines: {node: '>=14'}
    hasBin: true

  ee-first@1.1.1:
    resolution: {integrity: sha512-WMwm9LhRUo+WUaRN+vRuETqG89IgZphVSNkdFgeb6sS/E4OrDIN7t48CAewSHXc6C8lefD8KKfr5vY61brQlow==}

  electron-to-chromium@1.5.151:
    resolution: {integrity: sha512-Rl6uugut2l9sLojjS4H4SAr3A4IgACMLgpuEMPYCVcKydzfyPrn5absNRju38IhQOf/NwjJY8OGWjlteqYeBCA==}

  elliptic@6.6.1:
    resolution: {integrity: sha512-RaddvvMatK2LJHqFJ+YA4WysVN5Ita9E35botqIYspQ4TkRAlCicdzKOjlyv/1Za5RyTNn7di//eEV0uTAfe3g==}

  emoji-regex@10.4.0:
    resolution: {integrity: sha512-EC+0oUMY1Rqm4O6LLrgjtYDvcVYTy7chDnM4Q7030tP4Kwj3u/pR6gP9ygnp2CJMK5Gq+9Q2oqmrFJAz01DXjw==}

  emoji-regex@8.0.0:
    resolution: {integrity: sha512-MSjYzcWNOA0ewAHpz0MxpYFvwg6yjy1NG3xteoqz644VCo/RPgnr1/GGt+ic3iJTzQ8Eu3TdM14SawnVUmGE6A==}

  emoji-regex@9.2.2:
    resolution: {integrity: sha512-L18DaJsXSUk2+42pv8mLs5jJT2hqFkFE4j21wOmgbUqsZ2hL72NsUU785g9RXgo3s0ZNgVl42TiHp3ZtOv/Vyg==}

  encodeurl@2.0.0:
    resolution: {integrity: sha512-Q0n9HRi4m6JuGIV1eFlmvJB7ZEVxu93IrMyiMsGC0lrMJMWzRgx6WGquyfQgZVb31vhGgXnfmPNNXmxnOkRBrg==}
    engines: {node: '>= 0.8'}

  encoding-sniffer@0.2.0:
    resolution: {integrity: sha512-ju7Wq1kg04I3HtiYIOrUrdfdDvkyO9s5XM8QAj/bN61Yo/Vb4vgJxy5vi4Yxk01gWHbrofpPtpxM8bKger9jhg==}

  end-of-stream@1.4.4:
    resolution: {integrity: sha512-+uw1inIHVPQoaVuHzRyXd21icM+cnt4CzD5rW+NC1wjOUSTOs+Te7FOv7AhN7vS9x/oIyhLP5PR1H+phQAHu5Q==}

  enhanced-resolve@5.18.1:
    resolution: {integrity: sha512-ZSW3ma5GkcQBIpwZTSRAI8N71Uuwgs93IezB7mf7R60tC8ZbJideoDNKjHn2O9KIlx6rkGTTEk1xUCK2E1Y2Yg==}
    engines: {node: '>=10.13.0'}

  entities@4.5.0:
    resolution: {integrity: sha512-V0hjH4dGPh9Ao5p0MoRY6BVqtwCjhz6vI5LT8AJ55H+4g9/4vbHx1I54fS0XuclLhDHArPQCiMjDxjaL8fPxhw==}
    engines: {node: '>=0.12'}

  entities@6.0.0:
    resolution: {integrity: sha512-aKstq2TDOndCn4diEyp9Uq/Flu2i1GlLkc6XIDQSDMuaFE3OPW5OphLCyQ5SpSJZTb4reN+kTcYru5yIfXoRPw==}
    engines: {node: '>=0.12'}

  environment@1.1.0:
    resolution: {integrity: sha512-xUtoPkMggbz0MPyPiIWr1Kp4aeWJjDZ6SMvURhimjdZgsRuDplF5/s9hcgGhyXMhs+6vpnuoiZ2kFiu3FMnS8Q==}
    engines: {node: '>=18'}

  error-ex@1.3.2:
    resolution: {integrity: sha512-7dFHNmqeFSEt2ZBsCriorKnn3Z2pj+fd9kmI6QoWw4//DL+icEBfc0U7qJCisqrTsKTjw4fNFy2pW9OqStD84g==}

  es-define-property@1.0.1:
    resolution: {integrity: sha512-e3nRfgfUZ4rNGL232gUgX06QNyyez04KdjFrF+LTRoOXmrOgFKDg4BCdsjW8EnT69eqdYGmRpJwiPVYNrCaW3g==}
    engines: {node: '>= 0.4'}

  es-errors@1.3.0:
    resolution: {integrity: sha512-Zf5H2Kxt2xjTvbJvP2ZWLEICxA6j+hAmMzIlypy4xcBg1vKVnx89Wy0GbS+kf5cwCVFFzdCFh2XSCFNULS6csw==}
    engines: {node: '>= 0.4'}

  es-module-lexer@1.7.0:
    resolution: {integrity: sha512-jEQoCwk8hyb2AZziIOLhDqpm5+2ww5uIE6lkO/6jcOCusfk6LhMHpXXfBLXTZ7Ydyt0j4VoUQv6uGNYbdW+kBA==}

  es-object-atoms@1.1.1:
    resolution: {integrity: sha512-FGgH2h8zKNim9ljj7dankFPcICIK9Cp5bm+c2gQSYePhpaG5+esrLODihIorn+Pe6FGJzWhXQotPv73jTaldXA==}
    engines: {node: '>= 0.4'}

  es-set-tostringtag@2.1.0:
    resolution: {integrity: sha512-j6vWzfrGVfyXxge+O0x5sh6cvxAog0a/4Rdd2K36zCMV5eJ+/+tOAngRO8cODMNWbVRdVlmGZQL2YS3yR8bIUA==}
    engines: {node: '>= 0.4'}

  es6-error@4.1.1:
    resolution: {integrity: sha512-Um/+FxMr9CISWh0bi5Zv0iOD+4cFh5qLeks1qhAopKVAJw3drgKbKySikp7wGhDL0HPeaja0P5ULZrxLkniUVg==}

  esbuild@0.25.4:
    resolution: {integrity: sha512-8pgjLUcUjcgDg+2Q4NYXnPbo/vncAY4UmyaCm0jZevERqCHZIaWwdJHkf8XQtu4AxSKCdvrUbT0XUr1IdZzI8Q==}
    engines: {node: '>=18'}
    hasBin: true

  escalade@3.2.0:
    resolution: {integrity: sha512-WUj2qlxaQtO4g6Pq5c29GTcWGDyd8itL8zTlipgECz3JesAiiOKotd8JU6otB3PACgG6xkJUyVhboMS+bje/jA==}
    engines: {node: '>=6'}

  escape-goat@4.0.0:
    resolution: {integrity: sha512-2Sd4ShcWxbx6OY1IHyla/CVNwvg7XwZVoXZHcSu9w9SReNP1EzzD5T8NWKIR38fIqEns9kDWKUQTXXAmlDrdPg==}
    engines: {node: '>=12'}

  escape-html@1.0.3:
    resolution: {integrity: sha512-NiSupZ4OeuGwr68lGIeym/ksIZMJodUGOSCZ/FSnTxcrekbvqrgdUxlJOMpijaKZVjAJrWrGs/6Jy8OMuyj9ow==}

  escape-string-regexp@4.0.0:
    resolution: {integrity: sha512-TtpcNJ3XAzx3Gq8sWRzJaVajRs0uVxA2YAkdb1jm2YkPz4G6egUFAyA3n5vtEIZefPk5Wa4UXbKuS5fKkJWdgA==}
    engines: {node: '>=10'}

  escape-string-regexp@5.0.0:
    resolution: {integrity: sha512-/veY75JbMK4j1yjvuUxuVsiS/hr/4iHs9FTT6cgTexxdE0Ly/glccBAkloH/DofkjRbZU3bnoj38mOmhkZ0lHw==}
    engines: {node: '>=12'}

  escodegen@2.1.0:
    resolution: {integrity: sha512-2NlIDTwUWJN0mRPQOdtQBzbUHvdGY2P1VXSyU83Q3xKxM7WHX2Ql8dKq782Q9TgQUNOLEzEYu9bzLNj1q88I5w==}
    engines: {node: '>=6.0'}
    hasBin: true

  eslint-plugin-simple-import-sort@12.1.1:
    resolution: {integrity: sha512-6nuzu4xwQtE3332Uz0to+TxDQYRLTKRESSc2hefVT48Zc8JthmN23Gx9lnYhu0FtkRSL1oxny3kJ2aveVhmOVA==}
    peerDependencies:
      eslint: '>=5.0.0'

  eslint-plugin-vue@10.1.0:
    resolution: {integrity: sha512-/VTiJ1eSfNLw6lvG9ENySbGmcVvz6wZ9nA7ZqXlLBY2RkaF15iViYKxglWiIch12KiLAj0j1iXPYU6W4wTROFA==}
    engines: {node: ^18.18.0 || ^20.9.0 || >=21.1.0}
    peerDependencies:
      eslint: ^8.57.0 || ^9.0.0
      vue-eslint-parser: ^10.0.0

  eslint-scope@8.3.0:
    resolution: {integrity: sha512-pUNxi75F8MJ/GdeKtVLSbYg4ZI34J6C0C7sbL4YOp2exGwen7ZsuBqKzUhXd0qMQ362yET3z+uPwKeg/0C2XCQ==}
    engines: {node: ^18.18.0 || ^20.9.0 || >=21.1.0}

  eslint-visitor-keys@3.4.3:
    resolution: {integrity: sha512-wpc+LXeiyiisxPlEkUzU6svyS1frIO3Mgxj1fdy7Pm8Ygzguax2N3Fa/D/ag1WqbOprdI+uY6wMUl8/a2G+iag==}
    engines: {node: ^12.22.0 || ^14.17.0 || >=16.0.0}

  eslint-visitor-keys@4.2.0:
    resolution: {integrity: sha512-UyLnSehNt62FFhSwjZlHmeokpRK59rcz29j+F1/aDgbkbRTk7wIc9XzdoasMUbRNKDM0qQt/+BJ4BrpFeABemw==}
    engines: {node: ^18.18.0 || ^20.9.0 || >=21.1.0}

  eslint@9.26.0:
    resolution: {integrity: sha512-Hx0MOjPh6uK9oq9nVsATZKE/Wlbai7KFjfCuw9UHaguDW3x+HF0O5nIi3ud39TWgrTjTO5nHxmL3R1eANinWHQ==}
    engines: {node: ^18.18.0 || ^20.9.0 || >=21.1.0}
    hasBin: true
    peerDependencies:
      jiti: '*'
    peerDependenciesMeta:
      jiti:
        optional: true

  espree@10.3.0:
    resolution: {integrity: sha512-0QYC8b24HWY8zjRnDTL6RiHfDbAWn63qb4LMj1Z4b076A4une81+z03Kg7l7mn/48PUTqoLptSXez8oknU8Clg==}
    engines: {node: ^18.18.0 || ^20.9.0 || >=21.1.0}

  esprima@4.0.1:
    resolution: {integrity: sha512-eGuFFw7Upda+g4p+QHvnW0RyTX/SVeJBDM/gCtMARO0cLuT2HcEKnTPvhjV6aGeqrCB/sbNop0Kszm0jsaWU4A==}
    engines: {node: '>=4'}
    hasBin: true

  esquery@1.6.0:
    resolution: {integrity: sha512-ca9pw9fomFcKPvFLXhBKUK90ZvGibiGOvRJNbjljY7s7uq/5YO4BOzcYtJqExdx99rF6aAcnRxHmcUHcz6sQsg==}
    engines: {node: '>=0.10'}

  esrecurse@4.3.0:
    resolution: {integrity: sha512-KmfKL3b6G+RXvP8N1vr3Tq1kL/oCFgn2NYXEtqP8/L3pKapUA4G8cFVaoF3SU323CD4XypR/ffioHmkti6/Tag==}
    engines: {node: '>=4.0'}

  estraverse@5.3.0:
    resolution: {integrity: sha512-MMdARuVEQziNTeJD8DgMqmhwR11BRQ/cBP+pLtYdSTnf3MIO8fFeiINEbX36ZdNlfU/7A9f3gUw49B3oQsvwBA==}
    engines: {node: '>=4.0'}

  estree-walker@2.0.2:
    resolution: {integrity: sha512-Rfkk/Mp/DL7JVje3u18FxFujQlTNR2q6QfMSMB7AvCBx91NGj/ba3kCfza0f6dVDbw7YlRf/nDrn7pQrCCyQ/w==}

  estree-walker@3.0.3:
    resolution: {integrity: sha512-7RUKfXgSMMkzt6ZuXmqapOurLGPPfgj6l9uRZ7lRGolvk0y2yocc35LdcxKC5PQZdn2DMqioAQ2NoWcrTKmm6g==}

  esutils@2.0.3:
    resolution: {integrity: sha512-kVscqXk4OCp68SZ0dkgEKVi6/8ij300KBWTJq32P/dYeWTSwK41WyTxalN1eRmA5Z9UU/LX9D7FWSmV9SAYx6g==}
    engines: {node: '>=0.10.0'}

  eta@3.5.0:
    resolution: {integrity: sha512-e3x3FBvGzeCIHhF+zhK8FZA2vC5uFn6b4HJjegUbIWrDb4mJ7JjTGMJY9VGIbRVpmSwHopNiaJibhjIr+HfLug==}
    engines: {node: '>=6.0.0'}

  etag@1.8.1:
    resolution: {integrity: sha512-aIL5Fx7mawVa300al2BnEE4iNvo1qETxLrPI/o05L7z6go7fCw1J6EQmbK4FmJ2AS7kgVF/KEZWufBfdClMcPg==}
    engines: {node: '>= 0.6'}

  event-target-shim@5.0.1:
    resolution: {integrity: sha512-i/2XbnSz/uxRCU6+NdVJgKWDTM427+MqYbkQzD321DuCQJUqOuJKIA0IM2+W2xtYHdKOmZ4dR6fExsd4SXL+WQ==}
    engines: {node: '>=6'}

  eventemitter3@5.0.1:
    resolution: {integrity: sha512-GWkBvjiSZK87ELrYOSESUYeVIc9mvLLf/nXalMOS5dYrgZq9o5OVkbZAVM06CVxYsCwH9BDZFPlQTlPA1j4ahA==}

  events@3.3.0:
    resolution: {integrity: sha512-mQw+2fkQbALzQ7V0MY0IqdnXNOeTtP4r0lN9z7AAawCXgqea7bDii20AYrIBrFd/Hx0M2Ocz6S111CaFkUcb0Q==}
    engines: {node: '>=0.8.x'}

  eventsource-parser@3.0.1:
    resolution: {integrity: sha512-VARTJ9CYeuQYb0pZEPbzi740OWFgpHe7AYJ2WFZVnUDUQp5Dk2yJUgF36YsZ81cOyxT0QxmXD2EQpapAouzWVA==}
    engines: {node: '>=18.0.0'}

  eventsource@3.0.6:
    resolution: {integrity: sha512-l19WpE2m9hSuyP06+FbuUUf1G+R0SFLrtQfbRb9PRr+oimOfxQhgGCbVaXg5IvZyyTThJsxh6L/srkMiCeBPDA==}
    engines: {node: '>=18.0.0'}

  evp_bytestokey@1.0.3:
    resolution: {integrity: sha512-/f2Go4TognH/KvCISP7OUsHn85hT9nUkxxA9BEWxFn+Oj9o8ZNLm/40hdlgSLyuOimsrTKLUMEorQexp/aPQeA==}

  execa@5.1.1:
    resolution: {integrity: sha512-8uSpZZocAZRBAPIEINJj3Lo9HyGitllczc27Eh5YYojjMFMn8yHMDMaUHE2Jqfq05D/wucwI4JGURyXt1vchyg==}
    engines: {node: '>=10'}

  execa@7.2.0:
    resolution: {integrity: sha512-UduyVP7TLB5IcAQl+OzLyLcS/l32W/GLg+AhHJ+ow40FOk2U3SAllPwR44v4vmdFwIWqpdwxxpQbF1n5ta9seA==}
    engines: {node: ^14.18.0 || ^16.14.0 || >=18.0.0}

  execa@8.0.1:
    resolution: {integrity: sha512-VyhnebXciFV2DESc+p6B+y0LjSm0krU4OgJN44qFAhBY0TJ+1V61tYD2+wHusZ6F9n5K+vl8k0sTy7PEfV4qpg==}
    engines: {node: '>=16.17'}

  exif-parser@0.1.12:
    resolution: {integrity: sha512-c2bQfLNbMzLPmzQuOr8fy0csy84WmwnER81W88DzTp9CYNPJ6yzOj2EZAh9pywYpqHnshVLHQJ8WzldAyfY+Iw==}

  expect-type@1.2.1:
    resolution: {integrity: sha512-/kP8CAwxzLVEeFrMm4kMmy4CCDlpipyA7MYLVrdJIkV0fYF0UaigQHRsxHiuY/GEea+bh4KSv3TIlgr+2UL6bw==}
    engines: {node: '>=12.0.0'}

  express-rate-limit@7.5.0:
    resolution: {integrity: sha512-eB5zbQh5h+VenMPM3fh+nw1YExi5nMr6HUCR62ELSP11huvxm/Uir1H1QEyTkk5QX6A58pX6NmaTMceKZ0Eodg==}
    engines: {node: '>= 16'}
    peerDependencies:
      express: ^4.11 || 5 || ^5.0.0-beta.1

  express@5.1.0:
    resolution: {integrity: sha512-DT9ck5YIRU+8GYzzU5kT3eHGA5iL+1Zd0EutOmTE9Dtk+Tvuzd23VBU+ec7HPNSTxXYO55gPV/hq4pSBJDjFpA==}
    engines: {node: '>= 18'}

  exsolve@1.0.5:
    resolution: {integrity: sha512-pz5dvkYYKQ1AHVrgOzBKWeP4u4FRb3a6DNK2ucr0OoNwYIU4QWsJ+NM36LLzORT+z845MzKHHhpXiUF5nvQoJg==}

  external-editor@3.1.0:
    resolution: {integrity: sha512-hMQ4CX1p1izmuLYyZqLMO/qGNw10wSv9QDCPfzXfyFrOaCSSoRfqE1Kf1s5an66J5JZC62NewG+mK49jOCtQew==}
    engines: {node: '>=4'}

  extract-zip@2.0.1:
    resolution: {integrity: sha512-GDhU9ntwuKyGXdZBUgTIe+vXnWj0fppUEtMDL0+idd5Sta8TGpHssn/eusA9mrPr9qNDym6SxAYZjNvCn/9RBg==}
    engines: {node: '>= 10.17.0'}
    hasBin: true

  fast-content-type-parse@2.0.1:
    resolution: {integrity: sha512-nGqtvLrj5w0naR6tDPfB4cUmYCqouzyQiz6C5y/LtcDllJdrcc6WaWW6iXyIIOErTa/XRybj28aasdn4LkVk6Q==}

  fast-deep-equal@3.1.3:
    resolution: {integrity: sha512-f3qQ9oQy9j2AhBe/H9VC91wLmKBCCU/gDOnKNAYG5hswO7BLKj09Hc5HYNz9cGI++xlpDCIgDaitVs03ATR84Q==}

  fast-glob@3.3.3:
    resolution: {integrity: sha512-7MptL8U0cqcFdzIzwOTHoilX9x5BrNqye7Z/LuC7kCMRio1EMSyqRK3BEAUD7sXRq4iT4AzTVuZdhgQ2TCvYLg==}
    engines: {node: '>=8.6.0'}

  fast-json-stable-stringify@2.1.0:
    resolution: {integrity: sha512-lhd/wF+Lk98HZoTCtlVraHtfh5XYijIjalXck7saUtuanSDyLMxnHhSXEDJqHxD7msR8D0uCmqlkwjCV8xvwHw==}

  fast-levenshtein@2.0.6:
    resolution: {integrity: sha512-DCXu6Ifhqcks7TZKY3Hxp3y6qphY5SJZmrWMDrKcERSOXWQdMhU9Ig/PYrzyw/ul9jOIyh0N4M0tbC5hodg8dw==}

  fast-redact@3.5.0:
    resolution: {integrity: sha512-dwsoQlS7h9hMeYUq1W++23NDcBLV4KqONnITDV9DjfS3q1SgDGVrBdvvTLUotWtPSD7asWDV9/CmsZPy8Hf70A==}
    engines: {node: '>=6'}

  fastq@1.19.1:
    resolution: {integrity: sha512-GwLTyxkCXjXbxqIhTsMI2Nui8huMPtnxg7krajPJAjnEG/iiOS7i+zCtWGZR9G0NBKbXKh6X9m9UIsYX/N6vvQ==}

  fd-slicer@1.1.0:
    resolution: {integrity: sha512-cE1qsB/VwyQozZ+q1dGxR8LBYNZeofhEdUNGSMbQD3Gw2lAzX9Zb3uIU6Ebc/Fmyjo9AWWfnn0AUCHqtevs/8g==}

  fdir@6.4.4:
    resolution: {integrity: sha512-1NZP+GK4GfuAv3PqKvxQRDMjdSRZjnkq7KfhlNrCNNlZ0ygQFpebfrnfnq/W7fpUnAv9aGWmY1zKx7FYL3gwhg==}
    peerDependencies:
      picomatch: ^3 || ^4
    peerDependenciesMeta:
      picomatch:
        optional: true

  fflate@0.8.2:
    resolution: {integrity: sha512-cPJU47OaAoCbg0pBvzsgpTPhmhqI5eJjh/JIu8tPj5q+T7iLvW/JAYUqmE7KOB4R1ZyEhzBaIQpQpardBF5z8A==}

  file-entry-cache@8.0.0:
    resolution: {integrity: sha512-XXTUwCvisa5oacNGRP9SfNtYBNAMi+RPwBFmblZEF7N7swHYQS6/Zfk7SRwx4D5j3CH211YNRco1DEMNVfZCnQ==}
    engines: {node: '>=16.0.0'}

  file-type@16.5.4:
    resolution: {integrity: sha512-/yFHK0aGjFEgDJjEKP0pWCplsPFPhwyfwevf/pVxiN0tmE4L9LmwWxWukdJSHdoCli4VgQLehjJtwQBnqmsKcw==}
    engines: {node: '>=10'}

  filesize@10.1.6:
    resolution: {integrity: sha512-sJslQKU2uM33qH5nqewAwVB2QgR6w1aMNsYUp3aN5rMRyXEwJGmZvaWzeJFNTOXWlHQyBFCWrdj3fV/fsTOX8w==}
    engines: {node: '>= 10.4.0'}

  fill-range@7.1.1:
    resolution: {integrity: sha512-YsGpe3WHLK8ZYi4tWDg2Jy3ebRz2rXowDxnld4bkQB00cc/1Zw9AWnC0i9ztDJitivtQvaI9KaLyKrc+hBW0yg==}
    engines: {node: '>=8'}

  finalhandler@2.1.0:
    resolution: {integrity: sha512-/t88Ty3d5JWQbWYgaOGCCYfXRwV1+be02WqYYlL6h0lEiUAMPM8o8qKGO01YIkOHzka2up08wvgYD0mDiI+q3Q==}
    engines: {node: '>= 0.8'}

  find-up@5.0.0:
    resolution: {integrity: sha512-78/PXT1wlLLDgTzDs7sjq9hzz0vXD+zn+7wypEe4fXQxCmdmqfGsEPQxmiCSQI3ajFV91bVSsvNtrJRiW6nGng==}
    engines: {node: '>=10'}

  firefox-profile@4.7.0:
    resolution: {integrity: sha512-aGApEu5bfCNbA4PGUZiRJAIU6jKmghV2UVdklXAofnNtiDjqYw0czLS46W7IfFqVKgKhFB8Ao2YoNGHY4BoIMQ==}
    engines: {node: '>=18'}
    hasBin: true

  flat-cache@4.0.1:
    resolution: {integrity: sha512-f7ccFPK3SXFHpx15UIGyRJ/FJQctuKZ0zVuN3frBo4HnK3cay9VEW0R6yPYFHC0AgqhukPzKjq22t5DmAyqGyw==}
    engines: {node: '>=16'}

  flat-cache@6.1.9:
    resolution: {integrity: sha512-DUqiKkTlAfhtl7g78IuwqYM+YqvT+as0mY+EVk6mfimy19U79pJCzDZQsnqk3Ou/T6hFXWLGbwbADzD/c8Tydg==}

  flatbuffers@25.2.10:
    resolution: {integrity: sha512-7JlN9ZvLDG1McO3kbX0k4v+SUAg48L1rIwEvN6ZQl/eCtgJz9UylTMzE9wrmYrcorgxm3CX/3T/w5VAub99UUw==}

  flatted@3.3.3:
    resolution: {integrity: sha512-GX+ysw4PBCz0PzosHDepZGANEuFCMLrnRTiEy9McGjmkCQYwRq4A/X786G/fjM/+OjsWSU1ZrY5qyARZmO/uwg==}

  follow-redirects@1.15.9:
    resolution: {integrity: sha512-gew4GsXizNgdoRyqmyfMHyAmXsZDk6mHkSxZFCzW9gwlbtOW44CDtYavM+y+72qD/Vq2l550kMF52DT8fOLJqQ==}
    engines: {node: '>=4.0'}
    peerDependencies:
      debug: '*'
    peerDependenciesMeta:
      debug:
        optional: true

  for-each@0.3.5:
    resolution: {integrity: sha512-dKx12eRCVIzqCxFGplyFKJMPvLEWgmNtUrpTiJIR5u97zEhRG8ySrtboPHZXx7daLxQVrl643cTzbab2tkQjxg==}
    engines: {node: '>= 0.4'}

  foreground-child@3.3.1:
    resolution: {integrity: sha512-gIXjKqtFuWEgzFRJA9WCQeSJLZDjgJUOMCMzxtvFq/37KojM1BFGufqsCy0r4qSQmYLsZYMeyRqzIWOMup03sw==}
    engines: {node: '>=14'}

  form-data@4.0.2:
    resolution: {integrity: sha512-hGfm/slu0ZabnNt4oaRZ6uREyfCj6P4fT/n6A1rGV+Z0VdGXjfOhVUpkn6qVQONHGIFwmveGXyDs75+nr6FM8w==}
    engines: {node: '>= 6'}

  formdata-node@6.0.3:
    resolution: {integrity: sha512-8e1++BCiTzUno9v5IZ2J6bv4RU+3UKDmqWUQD0MIMVCd9AdhWkO1gw57oo1mNEX1dMq2EGI+FbWz4B92pscSQg==}
    engines: {node: '>= 18'}

  forwarded@0.2.0:
    resolution: {integrity: sha512-buRG0fpBtRHSTCOASe6hD258tEubFoRLb4ZNA6NxMVHNw2gOcwHo9wyablzMzOA5z9xA9L1KNjk/Nt6MT9aYow==}
    engines: {node: '>= 0.6'}

  fresh@2.0.0:
    resolution: {integrity: sha512-Rx/WycZ60HOaqLKAi6cHRKKI7zxWbJ31MhntmtwMoaTeF7XFH9hhBp8vITaMidfljRQ6eYWCKkaTK+ykVJHP2A==}
    engines: {node: '>= 0.8'}

  fs-extra@11.3.0:
    resolution: {integrity: sha512-Z4XaCL6dUDHfP/jT25jJKMmtxvuwbkrD1vNSMFlo9lNLY2c5FHYSQgHPRZUjAB26TpDEoW9HCOgplrdbaPV/ew==}
    engines: {node: '>=14.14'}

  fs-minipass@2.1.0:
    resolution: {integrity: sha512-V/JgOLFCS+R6Vcq0slCuaeWEdNC3ouDlJMNIsacH2VtALiu9mV4LPrHc5cDl8k5aw6J8jwgWWpiTo5RYhmIzvg==}
    engines: {node: '>= 8'}

  fsevents@2.3.2:
    resolution: {integrity: sha512-xiqMQR4xAeHTuB9uWm+fFRcIOgKBMiOBP+eXiyT7jsgVCq1bkVygt00oASowB7EdtpOHaaPgKt812P9ab+DDKA==}
    engines: {node: ^8.16.0 || ^10.6.0 || >=11.0.0}
    os: [darwin]

  fsevents@2.3.3:
    resolution: {integrity: sha512-5xoDfX+fL7faATnagmWPpbFtwh/R77WmMMqqHGS65C3vvB0YHrgF+B1YmZ3441tMj5n63k0212XNoJwzlhffQw==}
    engines: {node: ^8.16.0 || ^10.6.0 || >=11.0.0}
    os: [darwin]

  function-bind@1.1.2:
    resolution: {integrity: sha512-7XHNxH7qX9xG5mIwxkhumTox/MIRNcOgDrxWsMt2pAr23WHp6MrRlN7FBSFpCpr+oVO0F744iUgR82nJMfG2SA==}

  fx-runner@1.4.0:
    resolution: {integrity: sha512-rci1g6U0rdTg6bAaBboP7XdRu01dzTAaKXxFf+PUqGuCv6Xu7o8NZdY1D5MvKGIjb6EdS1g3VlXOgksir1uGkg==}
    hasBin: true

  gensync@1.0.0-beta.2:
    resolution: {integrity: sha512-3hN7NaskYvMDLQY55gnW3NQ+mesEAepTqlg+VEbj7zzqEMBVNhzcGYYeqFo/TlYz6eQiFcp1HcsCZO+nGgS8zg==}
    engines: {node: '>=6.9.0'}

  get-caller-file@2.0.5:
    resolution: {integrity: sha512-DyFP3BM/3YHTQOCUL/w0OZHR0lpKeGrxotcHWcqNEdnltqFwXVfhEBQ94eIo34AfQpo0rGki4cyIiftY06h2Fg==}
    engines: {node: 6.* || 8.* || >= 10.*}

  get-east-asian-width@1.3.0:
    resolution: {integrity: sha512-vpeMIQKxczTD/0s2CdEWHcb0eeJe6TFjxb+J5xgX7hScxqrGuyjmv4c1D4A/gelKfyox0gJJwIHF+fLjeaM8kQ==}
    engines: {node: '>=18'}

  get-intrinsic@1.3.0:
    resolution: {integrity: sha512-9fSjSaos/fRIVIp+xSJlE6lfwhES7LNtKaCBIamHsjr2na1BiABJPo0mOjjz8GJDURarmCPGqaiVg5mfjb98CQ==}
    engines: {node: '>= 0.4'}

  get-port-please@3.1.2:
    resolution: {integrity: sha512-Gxc29eLs1fbn6LQ4jSU4vXjlwyZhF5HsGuMAa7gqBP4Rw4yxxltyDUuF5MBclFzDTXO+ACchGQoeela4DSfzdQ==}

  get-proto@1.0.1:
    resolution: {integrity: sha512-sTSfBjoXBp89JvIKIefqw7U2CCebsc74kiY6awiGogKtoSGbgjYE/G/+l9sF3MWFPNc9IcoOC4ODfKHfxFmp0g==}
    engines: {node: '>= 0.4'}

  get-stream@5.2.0:
    resolution: {integrity: sha512-nBF+F1rAZVCu/p7rjzgA+Yb4lfYXrpl7a6VmJrU8wF9I1CKvP/QwPNZHnOlwbTkY6dvtFIzFMSyQXbLoTQPRpA==}
    engines: {node: '>=8'}

  get-stream@6.0.1:
    resolution: {integrity: sha512-ts6Wi+2j3jQjqi70w5AlN8DFnkSwC+MqmxEzdEALB2qXZYV3X/b1CTfgPLGJNMeAWxdPfU8FO1ms3NUfaHCPYg==}
    engines: {node: '>=10'}

  get-stream@8.0.1:
    resolution: {integrity: sha512-VaUJspBffn/LMCJVoMvSAdmscJyS1auj5Zulnn5UoYcY531UWmdwhRWkcGKnGU93m5HSXP9LP2usOryrBtQowA==}
    engines: {node: '>=16'}

  get-uri@6.0.4:
    resolution: {integrity: sha512-E1b1lFFLvLgak2whF2xDBcOy6NLVGZBqqjJjsIhvopKfWWEi64pLVTWWehV8KlLerZkfNTA95sTe2OdJKm1OzQ==}
    engines: {node: '>= 14'}

  gifwrap@0.10.1:
    resolution: {integrity: sha512-2760b1vpJHNmLzZ/ubTtNnEx5WApN/PYWJvXvgS+tL1egTTthayFYIQQNi136FLEDcN/IyEY2EcGpIITD6eYUw==}

  giget@1.2.5:
    resolution: {integrity: sha512-r1ekGw/Bgpi3HLV3h1MRBIlSAdHoIMklpaQ3OQLFcRw9PwAj2rqigvIbg+dBUI51OxVI2jsEtDywDBjSiuf7Ug==}
    hasBin: true

  giget@2.0.0:
    resolution: {integrity: sha512-L5bGsVkxJbJgdnwyuheIunkGatUF/zssUoxxjACCseZYAVbaqdh9Tsmmlkl8vYan09H7sbvKt4pS8GqKLBrEzA==}
    hasBin: true

  git-hooks-list@4.1.1:
    resolution: {integrity: sha512-cmP497iLq54AZnv4YRAEMnEyQ1eIn4tGKbmswqwmFV4GBnAqE8NLtWxxdXa++AalfgL5EBH4IxTPyquEuGY/jA==}

  git-up@8.1.1:
    resolution: {integrity: sha512-FDenSF3fVqBYSaJoYy1KSc2wosx0gCvKP+c+PRBht7cAaiCeQlBtfBDX9vgnNOHmdePlSFITVcn4pFfcgNvx3g==}

  git-url-parse@16.1.0:
    resolution: {integrity: sha512-cPLz4HuK86wClEW7iDdeAKcCVlWXmrLpb2L+G9goW0Z1dtpNS6BXXSOckUTlJT/LDQViE1QZKstNORzHsLnobw==}

  glob-parent@5.1.2:
    resolution: {integrity: sha512-AOIgSQCepiJYwP3ARnGx+5VnTu2HBYdzbGP45eLw1vr3zB3vZLeyed1sC9hnbcOc9/SrMyM5RPQrkGz4aS9Zow==}
    engines: {node: '>= 6'}

  glob-parent@6.0.2:
    resolution: {integrity: sha512-XxwI8EOhVQgWp6iDL+3b0r86f4d6AX6zSU55HfB4ydCEuXLXc5FcYeOu+nnGftS4TEju/11rt4KJPTMgbfmv4A==}
    engines: {node: '>=10.13.0'}

  glob-to-regexp@0.4.1:
    resolution: {integrity: sha512-lkX1HJXwyMcprw/5YUZc2s7DrpAiHB21/V+E1rHUrVNokkvB6bqMzT0VfV6/86ZNabt1k14YOIaT7nDvOX3Iiw==}

  glob@10.4.5:
    resolution: {integrity: sha512-7Bv8RF0k6xjo7d4A/PxYLbUCfb6c+Vpd2/mB2yRDlew7Jb5hEXiCD9ibfO7wpk8i4sevK6DFny9h7EYbM3/sHg==}
    hasBin: true

  glob@11.0.3:
    resolution: {integrity: sha512-2Nim7dha1KVkaiF4q6Dj+ngPPMdfvLJEOpZk/jKiUAkqKebpGAWQXAq9z1xu9HKu5lWfqw/FASuccEjyznjPaA==}
    engines: {node: 20 || >=22}
    hasBin: true

  global-agent@3.0.0:
    resolution: {integrity: sha512-PT6XReJ+D07JvGoxQMkT6qji/jVNfX/h364XHZOWeRzy64sSFr+xJ5OX7LI3b4MPQzdL4H8Y8M0xzPpsVMwA8Q==}
    engines: {node: '>=10.0'}

  global-directory@4.0.1:
    resolution: {integrity: sha512-wHTUcDUoZ1H5/0iVqEudYW4/kAlN5cZ3j/bXn0Dpbizl9iaUVeWSHqiOjsgk6OW2bkLclbBjzewBz6weQ1zA2Q==}
    engines: {node: '>=18'}

  globals@11.12.0:
    resolution: {integrity: sha512-WOBp/EEGUiIsJSp7wcv/y6MO+lV9UoncWqxuFfm8eBwzWNgyfBd6Gz+IeKQ9jCmyhoH99g15M3T+QaVHFjizVA==}
    engines: {node: '>=4'}

  globals@14.0.0:
    resolution: {integrity: sha512-oahGvuMGQlPw/ivIYBjVSrWAfWLBeku5tpPE2fOPLi+WHffIWbuh2tCjhyQhTBPMf5E9jDEH4FOmTYgYwbKwtQ==}
    engines: {node: '>=18'}

  globals@16.1.0:
    resolution: {integrity: sha512-aibexHNbb/jiUSObBgpHLj+sIuUmJnYcgXBlrfsiDZ9rt4aF2TFRbyLgZ2iFQuVZ1K5Mx3FVkbKRSgKrbK3K2g==}
    engines: {node: '>=18'}

  globalthis@1.0.4:
    resolution: {integrity: sha512-DpLKbNU4WylpxJykQujfCcwYWiV/Jhm50Goo0wrVILAv5jOr9d+H+UR3PhSCD2rCCEIg0uc+G+muBTwD54JhDQ==}
    engines: {node: '>= 0.4'}

  gopd@1.2.0:
    resolution: {integrity: sha512-ZUKRh6/kUFoAiTAtTYPZJ3hw9wNxx+BIBOijnlG9PnrJsCcSjs1wyyD6vJpaYtgnzDrKYRSqf3OO6Rfa93xsRg==}
    engines: {node: '>= 0.4'}

  graceful-fs@4.2.10:
    resolution: {integrity: sha512-9ByhssR2fPVsNZj478qUUbKfmL0+t5BDVyjShtyZZLiK7ZDAArFFfopyOTj0M05wE2tJPisA4iTnnXl2YoPvOA==}

  graceful-fs@4.2.11:
    resolution: {integrity: sha512-RbJ5/jmFcNNCcDV5o9eTnBLJ/HszWV0P73bc+Ff4nS/rJj+YaS6IGyiOL0VoBYX+l1Wrl3k63h/KrH+nhJ0XvQ==}

  graceful-readlink@1.0.1:
    resolution: {integrity: sha512-8tLu60LgxF6XpdbK8OW3FA+IfTNBn1ZHGHKF4KQbEeSkajYw5PlYJcKluntgegDPTg8UkHjpet1T82vk6TQ68w==}

  graphemer@1.4.0:
    resolution: {integrity: sha512-EtKwoO6kxCL9WO5xipiHTZlSzBm7WLT627TqC/uVRd0HKmq8NXyebnNYxDoBi7wt8eTWrUrKXCOVaFq9x1kgag==}

  growly@1.3.0:
    resolution: {integrity: sha512-+xGQY0YyAWCnqy7Cd++hc2JqMYzlm0dG30Jd0beaA64sROr8C4nt8Yc9V5Ro3avlSUDTN0ulqP/VBKi1/lLygw==}

  guesslanguage@0.2.0:
    resolution: {integrity: sha512-oNr6EGO3Z1mEYL+ZaYE2O0KyuuoSaN5quvL7KbsasrvGjk3FWHpqXtcNa8M4TuXvV8vBj6GJ1z8pmUhSnQWSFQ==}
    engines: {node: '>= 0.4'}

  guid-typescript@1.0.9:
    resolution: {integrity: sha512-Y8T4vYhEfwJOTbouREvG+3XDsjr8E3kIr7uf+JZ0BYloFsttiHU0WfvANVsR7TxNUJa/WpCnw/Ino/p+DeBhBQ==}

  happy-dom@18.0.1:
    resolution: {integrity: sha512-qn+rKOW7KWpVTtgIUi6RVmTBZJSe2k0Db0vh1f7CWrWclkkc7/Q+FrOfkZIb2eiErLyqu5AXEzE7XthO9JVxRA==}
    engines: {node: '>=20.0.0'}

  has-flag@4.0.0:
    resolution: {integrity: sha512-EykJT/Q1KjTWctppgIAgfSO0tKVuZUjhgMr17kqTumMl6Afv3EISleU7qZUzoXDFTAHTDC4NOoG/ZxU3EvlMPQ==}
    engines: {node: '>=8'}

  has-property-descriptors@1.0.2:
    resolution: {integrity: sha512-55JNKuIW+vq4Ke1BjOTjM2YctQIvCT7GFzHwmfZPGo5wnrgkid0YQtnAleFSqumZm4az3n2BS+erby5ipJdgrg==}

  has-symbols@1.1.0:
    resolution: {integrity: sha512-1cDNdwJ2Jaohmb3sg4OmKaMBwuC48sYni5HUw2DvsC8LjGTLK9h+eb1X6RyuOHe4hT0ULCW68iomhjUoKUqlPQ==}
    engines: {node: '>= 0.4'}

  has-tostringtag@1.0.2:
    resolution: {integrity: sha512-NqADB8VjPFLM2V0VvHUewwwsw0ZWBaIdgo+ieHtK3hasLz4qeCRjYcqfB6AQrBggRKppKF8L52/VqdVsO47Dlw==}
    engines: {node: '>= 0.4'}

  hash-base@2.0.2:
    resolution: {integrity: sha512-0TROgQ1/SxE6KmxWSvXHvRj90/Xo1JvZShofnYF+f6ZsGtR4eES7WfrQzPalmyagfKZCXpVnitiRebZulWsbiw==}

  hash-base@3.0.5:
    resolution: {integrity: sha512-vXm0l45VbcHEVlTCzs8M+s0VeYsB2lnlAaThoLKGXr3bE/VWDOelNUnycUPEhKEaXARL2TEFjBOyUiM6+55KBg==}
    engines: {node: '>= 0.10'}

  hash.js@1.1.7:
    resolution: {integrity: sha512-taOaskGt4z4SOANNseOviYDvjEJinIkRgmp7LbKP2YTTmVxWBl87s/uzK9r+44BclBSp2X7K1hqeNfz9JbBeXA==}

  hasown@2.0.2:
    resolution: {integrity: sha512-0hJU9SCPvmMzIBdZFqNPXWa6dqh7WdH0cII9y+CyS8rG3nL48Bclra9HmKhVVUHyPWNH5Y7xDwAB7bfgSjkUMQ==}
    engines: {node: '>= 0.4'}

  he@1.2.0:
    resolution: {integrity: sha512-F/1DnUGPopORZi0ni+CvrCgHQ5FyEAHRLSApuYWMmrbSwoN2Mn/7k+Gl38gJnR7yyDZk6WLXwiGod1JOWNDKGw==}
    hasBin: true

  highlight.js@10.7.3:
    resolution: {integrity: sha512-tzcUFauisWKNHaRkN4Wjl/ZA07gENAjFl3J/c480dprkGTg5EQstgaNFqBfUqCq54kZRIEcreTsAgF/m2quD7A==}

  highlight.js@11.11.1:
    resolution: {integrity: sha512-Xwwo44whKBVCYoliBQwaPvtd/2tYFkRQtXDWj1nackaV2JPXx3L0+Jvd8/qCJ2p+ML0/XVkJ2q+Mr+UVdpJK5w==}
    engines: {node: '>=12.0.0'}

  hmac-drbg@1.0.1:
    resolution: {integrity: sha512-Tti3gMqLdZfhOQY1Mzf/AanLiqh1WTiJgEj26ZuYQ9fbkLomzGchCws4FyrSd4VkpBfiNhaE1On+lOz894jvXg==}

  hookable@5.5.3:
    resolution: {integrity: sha512-Yc+BQe8SvoXH1643Qez1zqLRmbA5rCL+sSmk6TVos0LWVfNIB7PGncdlId77WzLGSIB5KaWgTaNTs2lNVEI6VQ==}

  hookified@1.9.1:
    resolution: {integrity: sha512-u3pxtGhKjcSXnGm1CX6aXS9xew535j3lkOCegbA6jdyh0BaAjTbXI4aslKstCr6zUNtoCxFGFKwjbSHdGrMB8g==}

  html-escaper@3.0.3:
    resolution: {integrity: sha512-RuMffC89BOWQoY0WKGpIhn5gX3iI54O6nRA0yC124NYVtzjmFWBIiFd8M0x+ZdX0P9R4lADg1mgP8C7PxGOWuQ==}

  htmlparser2@10.0.0:
    resolution: {integrity: sha512-TwAZM+zE5Tq3lrEHvOlvwgj1XLWQCtaaibSN11Q+gGBAS7Y1uZSWwXXRe4iF6OXnaq1riyQAPFOBtYc77Mxq0g==}

  htmlparser2@9.1.0:
    resolution: {integrity: sha512-5zfg6mHUoaer/97TxnGpxmbR7zJtPwIYFMZ/H5ucTlPZhKvtum05yiPK3Mgai3a0DyVxv7qYqoweaEd2nrYQzQ==}

  http-errors@2.0.0:
    resolution: {integrity: sha512-FtwrG/euBzaEjYeRqOgly7G0qviiXoJWnvEH2Z1plBdXgbyjv34pHTSb9zoeHMyDy33+DWy5Wt9Wo+TURtOYSQ==}
    engines: {node: '>= 0.8'}

  http-proxy-agent@7.0.2:
    resolution: {integrity: sha512-T1gkAiYYDWYx3V5Bmyu7HcfcvL7mUrTWiM6yOfa3PIphViJ/gFPbvidQ+veqSOHci/PxBcDabeUNCzpOODJZig==}
    engines: {node: '>= 14'}

  https-browserify@1.0.0:
    resolution: {integrity: sha512-J+FkSdyD+0mA0N+81tMotaRMfSL9SGi+xpD3T6YApKsc3bGSXJlfXri3VyFOeYkfLRQisDk1W+jIFFKBeUBbBg==}

  https-proxy-agent@7.0.6:
    resolution: {integrity: sha512-vK9P5/iUfdl95AI+JVyUuIcVtd4ofvtrOr3HNtM2yxC9bnMbEdp3x01OhQNnjb8IJYi38VlTE3mBXwcfvywuSw==}
    engines: {node: '>= 14'}

  human-signals@2.1.0:
    resolution: {integrity: sha512-B4FFZ6q/T2jhhksgkbEW3HBvWIfDW85snkQgawt07S7J5QXTk6BkNV+0yAeZrM5QpMAdYlocGoljn0sJ/WQkFw==}
    engines: {node: '>=10.17.0'}

  human-signals@4.3.1:
    resolution: {integrity: sha512-nZXjEF2nbo7lIw3mgYjItAfgQXog3OjJogSbKa2CQIIvSGWcKgeJnQlNXip6NglNzYH45nSRiEVimMvYL8DDqQ==}
    engines: {node: '>=14.18.0'}

  human-signals@5.0.0:
    resolution: {integrity: sha512-AXcZb6vzzrFAUE61HnN4mpLqd/cSIwNQjtNWR0euPm6y0iqx3G4gOXaIDdtdDwZmhwe82LA6+zinmW4UBWVePQ==}
    engines: {node: '>=16.17.0'}

  husky@9.1.7:
    resolution: {integrity: sha512-5gs5ytaNjBrh5Ow3zrvdUUY+0VxIuWVL4i9irt6friV+BqdCfmV11CQTWMiBYWHbXhco+J1kHfTOUkePhCDvMA==}
    engines: {node: '>=18'}
    hasBin: true

  iconv-lite@0.4.24:
    resolution: {integrity: sha512-v3MXnZAcvnywkTUEZomIActle7RXXeedOR31wwl7VlyoXO4Qi9arvSenNQWne1TcRwhCL1HwLI21bEqdpj8/rA==}
    engines: {node: '>=0.10.0'}

  iconv-lite@0.6.3:
    resolution: {integrity: sha512-4fCk79wshMdzMp2rH06qWrJE4iolqLhCUH+OiuIgU++RB0+94NlDL81atO7GX55uUKueo0txHNtvEyI6D7WdMw==}
    engines: {node: '>=0.10.0'}

  ieee754@1.2.1:
    resolution: {integrity: sha512-dcyqhDvX1C46lXZcVqCpK+FtMRQVdIMN6/Df5js2zouUsqG7I6sFxitIC+7KYK29KdXOLHdu9zL4sFnoVQnqaA==}

  ignore@5.3.2:
    resolution: {integrity: sha512-hsBTNUqQTDwkWtcdYI2i06Y/nUBEsNEDJKjWdigLvegy8kDuJAS8uRlpkkcQpyEXL0Z/pjDy5HBmMjRCJ2gq+g==}
    engines: {node: '>= 4'}

  image-q@4.0.0:
    resolution: {integrity: sha512-PfJGVgIfKQJuq3s0tTDOKtztksibuUEbJQIYT3by6wctQo+Rdlh7ef4evJ5NCdxY4CfMbvFkocEwbl4BF8RlJw==}

  immediate@3.0.6:
    resolution: {integrity: sha512-XXOFtyqDjNDAQxVfYxuF7g9Il/IbWmmlQg2MYKOH8ExIT1qg6xc4zyS3HaEEATgs1btfzxq15ciUiY7gjSXRGQ==}

  immutable@5.1.2:
    resolution: {integrity: sha512-qHKXW1q6liAk1Oys6umoaZbDRqjcjgSrbnrifHsfsttza7zcvRAsL7mMV6xWcyhwQy7Xj5v4hhbr6b+iDYwlmQ==}

  import-fresh@3.3.1:
    resolution: {integrity: sha512-TR3KfrTZTYLPB6jUjfx6MF9WcWrHL9su5TObK4ZkYgBdWKPOFoSoQIdEuTuR82pmtxH2spWG9h6etwfr1pLBqQ==}
    engines: {node: '>=6'}

  import-meta-resolve@4.1.0:
    resolution: {integrity: sha512-I6fiaX09Xivtk+THaMfAwnA3MVA5Big1WHF1Dfx9hFuvNIWpXnorlkzhcQf6ehrqQiiZECRt1poOAkPmer3ruw==}

  imurmurhash@0.1.4:
    resolution: {integrity: sha512-JmXMZ6wuvDmLiHEml9ykzqO6lwFbof0GG4IkcGaENdCRDDmMVnny7s5HsIgHCbaq0w2MyPhDqkhTUgS2LU2PHA==}
    engines: {node: '>=0.8.19'}

  inherits@2.0.4:
    resolution: {integrity: sha512-k/vGaX4/Yla3WzyMCvTQOXYeIHvqOKtnqBduzTHpzpQZzAskKMhZ2K+EnBiSM9zGSoIFeMpXKxa4dYeZIQqewQ==}

  ini@1.3.8:
    resolution: {integrity: sha512-JV/yugV2uzW5iMRSiZAyDtQd+nxtUnjeLt0acNdw98kKLrvuRVyB80tsREOE7yvGVgalhZ6RNXCmEHkUKBKxew==}

  ini@4.1.1:
    resolution: {integrity: sha512-QQnnxNyfvmHFIsj7gkPcYymR8Jdw/o7mp5ZFihxn6h8Ci6fh3Dx4E1gPjpQEpIuPo9XVNY/ZUwh4BPMjGyL01g==}
    engines: {node: ^14.17.0 || ^16.13.0 || >=18.0.0}

  ini@4.1.3:
    resolution: {integrity: sha512-X7rqawQBvfdjS10YU1y1YVreA3SsLrW9dX2CewP2EbBJM4ypVNLDkO5y04gejPwKIY9lR+7r9gn3rFPt/kmWFg==}
    engines: {node: ^14.17.0 || ^16.13.0 || >=18.0.0}

  inquirer@12.6.0:
    resolution: {integrity: sha512-3zmmccQd/8o65nPOZJZ+2wqt76Ghw3+LaMrmc6JE/IzcvQhJ1st+QLCOo/iLS85/tILU0myG31a2TAZX0ysAvg==}
    engines: {node: '>=18'}
    peerDependencies:
      '@types/node': '>=18'
    peerDependenciesMeta:
      '@types/node':
        optional: true

  ip-address@9.0.5:
    resolution: {integrity: sha512-zHtQzGojZXTwZTHQqra+ETKd4Sn3vgi7uBmlPoXVWZqYvuKmtI0l/VZTjqGmJY9x88GGOaZ9+G9ES8hC4T4X8g==}
    engines: {node: '>= 12'}

  ipaddr.js@1.9.1:
    resolution: {integrity: sha512-0KI/607xoxSToH7GjN1FfSbLoU0+btTicjsQSWQlh/hZykN8KpmMf7uYwPW3R+akZ6R/w18ZlXSHBYXiYUPO3g==}
    engines: {node: '>= 0.10'}

  is-absolute@0.1.7:
    resolution: {integrity: sha512-Xi9/ZSn4NFapG8RP98iNPMOeaV3mXPisxKxzKtHVqr3g56j/fBn+yZmnxSVAA8lmZbl2J9b/a4kJvfU3hqQYgA==}
    engines: {node: '>=0.10.0'}

  is-arguments@1.2.0:
    resolution: {integrity: sha512-7bVbi0huj/wrIAOzb8U1aszg9kdi3KN/CyU19CTI7tAoZYEZoL9yCDXpbXN+uPsuWnP02cyug1gleqq+TU+YCA==}
    engines: {node: '>= 0.4'}

  is-arrayish@0.2.1:
    resolution: {integrity: sha512-zz06S8t0ozoDXMG+ube26zeCTNXcKIPJZJi8hBrF4idCLms4CG9QtK7qBl1boi5ODzFpjswb5JPmHCbMpjaYzg==}

  is-arrayish@0.3.2:
    resolution: {integrity: sha512-eVRqCvVlZbuw3GrM63ovNSNAeA1K16kaR/LRY/92w0zxQ5/1YzwblUX652i4Xs9RwAGjW9d9y6X88t8OaAJfWQ==}

  is-binary-path@2.1.0:
    resolution: {integrity: sha512-ZMERYes6pDydyuGidse7OsHxtbI7WVeUEozgR/g7rd0xUimYNlvZRE/K2MgZTjWy725IfelLeVcEM97mmtRGXw==}
    engines: {node: '>=8'}

  is-buffer@1.1.6:
    resolution: {integrity: sha512-NcdALwpXkTm5Zvvbk7owOUSvVvBKDgKP5/ewfXEznmQFfs4ZRmanOeKBTjRVjka3QFoN6XJ+9F3USqfHqTaU5w==}

  is-callable@1.2.7:
    resolution: {integrity: sha512-1BC0BVFhS/p0qtw6enp8e+8OD0UrK0oFLztSjNzhcKA3WDuJxxAPXzPuPtKkjEY9UUoEWlX/8fgKeu2S8i9JTA==}
    engines: {node: '>= 0.4'}

  is-core-module@2.16.1:
    resolution: {integrity: sha512-UfoeMA6fIJ8wTYFEUjelnaGI67v6+N7qXJEvQuIGa99l4xsCruSYOVSQ0uPANn4dAzm8lkYPaKLrrijLq7x23w==}
    engines: {node: '>= 0.4'}

  is-docker@2.2.1:
    resolution: {integrity: sha512-F+i2BKsFrH66iaUFc0woD8sLy8getkwTwtOBjvs56Cx4CgJDeKQeqfz8wAYiSb8JOprWhHH5p77PbmYCvvUuXQ==}
    engines: {node: '>=8'}
    hasBin: true

  is-docker@3.0.0:
    resolution: {integrity: sha512-eljcgEDlEns/7AXFosB5K/2nCM4P7FQPkGc/DWLy5rmFEWvZayGrik1d9/QIY5nJ4f9YsVvBkA6kJpHn9rISdQ==}
    engines: {node: ^12.20.0 || ^14.13.1 || >=16.0.0}
    hasBin: true

  is-extglob@2.1.1:
    resolution: {integrity: sha512-SbKbANkN603Vi4jEZv49LeVJMn4yGwsbzZworEoyEiutsN3nJYdbO36zfhGJ6QEDpOZIFkDtnq5JRxmvl3jsoQ==}
    engines: {node: '>=0.10.0'}

  is-fullwidth-code-point@3.0.0:
    resolution: {integrity: sha512-zymm5+u+sCsSWyD9qNaejV3DFvhCKclKdizYaJUuHA83RLjb7nSuGnddCHGv0hk+KY7BMAlsWeK4Ueg6EV6XQg==}
    engines: {node: '>=8'}

  is-fullwidth-code-point@4.0.0:
    resolution: {integrity: sha512-O4L094N2/dZ7xqVdrXhh9r1KODPJpFms8B5sGdJLPy664AgvXsreZUyCQQNItZRDlYug4xStLjNp/sz3HvBowQ==}
    engines: {node: '>=12'}

  is-fullwidth-code-point@5.0.0:
    resolution: {integrity: sha512-OVa3u9kkBbw7b8Xw5F9P+D/T9X+Z4+JruYVNapTjPYZYUznQ5YfWeFkOj606XYYW8yugTfC8Pj0hYqvi4ryAhA==}
    engines: {node: '>=18'}

  is-generator-function@1.1.0:
    resolution: {integrity: sha512-nPUB5km40q9e8UfN/Zc24eLlzdSf9OfKByBw9CIdw4H1giPMeA0OIJvbchsCu4npfI2QcMVBsGEBHKZ7wLTWmQ==}
    engines: {node: '>= 0.4'}

  is-glob@4.0.3:
    resolution: {integrity: sha512-xelSayHH36ZgE7ZWhli7pW34hNbNl8Ojv5KVmkJD4hBdD3th8Tfk9vYasLM+mXWOZhFkgZfxhLSnrwRr4elSSg==}
    engines: {node: '>=0.10.0'}

  is-in-ci@1.0.0:
    resolution: {integrity: sha512-eUuAjybVTHMYWm/U+vBO1sY/JOCgoPCXRxzdju0K+K0BiGW0SChEL1MLC0PoCIR1OlPo5YAp8HuQoUlsWEICwg==}
    engines: {node: '>=18'}
    hasBin: true

  is-inside-container@1.0.0:
    resolution: {integrity: sha512-KIYLCCJghfHZxqjYBE7rEy0OBuTd5xCHS7tHVgvCLkx7StIoaxwNW3hCALgEUjFfeRk+MG/Qxmp/vtETEF3tRA==}
    engines: {node: '>=14.16'}
    hasBin: true

  is-installed-globally@1.0.0:
    resolution: {integrity: sha512-K55T22lfpQ63N4KEN57jZUAaAYqYHEe8veb/TycJRk9DdSCLLcovXz/mL6mOnhQaZsQGwPhuFopdQIlqGSEjiQ==}
    engines: {node: '>=18'}

  is-interactive@2.0.0:
    resolution: {integrity: sha512-qP1vozQRI+BMOPcjFzrjXuQvdak2pHNUMZoeG2eRbiSqyvbEf/wQtEOTOX1guk6E3t36RkaqiSt8A/6YElNxLQ==}
    engines: {node: '>=12'}

  is-nan@1.3.2:
    resolution: {integrity: sha512-E+zBKpQ2t6MEo1VsonYmluk9NxGrbzpeeLC2xIViuO2EjU2xsXsBPwTr3Ykv9l08UYEVEdWeRZNouaZqF6RN0w==}
    engines: {node: '>= 0.4'}

  is-npm@6.0.0:
    resolution: {integrity: sha512-JEjxbSmtPSt1c8XTkVrlujcXdKV1/tvuQ7GwKcAlyiVLeYFQ2VHat8xfrDJsIkhCdF/tZ7CiIR3sy141c6+gPQ==}
    engines: {node: ^12.20.0 || ^14.13.1 || >=16.0.0}

  is-number@7.0.0:
    resolution: {integrity: sha512-41Cifkg6e8TylSpdtTpeLVMqvSBEVzTttHvERD741+pnZ8ANv0004MRL43QKPDlK9cGvNp6NZWZUBlbGXYxxng==}
    engines: {node: '>=0.12.0'}

  is-path-inside@4.0.0:
    resolution: {integrity: sha512-lJJV/5dYS+RcL8uQdBDW9c9uWFLLBNRyFhnAKXw5tVqLlKZ4RMGZKv+YQ/IA3OhD+RpbJa1LLFM1FQPGyIXvOA==}
    engines: {node: '>=12'}

  is-plain-obj@4.1.0:
    resolution: {integrity: sha512-+Pgi+vMuUNkJyExiMBt5IlFoMyKnr5zhJ4Uspz58WOhBF5QoIZkFyNHIbBAtHwzVAgk5RtndVNsDRN61/mmDqg==}
    engines: {node: '>=12'}

  is-plain-object@2.0.4:
    resolution: {integrity: sha512-h5PpgXkWitc38BBMYawTYMWJHFZJVnBquFE57xFpjB8pJFiF6gZ+bU+WyI/yqXiFR5mdLsgYNaPe8uao6Uv9Og==}
    engines: {node: '>=0.10.0'}

  is-potential-custom-element-name@1.0.1:
    resolution: {integrity: sha512-bCYeRA2rVibKZd+s2625gGnGF/t7DSqDs4dP7CrLA1m7jKWz6pps0LpYLJN8Q64HtmPKJ1hrN3nzPNKFEKOUiQ==}

  is-primitive@3.0.1:
    resolution: {integrity: sha512-GljRxhWvlCNRfZyORiH77FwdFwGcMO620o37EOYC0ORWdq+WYNVqW0w2Juzew4M+L81l6/QS3t5gkkihyRqv9w==}
    engines: {node: '>=0.10.0'}

  is-promise@4.0.0:
    resolution: {integrity: sha512-hvpoI6korhJMnej285dSg6nu1+e6uxs7zG3BYAm5byqDsgJNWwxzM6z6iZiAgQR4TJ30JmBTOwqZUw3WlyH3AQ==}

  is-regex@1.2.1:
    resolution: {integrity: sha512-MjYsKHO5O7mCsmRGxWcLWheFqN9DJ/2TmngvjKXihe6efViPqc274+Fx/4fYj/r03+ESvBdTXK0V6tA3rgez1g==}
    engines: {node: '>= 0.4'}

  is-relative@0.1.3:
    resolution: {integrity: sha512-wBOr+rNM4gkAZqoLRJI4myw5WzzIdQosFAAbnvfXP5z1LyzgAI3ivOKehC5KfqlQJZoihVhirgtCBj378Eg8GA==}
    engines: {node: '>=0.10.0'}

  is-ssh@1.4.1:
    resolution: {integrity: sha512-JNeu1wQsHjyHgn9NcWTaXq6zWSR6hqE0++zhfZlkFBbScNkyvxCdeV8sRkSBaeLKxmbpR21brail63ACNxJ0Tg==}

  is-stream@2.0.1:
    resolution: {integrity: sha512-hFoiJiTl63nn+kstHGBtewWSKnQLpyb155KHheA1l39uvtO9nWIop1p3udqPcUd/xbF1VLMO4n7OI6p7RbngDg==}
    engines: {node: '>=8'}

  is-stream@3.0.0:
    resolution: {integrity: sha512-LnQR4bZ9IADDRSkvpqMGvt/tEJWclzklNgSw48V5EAaAeDd6qGvN8ei6k5p0tvxSR171VmGyHuTiAOfxAbr8kA==}
    engines: {node: ^12.20.0 || ^14.13.1 || >=16.0.0}

  is-typed-array@1.1.15:
    resolution: {integrity: sha512-p3EcsicXjit7SaskXHs1hA91QxgTw46Fv6EFKKGS5DRFLD8yKnohjF3hxoju94b/OcMZoQukzpPpBE9uLVKzgQ==}
    engines: {node: '>= 0.4'}

  is-unicode-supported@1.3.0:
    resolution: {integrity: sha512-43r2mRvz+8JRIKnWJ+3j8JtjRKZ6GmjzfaE/qiBJnikNnYv/6bagRJ1kUhNk8R5EX/GkobD+r+sfxCPJsiKBLQ==}
    engines: {node: '>=12'}

  is-unicode-supported@2.1.0:
    resolution: {integrity: sha512-mE00Gnza5EEB3Ds0HfMyllZzbBrmLOX3vfWoj9A9PEnTfratQ/BcaJOuMhnkhjXvb2+FkY3VuHqtAGpTPmglFQ==}
    engines: {node: '>=18'}

  is-what@4.1.16:
    resolution: {integrity: sha512-ZhMwEosbFJkA0YhFnNDgTM4ZxDRsS6HqTo7qsZM08fehyRYIYa0yHu5R6mgo1n/8MgaPBXiPimPD77baVFYg+A==}
    engines: {node: '>=12.13'}

  is-wsl@2.2.0:
    resolution: {integrity: sha512-fKzAra0rGJUUBwGBgNkHZuToZcn+TtXHpeCgmkMJMMYx1sQDYaCSyjJBSCa2nH1DGm7s3n1oBnohoVTBaN7Lww==}
    engines: {node: '>=8'}

  is-wsl@3.1.0:
    resolution: {integrity: sha512-UcVfVfaK4Sc4m7X3dUSoHoozQGBEFeDC+zVo06t98xe8CzHSZZBekNXH+tu0NalHolcJ/QAGqS46Hef7QXBIMw==}
    engines: {node: '>=16'}

  isarray@1.0.0:
    resolution: {integrity: sha512-VLghIWNM6ELQzo7zwmcg0NmTVyWKYjvIeM83yjp0wRDTmUnrM678fQbcKBo6n2CJEF0szoG//ytg+TKla89ALQ==}

  isarray@2.0.5:
    resolution: {integrity: sha512-xHjhDr3cNBK0BzdUJSPXZntQUx/mwMS5Rw4A7lPJ90XGAO6ISP/ePDNuo0vhqOZU+UD5JoodwCAAoZQd3FeAKw==}

  isexe@1.1.2:
    resolution: {integrity: sha512-d2eJzK691yZwPHcv1LbeAOa91yMJ9QmfTgSO1oXB65ezVhXQsxBac2vEB4bMVms9cGzaA99n6V2viHMq82VLDw==}

  isexe@2.0.0:
    resolution: {integrity: sha512-RHxMLp9lnKHGHRng9QFhRCMbYAcVpn69smSGcq3f36xjgVVWThj4qqLbTLlq7Ssj8B+fIQ1EuCEGI2lKsyQeIw==}

  isobject@3.0.1:
    resolution: {integrity: sha512-WhB9zCku7EGTj/HQQRz5aUQEUeoQZH2bWcltRErOpymJ4boYE6wL9Tbr23krRPSZ+C5zqNSrSw+Cc7sZZ4b7vg==}
    engines: {node: '>=0.10.0'}

  isomorphic-timers-promises@1.0.1:
    resolution: {integrity: sha512-u4sej9B1LPSxTGKB/HiuzvEQnXH0ECYkSVQU39koSwmFAxhlEAFl9RdTvLv4TOTQUgBS5O3O5fwUxk6byBZ+IQ==}
    engines: {node: '>=10'}

  issue-parser@7.0.1:
    resolution: {integrity: sha512-3YZcUUR2Wt1WsapF+S/WiA2WmlW0cWAoPccMqne7AxEBhCdFeTPjfv/Axb8V2gyCgY3nRw+ksZ3xSUX+R47iAg==}
    engines: {node: ^18.17 || >=20.6.1}

  jackspeak@3.4.3:
    resolution: {integrity: sha512-OGlZQpz2yfahA/Rd1Y8Cd9SIEsqvXkLVoSw/cgwhnhFMDbsQFeZYoJJ7bIZBS9BcamUW96asq/npPWugM+RQBw==}

  jackspeak@4.1.1:
    resolution: {integrity: sha512-zptv57P3GpL+O0I7VdMJNBZCu+BPHVQUk55Ft8/QCJjTVxrnJHuVuX/0Bl2A6/+2oyR/ZMEuFKwmzqqZ/U5nPQ==}
    engines: {node: 20 || >=22}

  jiti@1.21.7:
    resolution: {integrity: sha512-/imKNG4EbWNrVjoNC/1H5/9GFy+tqjGBHCaSsN+P2RnPqjsLmv6UD3Ej+Kj8nBWaRAwyk7kK5ZUc+OEatnTR3A==}
    hasBin: true

  jiti@2.4.2:
    resolution: {integrity: sha512-rg9zJN+G4n2nfJl5MW3BMygZX56zKPNVEYYqq7adpmMh4Jn2QNEwhvQlFy6jPVdcod7txZtKHWnyZiA3a0zP7A==}
    hasBin: true

  jpeg-js@0.4.4:
    resolution: {integrity: sha512-WZzeDOEtTOBK4Mdsar0IqEU5sMr3vSV2RqkAIzUEV2BHnUfKGyswWFPFwK5EeDo93K3FohSHbLAjj0s1Wzd+dg==}

  js-beautify@1.15.4:
    resolution: {integrity: sha512-9/KXeZUKKJwqCXUdBxFJ3vPh467OCckSBmYDwSK/EtV090K+iMJ7zx2S3HLVDIWFQdqMIsZWbnaGiba18aWhaA==}
    engines: {node: '>=14'}
    hasBin: true

  js-cookie@3.0.5:
    resolution: {integrity: sha512-cEiJEAEoIbWfCZYKWhVwFuvPX1gETRYPw6LlaTKoxD3s2AkXzkCjnp6h0V77ozyqj0jakteJ4YqDJT830+lVGw==}
    engines: {node: '>=14'}

  js-tokens@4.0.0:
    resolution: {integrity: sha512-RdJUflcE3cUzKiMqQgsCu06FPu9UdIJO0beYbPhHN4k6apgJtifcoCtT9bcxOpYBtpD2kCM6Sbzg4CausW/PKQ==}

  js-tokens@9.0.1:
    resolution: {integrity: sha512-mxa9E9ITFOt0ban3j6L5MpjwegGz6lBQmM1IJkWeBZGcMxto50+eWdjC/52xDbS2vy0k7vIMK0Fe2wfL9OQSpQ==}

  js-yaml@4.1.0:
    resolution: {integrity: sha512-wpxZs9NoxZaJESJGIZTyDEaYpl0FKSA+FB9aJiyemKhMwkxQg63h4T1KJgUGHpTqPDNRcmmYLugrRjJlBtWvRA==}
    hasBin: true

  jsbn@1.1.0:
    resolution: {integrity: sha512-4bYVV3aAMtDTTu4+xsDYa6sy9GyJ69/amsu9sYF2zqjiEoZA5xJi3BrfX3uY+/IekIu7MwdObdbDWpoZdBv3/A==}

  jsesc@3.1.0:
    resolution: {integrity: sha512-/sM3dO2FOzXjKQhJuo0Q173wf2KOo8t4I8vHy6lF9poUp7bKT0/NHE8fPX23PwfhnykfqnC2xRxOnVw5XuGIaA==}
    engines: {node: '>=6'}
    hasBin: true

  json-buffer@3.0.1:
    resolution: {integrity: sha512-4bV5BfR2mqfQTJm+V5tPPdf+ZpuhiIvTuAB5g8kcrXOZpTT/QwwVRWBywX1ozr6lEuPdbHxwaJlm9G6mI2sfSQ==}

  json-loose@1.2.4:
    resolution: {integrity: sha512-lwMWNC5pvVI33rhYWmAsmtICWE2IH7euDY/iIPeMFE5AuzAifYgqQrjqSMzwbrFV6MWPs41XD+CajElHI4cZMQ==}

  json-parse-even-better-errors@3.0.2:
    resolution: {integrity: sha512-fi0NG4bPjCHunUJffmLd0gxssIgkNmArMvis4iNah6Owg1MCJjWhEcDLmsK6iGkJq3tHwbDkTlce70/tmXN4cQ==}
    engines: {node: ^14.17.0 || ^16.13.0 || >=18.0.0}

  json-schema-traverse@0.4.1:
    resolution: {integrity: sha512-xbbCH5dCYU5T8LcEhhuh7HJ88HXuW3qsI3Y0zOZFKfZEHcpWiHU/Jxzk629Brsab/mMiHQti9wMP+845RPe3Vg==}

  json-schema@0.4.0:
    resolution: {integrity: sha512-es94M3nTIfsEPisRafak+HDLfHXnKBhV3vU5eqPcS3flIWqcxJWgXHXiey3YrpaNsanY5ei1VoYEbOzijuq9BA==}

  json-stable-stringify-without-jsonify@1.0.1:
    resolution: {integrity: sha512-Bdboy+l7tA3OGW6FjyFHWkP5LuByj1Tk33Ljyq0axyzdk9//JSi2u3fP1QSmd1KNwq6VOKYGlAu87CisVir6Pw==}

  json-stringify-safe@5.0.1:
    resolution: {integrity: sha512-ZClg6AaYvamvYEE82d3Iyd3vSSIjQ+odgjaTzRuO3s7toCdFKczob2i0zCh7JE8kWn17yvAWhUVxvqGwUalsRA==}

  json5@2.2.3:
    resolution: {integrity: sha512-XmOWe7eyHYH14cLdVPoyg+GOH3rYX++KpzrylJwSW98t3Nk+U8XOl8FWKOgwtzdb8lXGf6zYwDUzeHMWfxasyg==}
    engines: {node: '>=6'}
    hasBin: true

  jsondiffpatch@0.6.0:
    resolution: {integrity: sha512-3QItJOXp2AP1uv7waBkao5nCvhEv+QmJAd38Ybq7wNI74Q+BBmnLn4EDKz6yI9xGAIQoUF87qHt+kc1IVxB4zQ==}
    engines: {node: ^18.0.0 || >=20.0.0}
    hasBin: true

  jsonfile@6.1.0:
    resolution: {integrity: sha512-5dgndWOriYSm5cnYaJNhalLNDKOqFwyDB/rr1E9ZsGciGvKPs8R2xYGCacuf3z6K1YKDz182fd+fY3cn3pMqXQ==}

  jszip@3.10.1:
    resolution: {integrity: sha512-xXDvecyTpGLrqFrvkrUSoxxfJI5AH7U8zxxtVclpsUtMCq4JQ290LY8AW5c7Ggnr/Y/oK+bQMbqK2qmtk3pN4g==}

  katex@0.16.22:
    resolution: {integrity: sha512-XCHRdUw4lf3SKBaJe4EvgqIuWwkPSo9XoeO8GjQW94Bp7TWv9hNhzZjZ+OH9yf1UmLygb7DIT5GSFQiyt16zYg==}
    hasBin: true

  keyv@4.5.4:
    resolution: {integrity: sha512-oxVHkHR/EJf2CNXnWxRLW6mg7JyCCUcG0DtEGmL2ctUo1PNTin1PUil+r/+4r5MpVgC/fn1kjsx7mjSujKqIpw==}

  keyv@5.3.3:
    resolution: {integrity: sha512-Rwu4+nXI9fqcxiEHtbkvoes2X+QfkTRo1TMkPfwzipGsJlJO/z69vqB4FNl9xJ3xCpAcbkvmEabZfPzrwN3+gQ==}

  kleur@3.0.3:
    resolution: {integrity: sha512-eTIzlVOSUR+JxdDFepEYcBMtZ9Qqdef+rnzWdRZuMbOywu5tO2w2N7rqjoANZ5k9vywhL6Br1VRjUIgTQx4E8w==}
    engines: {node: '>=6'}

  ky@1.8.1:
    resolution: {integrity: sha512-7Bp3TpsE+L+TARSnnDpk3xg8Idi8RwSLdj6CMbNWoOARIrGrbuLGusV0dYwbZOm4bB3jHNxSw8Wk/ByDqJEnDw==}
    engines: {node: '>=18'}

  latest-version@9.0.0:
    resolution: {integrity: sha512-7W0vV3rqv5tokqkBAFV1LbR7HPOWzXQDpDgEuib/aJ1jsZZx6x3c2mBI+TJhJzOhkGeaLbCKEHXEXLfirtG2JA==}
    engines: {node: '>=18'}

  levn@0.4.1:
    resolution: {integrity: sha512-+bT2uH4E5LGE7h/n3evcS/sQlJXCpIp6ym8OWJ5eV6+67Dsql/LaaT7qJBAt2rzfoa/5QBGBhxDix1dMt2kQKQ==}
    engines: {node: '>= 0.8.0'}

  lie@3.3.0:
    resolution: {integrity: sha512-UaiMJzeWRlEujzAuw5LokY1L5ecNQYZKfmyZ9L7wDHb/p5etKaxXhohBcrw0EYby+G/NA52vRSN4N39dxHAIwQ==}

  lighthouse-logger@2.0.1:
    resolution: {integrity: sha512-ioBrW3s2i97noEmnXxmUq7cjIcVRjT5HBpAYy8zE11CxU9HqlWHHeRxfeN1tn8F7OEMVPIC9x1f8t3Z7US9ehQ==}

  lightningcss-darwin-arm64@1.30.1:
    resolution: {integrity: sha512-c8JK7hyE65X1MHMN+Viq9n11RRC7hgin3HhYKhrMyaXflk5GVplZ60IxyoVtzILeKr+xAJwg6zK6sjTBJ0FKYQ==}
    engines: {node: '>= 12.0.0'}
    cpu: [arm64]
    os: [darwin]

  lightningcss-darwin-x64@1.30.1:
    resolution: {integrity: sha512-k1EvjakfumAQoTfcXUcHQZhSpLlkAuEkdMBsI/ivWw9hL+7FtilQc0Cy3hrx0AAQrVtQAbMI7YjCgYgvn37PzA==}
    engines: {node: '>= 12.0.0'}
    cpu: [x64]
    os: [darwin]

  lightningcss-freebsd-x64@1.30.1:
    resolution: {integrity: sha512-kmW6UGCGg2PcyUE59K5r0kWfKPAVy4SltVeut+umLCFoJ53RdCUWxcRDzO1eTaxf/7Q2H7LTquFHPL5R+Gjyig==}
    engines: {node: '>= 12.0.0'}
    cpu: [x64]
    os: [freebsd]

  lightningcss-linux-arm-gnueabihf@1.30.1:
    resolution: {integrity: sha512-MjxUShl1v8pit+6D/zSPq9S9dQ2NPFSQwGvxBCYaBYLPlCWuPh9/t1MRS8iUaR8i+a6w7aps+B4N0S1TYP/R+Q==}
    engines: {node: '>= 12.0.0'}
    cpu: [arm]
    os: [linux]

  lightningcss-linux-arm64-gnu@1.30.1:
    resolution: {integrity: sha512-gB72maP8rmrKsnKYy8XUuXi/4OctJiuQjcuqWNlJQ6jZiWqtPvqFziskH3hnajfvKB27ynbVCucKSm2rkQp4Bw==}
    engines: {node: '>= 12.0.0'}
    cpu: [arm64]
    os: [linux]

  lightningcss-linux-arm64-musl@1.30.1:
    resolution: {integrity: sha512-jmUQVx4331m6LIX+0wUhBbmMX7TCfjF5FoOH6SD1CttzuYlGNVpA7QnrmLxrsub43ClTINfGSYyHe2HWeLl5CQ==}
    engines: {node: '>= 12.0.0'}
    cpu: [arm64]
    os: [linux]

  lightningcss-linux-x64-gnu@1.30.1:
    resolution: {integrity: sha512-piWx3z4wN8J8z3+O5kO74+yr6ze/dKmPnI7vLqfSqI8bccaTGY5xiSGVIJBDd5K5BHlvVLpUB3S2YCfelyJ1bw==}
    engines: {node: '>= 12.0.0'}
    cpu: [x64]
    os: [linux]

  lightningcss-linux-x64-musl@1.30.1:
    resolution: {integrity: sha512-rRomAK7eIkL+tHY0YPxbc5Dra2gXlI63HL+v1Pdi1a3sC+tJTcFrHX+E86sulgAXeI7rSzDYhPSeHHjqFhqfeQ==}
    engines: {node: '>= 12.0.0'}
    cpu: [x64]
    os: [linux]

  lightningcss-win32-arm64-msvc@1.30.1:
    resolution: {integrity: sha512-mSL4rqPi4iXq5YVqzSsJgMVFENoa4nGTT/GjO2c0Yl9OuQfPsIfncvLrEW6RbbB24WtZ3xP/2CCmI3tNkNV4oA==}
    engines: {node: '>= 12.0.0'}
    cpu: [arm64]
    os: [win32]

  lightningcss-win32-x64-msvc@1.30.1:
    resolution: {integrity: sha512-PVqXh48wh4T53F/1CCu8PIPCxLzWyCnn/9T5W1Jpmdy5h9Cwd+0YQS6/LwhHXSafuc61/xg9Lv5OrCby6a++jg==}
    engines: {node: '>= 12.0.0'}
    cpu: [x64]
    os: [win32]

  lightningcss@1.30.1:
    resolution: {integrity: sha512-xi6IyHML+c9+Q3W0S4fCQJOym42pyurFiJUHEcEyHS0CeKzia4yZDEsLlqOFykxOdHpNy0NmvVO31vcSqAxJCg==}
    engines: {node: '>= 12.0.0'}

  lines-and-columns@2.0.4:
    resolution: {integrity: sha512-wM1+Z03eypVAVUCE7QdSqpVIvelbOakn1M0bPDoA4SGWPx3sNDVUiMo3L6To6WWGClB7VyXnhQ4Sn7gxiJbE6A==}
    engines: {node: ^12.20.0 || ^14.13.1 || >=16.0.0}

  linkedom@0.18.10:
    resolution: {integrity: sha512-ESCqVAtme2GI3zZnlVRidiydByV6WmPlmKeFzFVQslADiAO2Wi+H6xL/5kr/pUOESjEoVb2Eb3cYFJ/TQhQOWA==}

  listr2@8.3.2:
    resolution: {integrity: sha512-vsBzcU4oE+v0lj4FhVLzr9dBTv4/fHIa57l+GCwovP8MoFNZJTOhGU8PXd4v2VJCbECAaijBiHntiekFMLvo0g==}
    engines: {node: '>=18.0.0'}

  local-pkg@1.1.1:
    resolution: {integrity: sha512-WunYko2W1NcdfAFpuLUoucsgULmgDBRkdxHxWQ7mK0cQqwPiy8E1enjuRBrhLtZkB5iScJ1XIPdhVEFK8aOLSg==}
    engines: {node: '>=14'}

  locate-path@6.0.0:
    resolution: {integrity: sha512-iPZK6eYjbxRu3uB4/WZ3EsEIMJFMqAoopl3R+zuq0UjcAm/MO6KCweDgPfP3elTztoKP3KtnVHxTn2NHBSDVUw==}
    engines: {node: '>=10'}

  lodash.camelcase@4.3.0:
    resolution: {integrity: sha512-TwuEnCnxbc3rAvhf/LbG7tJUDzhqXyFnv3dtzLOPgCG/hODL7WFnsbwktkD7yUV0RrreP/l1PALq/YSg6VvjlA==}

  lodash.capitalize@4.2.1:
    resolution: {integrity: sha512-kZzYOKspf8XVX5AvmQF94gQW0lejFVgb80G85bU4ZWzoJ6C03PQg3coYAUpSTpQWelrZELd3XWgHzw4Ck5kaIw==}

  lodash.escaperegexp@4.1.2:
    resolution: {integrity: sha512-TM9YBvyC84ZxE3rgfefxUWiQKLilstD6k7PTGt6wfbtXF8ixIJLOL3VYyV/z+ZiPLsVxAsKAFVwWlWeb2Y8Yyw==}

  lodash.get@4.4.2:
    resolution: {integrity: sha512-z+Uw/vLuy6gQe8cfaFWD7p0wVv8fJl3mbzXh33RS+0oW2wvUqiRXiQ69gLWSLpgB5/6sU+r6BlQR0MBILadqTQ==}
    deprecated: This package is deprecated. Use the optional chaining (?.) operator instead.

  lodash.isplainobject@4.0.6:
    resolution: {integrity: sha512-oSXzaWypCMHkPC3NvBEaPHf0KsA5mvPrOPgQWDsbg8n7orZ290M0BmC/jgRZ4vcJ6DTAhjrsSYgdsW/F+MFOBA==}

  lodash.isstring@4.0.1:
    resolution: {integrity: sha512-0wJxfxH1wgO3GrbuP+dTTk7op+6L41QCXbGINEmD+ny/G/eCqGzxyCsh7159S+mgDDcoarnBw6PC1PS5+wUGgw==}

  lodash.kebabcase@4.1.1:
    resolution: {integrity: sha512-N8XRTIMMqqDgSy4VLKPnJ/+hpGZN+PHQiJnSenYqPaVV/NCqEogTnAdZLQiGKhxX+JCs8waWq2t1XHWKOmlY8g==}

  lodash.merge@4.6.2:
    resolution: {integrity: sha512-0KpjqXRVvrYyCsX1swR/XTK0va6VQkQM6MNo7PqW77ByjAhoARA8EfrP1N4+KlKj8YS0ZUCtRT/YUuhyYDujIQ==}

  lodash.snakecase@4.1.1:
    resolution: {integrity: sha512-QZ1d4xoBHYUeuouhEq3lk3Uq7ldgyFXGBhg04+oRLnIz8o9T65Eh+8YdroUwn846zchkA9yDsDl5CVVaV2nqYw==}

  lodash.uniqby@4.7.0:
    resolution: {integrity: sha512-e/zcLx6CSbmaEgFHCA7BnoQKyCtKMxnuWrJygbwPs/AIn+IMKl66L8/s+wBUn5LRw2pZx3bUHibiV1b6aTWIww==}

  lodash@4.17.21:
    resolution: {integrity: sha512-v2kDEe57lecTulaDIuNTPy3Ry4gLGJ6Z1O3vE1krgXZNrsQ+LFTGHVxVjcXPs17LhbZVGedAJv8XZ1tvj5FvSg==}

  log-symbols@5.1.0:
    resolution: {integrity: sha512-l0x2DvrW294C9uDCoQe1VSU4gf529FkSZ6leBl4TiqZH/e+0R7hSfHQBNut2mNygDgHwvYHfFLn6Oxb3VWj2rA==}
    engines: {node: '>=12'}

  log-symbols@6.0.0:
    resolution: {integrity: sha512-i24m8rpwhmPIS4zscNzK6MSEhk0DUWa/8iYQWxhffV8jkI4Phvs3F+quL5xvS0gdQR0FyTCMMH33Y78dDTzzIw==}
    engines: {node: '>=18'}

  log-update@6.1.0:
    resolution: {integrity: sha512-9ie8ItPR6tjY5uYJh8K/Zrv/RMZ5VOlOWvtZdEHYSTFKZfIBPQa9tOAEeAWhd+AnIneLJ22w5fjOYtoutpWq5w==}
    engines: {node: '>=18'}

  loglevel@1.9.2:
    resolution: {integrity: sha512-HgMmCqIJSAKqo68l0rS2AanEWfkxaZ5wNiEFb5ggm08lDs9Xl2KxBlX3PTcaD2chBM1gXAYf491/M2Rv8Jwayg==}
    engines: {node: '>= 0.6.0'}

  long@5.3.2:
    resolution: {integrity: sha512-mNAgZ1GmyNhD7AuqnTG3/VQ26o760+ZYBPKjPvugO8+nLbYfX6TVpJPseBvopbdY+qpZ/lKUnmEc1LeZYS3QAA==}

  loupe@3.1.4:
    resolution: {integrity: sha512-wJzkKwJrheKtknCOKNEtDK4iqg/MxmZheEMtSTYvnzRdEYaZzmgH976nenp8WdJRdx5Vc1X/9MO0Oszl6ezeXg==}

  lru-cache@10.4.3:
    resolution: {integrity: sha512-JNAzZcXrCt42VGLuYz0zfAzDfAvJWW6AfYlDBQyDV5DClI2m5sAmK+OIO7s59XfsRsWHp02jAJrRadPRGTt6SQ==}

  lru-cache@11.1.0:
    resolution: {integrity: sha512-QIXZUBJUx+2zHUdQujWejBkcD9+cs94tLn0+YL8UrCh+D5sCXZ4c7LaEH48pNwRY3MLDgqUFyhlCyjJPf1WP0A==}
    engines: {node: 20 || >=22}

  lru-cache@5.1.1:
    resolution: {integrity: sha512-KpNARQA3Iwv+jTA0utUVVbrh+Jlrr1Fv0e56GGzAFOXN7dk/FviaDW8LHmK52DlcH4WP2n6gI8vN1aesBFgo9w==}

  lru-cache@7.18.3:
    resolution: {integrity: sha512-jumlc0BIUrS3qJGgIkWZsyfAM7NCWiBcCDhnd+3NNM5KbBmLTgHVfWBcg6W+rLUsIpzpERPsvwUP7CckAQSOoA==}
    engines: {node: '>=12'}

  macos-release@3.3.0:
    resolution: {integrity: sha512-tPJQ1HeyiU2vRruNGhZ+VleWuMQRro8iFtJxYgnS4NQe+EukKF6aGiIT+7flZhISAt2iaXBCfFGvAyif7/f8nQ==}
    engines: {node: ^12.20.0 || ^14.13.1 || >=16.0.0}

  magic-string@0.30.17:
    resolution: {integrity: sha512-sNPKHvyjVf7gyjwS4xGTaW/mCnF8wnjtifKBEhxfZ7E/S8tQ0rssrwGNn6q8JH/ohItJfSQp9mBtQYuTlH5QnA==}

  magicast@0.3.5:
    resolution: {integrity: sha512-L0WhttDl+2BOsybvEOLK7fW3UA0OQ0IQ2d6Zl2x/a6vVRs3bAY0ECOSHHeL5jD+SbOpOCUEi0y1DgHEn9Qn1AQ==}

  make-error@1.3.6:
    resolution: {integrity: sha512-s8UhlNe7vPKomQhC1qFelMokr/Sc3AgNbso3n74mVPA5LTZwkB9NlXf4XPamLxJE8h0gh73rM94xvwRT2CVInw==}

  many-keys-map@2.0.1:
    resolution: {integrity: sha512-DHnZAD4phTbZ+qnJdjoNEVU1NecYoSdbOOoVmTDH46AuxDkEVh3MxTVpXq10GtcTC6mndN9dkv1rNfpjRcLnOw==}

  marked-directive@1.0.7:
    resolution: {integrity: sha512-2OilBJg5kSM0b7ijKlmIne8k1eA1YrNAWasw84fmfihgWuOQJFPmI5GzZd3DgM8PSquAKnYx87Qt5j/2Sw7JNA==}
    peerDependencies:
      marked: '>=7.0.0'

  marked-highlight@2.2.1:
    resolution: {integrity: sha512-SiCIeEiQbs9TxGwle9/OwbOejHCZsohQRaNTY2u8euEXYt2rYUFoiImUirThU3Gd/o6Q1gHGtH9qloHlbJpNIA==}
    peerDependencies:
      marked: '>=4 <16'

  marked-katex-extension@5.1.4:
    resolution: {integrity: sha512-GQOio4vCp0laxB1IY+2oNVo5nbn82yWMDP/jILRYHmyu2WXMVlXCB+krq2/U2fQn+V9j8aqDmnNdrsgqG2AkGQ==}
    peerDependencies:
      katex: '>=0.16 <0.17'
      marked: '>=4 <16'

  marked@15.0.11:
    resolution: {integrity: sha512-1BEXAU2euRCG3xwgLVT1y0xbJEld1XOrmRJpUwRCcy7rxhSCwMrmEu9LXoPhHSCJG41V7YcQ2mjKRr5BA3ITIA==}
    engines: {node: '>= 18'}
    hasBin: true

  marky@1.3.0:
    resolution: {integrity: sha512-ocnPZQLNpvbedwTy9kNrQEsknEfgvcLMvOtz3sFeWApDq1MXH1TqkCIx58xlpESsfwQOnuBO9beyQuNGzVvuhQ==}

  matcher@3.0.0:
    resolution: {integrity: sha512-OkeDaAZ/bQCxeFAozM55PKcKU0yJMPGifLwV4Qgjitu+5MoAfSQN4lsLJeXZ1b8w0x+/Emda6MZgXS1jvsapng==}
    engines: {node: '>=10'}

  math-intrinsics@1.1.0:
    resolution: {integrity: sha512-/IXtbwEk5HTPyEwyKX6hGkYXxM9nbj64B+ilVJnC/R6B0pH5G4V3b0pVbL7DBj4tkhBAppbQUlf6F6Xl9LHu1g==}
    engines: {node: '>= 0.4'}

  md5.js@1.3.5:
    resolution: {integrity: sha512-xitP+WxNPcTTOgnTJcrhM0xvdPepipPSf3I8EIpGKeFLjt3PlJLIDG3u8EX53ZIubkb+5U2+3rELYpEhHhzdkg==}

  md5@2.3.0:
    resolution: {integrity: sha512-T1GITYmFaKuO91vxyoQMFETst+O71VUPEU3ze5GNzDm0OWdP8v1ziTaAEPUr/3kLsY3Sftgz242A1SetQiDL7g==}

  mdn-data@2.0.28:
    resolution: {integrity: sha512-aylIc7Z9y4yzHYAJNuESG3hfhC+0Ibp/MAMiaOZgNv4pmEdFyfZhhhny4MNiAfWdBQ1RQ2mfDWmM1x8SvGyp8g==}

  mdn-data@2.0.30:
    resolution: {integrity: sha512-GaqWWShW4kv/G9IEucWScBx9G1/vsFZZJUO+tD26M8J8z3Kw5RDQjaoZe03YAClgeS/SWPOcb4nkFBTEi5DUEA==}

  media-typer@1.1.0:
    resolution: {integrity: sha512-aisnrDP4GNe06UcKFnV5bfMNPBUw4jsLGaWwWfnH3v02GnBuXX2MCVn5RbrWo0j3pczUilYblq7fQ7Nw2t5XKw==}
    engines: {node: '>= 0.8'}

  merge-descriptors@2.0.0:
    resolution: {integrity: sha512-Snk314V5ayFLhp3fkUREub6WtjBfPdCPY1Ln8/8munuLuiYhsABgBVWsozAG+MWMbVEvcdcpbi9R7ww22l9Q3g==}
    engines: {node: '>=18'}

  merge-stream@2.0.0:
    resolution: {integrity: sha512-abv/qOcuPfk3URPfDzmZU1LKmuw8kT+0nIHvKrKgFrwifol/doWcdA4ZqsWQ8ENrFKkd67Mfpo/LovbIUsbt3w==}

  merge2@1.4.1:
    resolution: {integrity: sha512-8q7VEgMJW4J8tcfVPy8g09NcQwZdbwFEqhe/WZkoIzjn/3TGDwtOCYtXGxA3O8tPzpczCCDgv+P2P5y00ZJOOg==}
    engines: {node: '>= 8'}

  micromatch@4.0.8:
    resolution: {integrity: sha512-PXwfBhYu0hBCPw8Dn0E+WDYb7af3dSLVWKi3HGv84IdF4TyFoC0ysxFd0Goxw7nSv4T/PzEJQxsYsEiFCKo2BA==}
    engines: {node: '>=8.6'}

  miller-rabin@4.0.1:
    resolution: {integrity: sha512-115fLhvZVqWwHPbClyntxEVfVDfl9DLLTuJvq3g2O/Oxi8AiNouAHvDSzHS0viUJc+V5vm3eq91Xwqn9dp4jRA==}
    hasBin: true

  mime-db@1.52.0:
    resolution: {integrity: sha512-sPU4uV7dYlvtWJxwwxHD0PuihVNiE7TyAbQ5SWxDCB9mUYvOgroQOwYQQOKPJ8CIbE+1ETVlOoK1UC2nU3gYvg==}
    engines: {node: '>= 0.6'}

  mime-db@1.54.0:
    resolution: {integrity: sha512-aU5EJuIN2WDemCcAp2vFBfp/m4EAhWJnUNSSw0ixs7/kXbd6Pg64EmwJkNdFhB8aWt1sH2CTXrLxo/iAGV3oPQ==}
    engines: {node: '>= 0.6'}

  mime-types@2.1.35:
    resolution: {integrity: sha512-ZDY+bPm5zTTF+YpCrAU9nK0UgICYPT0QtT1NZWFv4s++TNkcgVaT0g6+4R2uI4MjQjzysHB1zxuWL50hzaeXiw==}
    engines: {node: '>= 0.6'}

  mime-types@3.0.1:
    resolution: {integrity: sha512-xRc4oEhT6eaBpU1XF7AjpOFD+xQmXNB5OVKwp4tqCuBpHLS/ZbBDrc07mYTDqVMg6PfxUjjNp85O6Cd2Z/5HWA==}
    engines: {node: '>= 0.6'}

  mime@3.0.0:
    resolution: {integrity: sha512-jSCU7/VB1loIWBZe14aEYHU/+1UMEHoaO7qxCOVJOw9GgH72VAWppxNcjU+x9a2k3GSIBXNKxXQFqRvvZ7vr3A==}
    engines: {node: '>=10.0.0'}
    hasBin: true

  mime@4.0.7:
    resolution: {integrity: sha512-2OfDPL+e03E0LrXaGYOtTFIYhiuzep94NSsuhrNULq+stylcJedcHdzHtz0atMUuGwJfFYs0YL5xeC/Ca2x0eQ==}
    engines: {node: '>=16'}
    hasBin: true

  mimic-fn@2.1.0:
    resolution: {integrity: sha512-OqbOk5oEQeAZ8WXWydlu9HJjz9WVdEIvamMCcXmuqUYjTknH/sqsWvhQ3vgwKFRR1HpjvNBKQ37nbJgYzGqGcg==}
    engines: {node: '>=6'}

  mimic-fn@4.0.0:
    resolution: {integrity: sha512-vqiC06CuhBTUdZH+RYl8sFrL096vA45Ok5ISO6sE/Mr1jRbGH4Csnhi8f3wKVl7x8mO4Au7Ir9D3Oyv1VYMFJw==}
    engines: {node: '>=12'}

  mimic-function@5.0.1:
    resolution: {integrity: sha512-VP79XUPxV2CigYP3jWwAUFSku2aKqBH7uTAapFWCBqutsbmDo96KY5o8uh6U+/YSIn5OxJnXp73beVkpqMIGhA==}
    engines: {node: '>=18'}

  minimalistic-assert@1.0.1:
    resolution: {integrity: sha512-UtJcAD4yEaGtjPezWuO9wC4nwUnVH/8/Im3yEHQP4b67cXlD/Qr9hdITCU1xDbSEXg2XKNaP8jsReV7vQd00/A==}

  minimalistic-crypto-utils@1.0.1:
    resolution: {integrity: sha512-JIYlbt6g8i5jKfJ3xz7rF0LXmv2TkDxBLUkiBeZ7bAx4GnnNMr8xFpGnOxn6GhTEHx3SjRrZEoU+j04prX1ktg==}

  minimatch@10.0.1:
    resolution: {integrity: sha512-ethXTt3SGGR+95gudmqJ1eNhRO7eGEGIgYA9vnPatK4/etz2MEVDno5GMCibdMTuBMyElzIlgxMna3K94XDIDQ==}
    engines: {node: 20 || >=22}

  minimatch@10.0.3:
    resolution: {integrity: sha512-IPZ167aShDZZUMdRk66cyQAW3qr0WzbHkPdMYa8bzZhlHhO3jALbKdxcaak7W9FfT2rZNpQuUu4Od7ILEpXSaw==}
    engines: {node: 20 || >=22}

  minimatch@3.1.2:
    resolution: {integrity: sha512-J7p63hRiAjw1NDEww1W7i37+ByIrOWO5XQQAzZ3VOcL0PNybwpfmV/N05zFAzwQ9USyEcX6t3UO+K5aqBQOIHw==}

  minimatch@9.0.1:
    resolution: {integrity: sha512-0jWhJpD/MdhPXwPuiRkCbfYfSKp2qnn2eOc279qI7f+osl/l+prKSrvhg157zSYvx/1nmgn2NqdT6k2Z7zSH9w==}
    engines: {node: '>=16 || 14 >=14.17'}

  minimatch@9.0.5:
    resolution: {integrity: sha512-G6T0ZX48xgozx7587koeX9Ys2NYy6Gmv//P89sEte9V9whIapMNF4idKxnW2QtCcLiTWlb/wfCabAtAFWhhBow==}
    engines: {node: '>=16 || 14 >=14.17'}

  minimist@1.2.8:
    resolution: {integrity: sha512-2yyAR8qBkN3YuheJanUpWC5U3bb5osDywNB8RzDVlDwDHbocAJveqqj1u8+SVD7jkWT4yvsHCpWqqWqAxb0zCA==}

  minipass@3.3.6:
    resolution: {integrity: sha512-DxiNidxSEK+tHG6zOIklvNOwm3hvCrbUrdtzY74U6HKTJxvIDfOUL5W5P2Ghd3DTkhhKPYGqeNUIh5qcM4YBfw==}
    engines: {node: '>=8'}

  minipass@5.0.0:
    resolution: {integrity: sha512-3FnjYuehv9k6ovOEbyOswadCDPX1piCfhV8ncmYtHOjuPwylVWsghTLo7rabjC3Rx5xD4HDx8Wm1xnMF7S5qFQ==}
    engines: {node: '>=8'}

  minipass@7.1.2:
    resolution: {integrity: sha512-qOOzS1cBTWYF4BH8fVePDBOO9iptMnGUEZwNc/cMWnTV2nVLZ7VoNWEPHkYczZA0pdoA7dl6e7FL659nX9S2aw==}
    engines: {node: '>=16 || 14 >=14.17'}

  minizlib@2.1.2:
    resolution: {integrity: sha512-bAxsR8BVfj60DWXHE3u30oHzfl4G7khkSuPW+qvpd7jFRHm7dLxOjUk1EHACJ/hxLY8phGJ0YhYHZo7jil7Qdg==}
    engines: {node: '>= 8'}

  minizlib@3.0.2:
    resolution: {integrity: sha512-oG62iEk+CYt5Xj2YqI5Xi9xWUeZhDI8jjQmC5oThVH5JGCTgIjr7ciJDzC7MBzYd//WvR1OTmP5Q38Q8ShQtVA==}
    engines: {node: '>= 18'}

  mitt@3.0.1:
    resolution: {integrity: sha512-vKivATfr97l2/QBCYAkXYDbrIWPM2IIKEl7YPhjCvKlG3kE2gm+uBo6nEXK3M5/Ffh/FLpKExzOQ3JJoJGFKBw==}

  mkdirp@1.0.4:
    resolution: {integrity: sha512-vVqVZQyf3WLx2Shd0qJ9xuvqgAyKPLAiqITEtqW0oIUjzo3PePDd6fW9iFz30ef7Ysp/oiWqbhszeGWW2T6Gzw==}
    engines: {node: '>=10'}
    hasBin: true

  mkdirp@3.0.1:
    resolution: {integrity: sha512-+NsyUUAZDmo6YVHzL/stxSu3t9YS1iljliy3BSDrXJ/dkn1KYdmtZODGGjLcc9XLgVVpH4KshHB8XmZgMhaBXg==}
    engines: {node: '>=10'}
    hasBin: true

  mlly@1.7.4:
    resolution: {integrity: sha512-qmdSIPC4bDJXgZTCR7XosJiNKySV7O215tsPtDN9iEO/7q/76b/ijtgRu/+epFXSJhijtTCCGp3DWS549P3xKw==}

  moo@0.5.2:
    resolution: {integrity: sha512-iSAJLHYKnX41mKcJKjqvnAN9sf0LMDTXDEvFv+ffuRR9a1MIuXLjMNL6EsnDHSkKLTWNqQQ5uo61P4EbU4NU+Q==}

  mri@1.2.0:
    resolution: {integrity: sha512-tzzskb3bG8LvYGFF/mDTpq3jpI6Q9wc3LEmBaghu+DdCssd1FakN7Bc0hVNmEyGq1bq3RgfkCb3cmQLpNPOroA==}
    engines: {node: '>=4'}

  mrmime@2.0.1:
    resolution: {integrity: sha512-Y3wQdFg2Va6etvQ5I82yUhGdsKrcYox6p7FfL1LbK2J4V01F9TGlepTIhnK24t7koZibmg82KGglhA1XK5IsLQ==}
    engines: {node: '>=10'}

  ms@2.0.0:
    resolution: {integrity: sha512-Tpp60P6IUJDTuOq/5Z8cdskzJujfwqfOTkrwIwj7IRISpnkJnT6SyJ4PCPnGMoFjC9ddhal5KVIYtAt97ix05A==}

  ms@2.1.3:
    resolution: {integrity: sha512-6FlzubTLZG3J2a/NVCAleEhjzq5oxgHyaCU9yYXvcLsvoVaHJq/s5xXI6/XXP6tz7R9xAOtHnSO/tXtF3WRTlA==}

  muggle-string@0.4.1:
    resolution: {integrity: sha512-VNTrAak/KhO2i8dqqnqnAHOa3cYBwXEZe9h+D5h/1ZqFSTEFHdM65lR7RoIqq3tBBYavsOXV84NoHXZ0AkPyqQ==}

  multimatch@6.0.0:
    resolution: {integrity: sha512-I7tSVxHGPlmPN/enE3mS1aOSo6bWBfls+3HmuEeCUBCE7gWnm3cBXCBkpurzFjVRwC6Kld8lLaZ1Iv5vOcjvcQ==}
    engines: {node: ^12.20.0 || ^14.13.1 || >=16.0.0}

  mute-stream@2.0.0:
    resolution: {integrity: sha512-WWdIxpyjEn+FhQJQQv9aQAYlHoNVdzIzUySNV1gHUPDSdZJ3yZn7pAAbQcV7B56Mvu881q9FZV+0Vx2xC44VWA==}
    engines: {node: ^18.17.0 || >=20.5.0}

  mz@2.7.0:
    resolution: {integrity: sha512-z81GNO7nnYMEhrGh9LeymoE4+Yr0Wn5McHIZMK5cfQCl+NDX08sCZgUc9/6MHni9IWuFLm1Z3HTCXu2z9fN62Q==}

  nano-spawn@0.2.0:
    resolution: {integrity: sha512-IjZBIOLxSlxu+m/kacg9JuP93oUpRemeV0mEuCy64nzBKKIL9m0aLJHtVPcVuzJDHFhElzjpwbW4a3tMzgKoZQ==}
    engines: {node: '>=18.19'}

  nanoid@3.3.11:
    resolution: {integrity: sha512-N8SpfPUnUp1bK+PMYW8qSWdl9U+wwNWI4QKxOYDy9JAro3WMX7p2OeVRF9v+347pnakNevPmiHhNmZ2HbFA76w==}
    engines: {node: ^10 || ^12 || ^13.7 || ^14 || >=15.0.1}
    hasBin: true

  nanoid@5.1.5:
    resolution: {integrity: sha512-Ir/+ZpE9fDsNH0hQ3C68uyThDXzYcim2EqcZ8zn8Chtt1iylPT9xXJB0kPCnqzgcEGikO9RxSrh63MsmVCU7Fw==}
    engines: {node: ^18 || >=20}
    hasBin: true

  natural-compare@1.4.0:
    resolution: {integrity: sha512-OWND8ei3VtNC9h7V60qff3SVobHr996CTwgxubgyQYEpg290h9J0buyECNNJexkFm5sOajh5G116RYA1c8ZMSw==}

  negotiator@1.0.0:
    resolution: {integrity: sha512-8Ofs/AUQh8MaEcrlq5xOX0CQ9ypTF5dl78mjlMNfOK08fzpgTHQRQPBxcPlEtIw0yRpws+Zo/3r+5WRby7u3Gg==}
    engines: {node: '>= 0.6'}

  netmask@2.0.2:
    resolution: {integrity: sha512-dBpDMdxv9Irdq66304OLfEmQ9tbNRFnFTuZiLo+bD+r332bBmMJ8GBLXklIXXgxd3+v9+KUnZaUR5PJMa75Gsg==}
    engines: {node: '>= 0.4.0'}

  new-github-release-url@2.0.0:
    resolution: {integrity: sha512-NHDDGYudnvRutt/VhKFlX26IotXe1w0cmkDm6JGquh5bz/bDTw0LufSmH/GxTjEdpHEO+bVKFTwdrcGa/9XlKQ==}
    engines: {node: ^12.20.0 || ^14.13.1 || >=16.0.0}

  node-fetch-native@1.6.6:
    resolution: {integrity: sha512-8Mc2HhqPdlIfedsuZoc3yioPuzp6b+L5jRCRY1QzuWZh2EGJVQrGppC6V6cF0bLdbW0+O2YpqCA25aF/1lvipQ==}

  node-forge@1.3.1:
    resolution: {integrity: sha512-dPEtOeMvF9VMcYV/1Wb8CPoVAXtp6MKMlcbAt4ddqmGqUJ6fQZFXkNZNkNlfevtNkGtaSoXf/vNNNSvgrdXwtA==}
    engines: {node: '>= 6.13.0'}

  node-notifier@10.0.1:
    resolution: {integrity: sha512-YX7TSyDukOZ0g+gmzjB6abKu+hTGvO8+8+gIFDsRCU2t8fLV/P2unmt+LGFaIa4y64aX98Qksa97rgz4vMNeLQ==}

  node-releases@2.0.19:
    resolution: {integrity: sha512-xxOWJsBKtzAq7DY0J+DTzuz58K8e7sJbdgwkbMWQe8UYB6ekmsQ45q0M/tJDsGaZmbC+l7n57UV8Hl5tHxO9uw==}

  node-stdlib-browser@1.3.1:
    resolution: {integrity: sha512-X75ZN8DCLftGM5iKwoYLA3rjnrAEs97MkzvSd4q2746Tgpg8b8XWiBGiBG4ZpgcAqBgtgPHTiAc8ZMCvZuikDw==}
    engines: {node: '>=10'}

  nopt@7.2.1:
    resolution: {integrity: sha512-taM24ViiimT/XntxbPyJQzCG+p4EKOpgD3mxFwW38mGjVUrfERQOeY4EDHjdnptttfHuHQXFx+lTP08Q+mLa/w==}
    engines: {node: ^14.17.0 || ^16.13.0 || >=18.0.0}
    hasBin: true

  normalize-path@3.0.0:
    resolution: {integrity: sha512-6eZs5Ls3WtCisHWp9S2GUy8dqkpGi4BVSz3GaqiE6ezub0512ESztXUwUB6C6IKbQkY2Pnb/mD4WYojCRwcwLA==}
    engines: {node: '>=0.10.0'}

  npm-run-path@4.0.1:
    resolution: {integrity: sha512-S48WzZW777zhNIrn7gxOlISNAqi9ZC/uQFnRdbeIHhZhCA6UqpkOT8T1G7BvfdgP4Er8gF4sUbaS0i7QvIfCWw==}
    engines: {node: '>=8'}

  npm-run-path@5.3.0:
    resolution: {integrity: sha512-ppwTtiJZq0O/ai0z7yfudtBpWIoxM8yE6nHi1X47eFR2EWORqfbu6CnPlNsjeN683eT0qG6H/Pyf9fCcvjnnnQ==}
    engines: {node: ^12.20.0 || ^14.13.1 || >=16.0.0}

  nth-check@2.1.1:
    resolution: {integrity: sha512-lqjrjmaOoAnWfMmBPL+XNnynZh2+swxiX3WUE0s4yEHI6m+AwrK2UZOimIRl3X/4QctVqS8AiZjFqyOGrMXb/w==}

  nypm@0.5.4:
    resolution: {integrity: sha512-X0SNNrZiGU8/e/zAB7sCTtdxWTMSIO73q+xuKgglm2Yvzwlo8UoC5FNySQFCvl84uPaeADkqHUZUkWy4aH4xOA==}
    engines: {node: ^14.16.0 || >=16.10.0}
    hasBin: true

  nypm@0.6.0:
    resolution: {integrity: sha512-mn8wBFV9G9+UFHIrq+pZ2r2zL4aPau/by3kJb3cM7+5tQHMt6HGQB8FDIeKFYp8o0D2pnH6nVsO88N4AmUxIWg==}
    engines: {node: ^14.16.0 || >=16.10.0}
    hasBin: true

  object-assign@4.1.1:
    resolution: {integrity: sha512-rJgTQnkUnH1sFw8yT6VSU3zD3sWmu6sZhIseY8VX+GRu3P6F7Fu+JNDoXfklElbLJSnc3FUQHVe4cU5hj+BcUg==}
    engines: {node: '>=0.10.0'}

  object-inspect@1.13.4:
    resolution: {integrity: sha512-W67iLl4J2EXEGTbfeHCffrjDfitvLANg0UlX3wFUUSTx92KXRFegMHUVgSqE+wvhAbi4WqjGg9czysTV2Epbew==}
    engines: {node: '>= 0.4'}

  object-is@1.1.6:
    resolution: {integrity: sha512-F8cZ+KfGlSGi09lJT7/Nd6KJZ9ygtvYC0/UYYLI9nmQKLMnydpB9yvbv9K1uSkEu7FU9vYPmVwLg328tX+ot3Q==}
    engines: {node: '>= 0.4'}

  object-keys@1.1.1:
    resolution: {integrity: sha512-NuAESUOUMrlIXOfHKzD6bpPu3tYt3xvjNdRIQ+FeT0lNb4K8WR70CaDxhuNguS2XG+GjkyMwOzsN5ZktImfhLA==}
    engines: {node: '>= 0.4'}

  object.assign@4.1.7:
    resolution: {integrity: sha512-nK28WOo+QIjBkDduTINE4JkF/UJJKyf2EJxvJKfblDpyg0Q+pkOHNTL0Qwy6NP6FhE/EnzV73BxxqcJaXY9anw==}
    engines: {node: '>= 0.4'}

  ofetch@1.4.1:
    resolution: {integrity: sha512-QZj2DfGplQAr2oj9KzceK9Hwz6Whxazmn85yYeVuS3u9XTMOGMRx0kO95MQ+vLsj/S/NwBDMMLU5hpxvI6Tklw==}

  ohash@1.1.6:
    resolution: {integrity: sha512-TBu7PtV8YkAZn0tSxobKY2n2aAQva936lhRrj6957aDaCf9IEtqsKbgMzXE/F/sjqYOwmrukeORHNLe5glk7Cg==}

  ohash@2.0.11:
    resolution: {integrity: sha512-RdR9FQrFwNBNXAr4GixM8YaRZRJ5PUWbKYbE5eOsrwAjJW0q2REGcf79oYPsLyskQCZG1PLN+S/K1V00joZAoQ==}

  ollama@0.5.15:
    resolution: {integrity: sha512-TSaZSJyP7MQJFjSmmNsoJiriwa3U+/UJRw6+M8aucs5dTsaWNZsBIGpDb5rXnW6nXxJBB/z79gZY8IaiIQgelQ==}

  omggif@1.0.10:
    resolution: {integrity: sha512-LMJTtvgc/nugXj0Vcrrs68Mn2D1r0zf630VNtqtpI1FEO7e+O9FP4gqs9AcnBaSEeoHIPm28u6qgPR0oyEpGSw==}

  on-exit-leak-free@2.1.2:
    resolution: {integrity: sha512-0eJJY6hXLGf1udHwfNftBqH+g73EU4B504nZeKpz1sYRKafAghwxEJunB2O7rDZkL4PGfsMVnTXZ2EjibbqcsA==}
    engines: {node: '>=14.0.0'}

  on-finished@2.4.1:
    resolution: {integrity: sha512-oVlzkg3ENAhCk2zdv7IJwd/QUD4z2RxRwpkcGY8psCVcCYZNq4wYnVWALHM+brtuJjePWiYF/ClmuDr8Ch5+kg==}
    engines: {node: '>= 0.8'}

  once@1.4.0:
    resolution: {integrity: sha512-lNaJgI+2Q5URQBkccEKHTQOPaXdUxnZZElQTZY0MFUAuaEqe1E+Nyvgdz/aIyNi6Z9MzO5dv1H8n58/GELp3+w==}

  onetime@5.1.2:
    resolution: {integrity: sha512-kbpaSSGJTWdAY5KPVeMOKXSrPtr8C8C7wodJbcsd51jRnmD+GZu8Y0VoU6Dm5Z4vWr0Ig/1NKuWRKf7j5aaYSg==}
    engines: {node: '>=6'}

  onetime@6.0.0:
    resolution: {integrity: sha512-1FlR+gjXK7X+AsAHso35MnyN5KqGwJRi/31ft6x0M194ht7S+rWAvd7PHss9xSKMzE0asv1pyIHaJYq+BbacAQ==}
    engines: {node: '>=12'}

  onetime@7.0.0:
    resolution: {integrity: sha512-VXJjc87FScF88uafS3JllDgvAm+c/Slfz06lorj2uAY34rlUu0Nt+v8wreiImcrgAjjIHp1rXpTDlLOGw29WwQ==}
    engines: {node: '>=18'}

  onnxruntime-common@1.21.0:
    resolution: {integrity: sha512-Q632iLLrtCAVOTO65dh2+mNbQir/QNTVBG3h/QdZBpns7mZ0RYbLRBgGABPbpU9351AgYy7SJf1WaeVwMrBFPQ==}

  onnxruntime-common@1.22.0-dev.20250409-89f8206ba4:
    resolution: {integrity: sha512-vDJMkfCfb0b1A836rgHj+ORuZf4B4+cc2bASQtpeoJLueuFc5DuYwjIZUBrSvx/fO5IrLjLz+oTrB3pcGlhovQ==}

  onnxruntime-node@1.21.0:
    resolution: {integrity: sha512-NeaCX6WW2L8cRCSqy3bInlo5ojjQqu2fD3D+9W5qb5irwxhEyWKXeH2vZ8W9r6VxaMPUan+4/7NDwZMtouZxEw==}
    os: [win32, darwin, linux]

  onnxruntime-web@1.22.0-dev.20250409-89f8206ba4:
    resolution: {integrity: sha512-0uS76OPgH0hWCPrFKlL8kYVV7ckM7t/36HfbgoFw6Nd0CZVVbQC4PkrR8mBX8LtNUFZO25IQBqV2Hx2ho3FlbQ==}

  open@10.1.2:
    resolution: {integrity: sha512-cxN6aIDPz6rm8hbebcP7vrQNhvRcveZoJU72Y7vskh4oIm+BZwBECnx5nTmrlres1Qapvx27Qo1Auukpf8PKXw==}
    engines: {node: '>=18'}

  open@8.4.2:
    resolution: {integrity: sha512-7x81NCL719oNbsq/3mh+hVrAWmFuEYUqrq/Iw3kUzH8ReypT9QQ0BLoJS7/G9k6N81XjW4qHWtjWwe/9eLy1EQ==}
    engines: {node: '>=12'}

  open@9.1.0:
    resolution: {integrity: sha512-OS+QTnw1/4vrf+9hh1jc1jnYjzSG4ttTBB8UxOwAnInG3Uo4ssetzC1ihqaIHjLJnA5GGlRl6QlZXOTQhRBUvg==}
    engines: {node: '>=14.16'}

  openai@5.9.2:
    resolution: {integrity: sha512-d7t/lRkwZpSwIk7GW3EHRSGAlsuoi1WL6VhCO02raEzZO2ahEVAbWn3WmOcpeh9zF6xF9weJXoVeDkWJRz+SHA==}
    hasBin: true
    peerDependencies:
      ws: ^8.18.0
      zod: ^3.23.8
    peerDependenciesMeta:
      ws:
        optional: true
      zod:
        optional: true

  optionator@0.9.4:
    resolution: {integrity: sha512-6IpQ7mKUxRcZNLIObR0hz7lxsapSSIYNZJwXPGeF0mTVqGKFIXj1DQcMoT22S3ROcLyY/rz0PWaWZ9ayWmad9g==}
    engines: {node: '>= 0.8.0'}

  ora@6.3.1:
    resolution: {integrity: sha512-ERAyNnZOfqM+Ao3RAvIXkYh5joP220yf59gVe2X/cI6SiCxIdi4c9HZKZD8R6q/RDXEje1THBju6iExiSsgJaQ==}
    engines: {node: ^12.20.0 || ^14.13.1 || >=16.0.0}

  ora@8.2.0:
    resolution: {integrity: sha512-weP+BZ8MVNnlCm8c0Qdc1WSWq4Qn7I+9CJGm7Qali6g44e/PUzbjNqJX5NJ9ljlNMosfJvg1fKEGILklK9cwnw==}
    engines: {node: '>=18'}

  os-browserify@0.3.0:
    resolution: {integrity: sha512-gjcpUc3clBf9+210TRaDWbf+rZZZEshZ+DlXMRCeAjp0xhTrnQsKHypIy1J3d5hKdUzj69t708EHtU8P6bUn0A==}

  os-name@6.0.0:
    resolution: {integrity: sha512-bv608E0UX86atYi2GMGjDe0vF/X1TJjemNS8oEW6z22YW1Rc3QykSYoGfkQbX0zZX9H0ZB6CQP/3GTf1I5hURg==}
    engines: {node: '>=18'}

  os-shim@0.1.3:
    resolution: {integrity: sha512-jd0cvB8qQ5uVt0lvCIexBaROw1KyKm5sbulg2fWOHjETisuCzWyt+eTZKEMs8v6HwzoGs8xik26jg7eCM6pS+A==}
    engines: {node: '>= 0.4.0'}

  os-tmpdir@1.0.2:
    resolution: {integrity: sha512-D2FR03Vir7FIu45XBY20mTb+/ZSWB00sjU9jdQXt83gDrI4Ztz5Fs7/yy74g2N5SVQY4xY1qDr4rNddwYRVX0g==}
    engines: {node: '>=0.10.0'}

  p-limit@3.1.0:
    resolution: {integrity: sha512-TYOanM3wGwNGsZN2cVTYPArw454xnXj5qmWF1bEoAc4+cU/ol7GVh7odevjp1FNHduHc3KZMcFduxU5Xc6uJRQ==}
    engines: {node: '>=10'}

  p-locate@5.0.0:
    resolution: {integrity: sha512-LaNjtRWUBY++zB5nE/NwcaoMylSPk+S+ZHNB1TzdbMJMny6dynpAGt7X/tl/QYq3TIeE6nxHppbo2LGymrG5Pw==}
    engines: {node: '>=10'}

  pac-proxy-agent@7.2.0:
    resolution: {integrity: sha512-TEB8ESquiLMc0lV8vcd5Ql/JAKAoyzHFXaStwjkzpOpC5Yv+pIzLfHvjTSdf3vpa2bMiUQrg9i6276yn8666aA==}
    engines: {node: '>= 14'}

  pac-resolver@7.0.1:
    resolution: {integrity: sha512-5NPgf87AT2STgwa2ntRMr45jTKrYBGkVU36yT0ig/n/GMAa3oPqhZfIQ2kMEimReg0+t9kZViDVZ83qfVUlckg==}
    engines: {node: '>= 14'}

  package-json-from-dist@1.0.1:
    resolution: {integrity: sha512-UEZIS3/by4OC8vL3P2dTXRETpebLI2NiI5vIrjaD/5UtrkFX/tNbwjTSRAGC/+7CAo2pIcBaRgWmcBBHcsaCIw==}

  package-json@10.0.1:
    resolution: {integrity: sha512-ua1L4OgXSBdsu1FPb7F3tYH0F48a6kxvod4pLUlGY9COeJAJQNX/sNH2IiEmsxw7lqYiAwrdHMjz1FctOsyDQg==}
    engines: {node: '>=18'}

  pako@1.0.11:
    resolution: {integrity: sha512-4hLB8Py4zZce5s4yd9XzopqwVv/yGNhV1Bl8NTmCq1763HeK2+EwVTv+leGeL13Dnh2wfbqowVPXCIO0z4taYw==}

  parent-module@1.0.1:
    resolution: {integrity: sha512-GQ2EWRpQV8/o+Aw8YqtfZZPfNRWZYkbidE9k5rpl/hC3vtHHBfGm2Ifi6qWV+coDGkrUKZAxE3Lot5kcsRlh+g==}
    engines: {node: '>=6'}

  parse-asn1@5.1.7:
    resolution: {integrity: sha512-CTM5kuWR3sx9IFamcl5ErfPl6ea/N8IYwiJ+vpeB2g+1iknv7zBl5uPwbMbRVznRVbrNY6lGuDoE5b30grmbqg==}
    engines: {node: '>= 0.10'}

  parse-json@7.1.1:
    resolution: {integrity: sha512-SgOTCX/EZXtZxBE5eJ97P4yGM5n37BwRU+YMsH4vNzFqJV/oWFXXCmwFlgWUM4PrakybVOueJJ6pwHqSVhTFDw==}
    engines: {node: '>=16'}

  parse-path@7.1.0:
    resolution: {integrity: sha512-EuCycjZtfPcjWk7KTksnJ5xPMvWGA/6i4zrLYhRG0hGvC3GPU/jGUj3Cy+ZR0v30duV3e23R95T1lE2+lsndSw==}

  parse-url@9.2.0:
    resolution: {integrity: sha512-bCgsFI+GeGWPAvAiUv63ZorMeif3/U0zaXABGJbOWt5OH2KCaPHF6S+0ok4aqM9RuIPGyZdx9tR9l13PsW4AYQ==}
    engines: {node: '>=14.13.0'}

  parse5-htmlparser2-tree-adapter@6.0.1:
    resolution: {integrity: sha512-qPuWvbLgvDGilKc5BoicRovlT4MtYT6JfJyBOMDsKoiT+GiuP5qyrPCnR9HcPECIJJmZh5jRndyNThnhhb/vlA==}

  parse5-htmlparser2-tree-adapter@7.1.0:
    resolution: {integrity: sha512-ruw5xyKs6lrpo9x9rCZqZZnIUntICjQAd0Wsmp396Ul9lN/h+ifgVV1x1gZHi8euej6wTfpqX8j+BFQxF0NS/g==}

  parse5-parser-stream@7.1.2:
    resolution: {integrity: sha512-JyeQc9iwFLn5TbvvqACIF/VXG6abODeB3Fwmv/TGdLk2LfbWkaySGY72at4+Ty7EkPZj854u4CrICqNk2qIbow==}

  parse5@5.1.1:
    resolution: {integrity: sha512-ugq4DFI0Ptb+WWjAdOK16+u/nHfiIrcE+sh8kZMaM0WllQKLI9rOUq6c2b7cwPkXdzfQESqvoqK6ug7U/Yyzug==}

  parse5@6.0.1:
    resolution: {integrity: sha512-Ofn/CTFzRGTTxwpNEs9PP93gXShHcTq255nzRYSKe8AkVpZY7e1fpmTfOyoIvjP5HG7Z2ZM7VS9PPhQGW2pOpw==}

  parse5@7.3.0:
    resolution: {integrity: sha512-IInvU7fabl34qmi9gY8XOVxhYyMyuH2xUNpb2q8/Y+7552KlejkRvqvD19nMoUW/uQGGbqNpA6Tufu5FL5BZgw==}

  parseurl@1.3.3:
    resolution: {integrity: sha512-CiyeOxFT/JZyN5m0z9PfXw4SCBJ6Sygz1Dpl0wqjlhDEGGBP1GnsUVEL0p63hoG1fcj3fHynXi9NYO4nWOL+qQ==}
    engines: {node: '>= 0.8'}

  partial-json@0.1.7:
    resolution: {integrity: sha512-Njv/59hHaokb/hRUjce3Hdv12wd60MtM9Z5Olmn+nehe0QDAsRtRbJPvJ0Z91TusF0SuZRIvnM+S4l6EIP8leA==}

  path-browserify@1.0.1:
    resolution: {integrity: sha512-b7uo2UCUOYZcnF/3ID0lulOJi/bafxa1xPe7ZPsammBSpjSWQkjNxlt635YGS2MiR9GjvuXCtz2emr3jbsz98g==}

  path-exists@4.0.0:
    resolution: {integrity: sha512-ak9Qy5Q7jYb2Wwcey5Fpvg2KoAc/ZIhLSLOSBmRmygPsGwkVVt0fZa0qrtMz+m6tJTAHfZQ8FnmB4MG4LWy7/w==}
    engines: {node: '>=8'}

  path-key@3.1.1:
    resolution: {integrity: sha512-ojmeN0qd+y0jszEtoY48r0Peq5dwMEkIlCOu6Q5f41lfkswXuKtYrhgoTpLnyIcHm24Uhqx+5Tqm2InSwLhE6Q==}
    engines: {node: '>=8'}

  path-key@4.0.0:
    resolution: {integrity: sha512-haREypq7xkM7ErfgIyA0z+Bj4AGKlMSdlQE2jvJo6huWD1EdkKYV+G/T4nq0YEF2vgTT8kqMFKo1uHn950r4SQ==}
    engines: {node: '>=12'}

  path-parse@1.0.7:
    resolution: {integrity: sha512-LDJzPVEEEPR+y48z93A0Ed0yXb8pAByGWo/k5YYdYgpY2/2EsOsksJrq7lOHxryrVOn1ejG6oAp8ahvOIQD8sw==}

  path-scurry@1.11.1:
    resolution: {integrity: sha512-Xa4Nw17FS9ApQFJ9umLiJS4orGjm7ZzwUrwamcGQuHSzDyth9boKDaycYdDcZDuqYATXw4HFXgaqWTctW/v1HA==}
    engines: {node: '>=16 || 14 >=14.18'}

  path-scurry@2.0.0:
    resolution: {integrity: sha512-ypGJsmGtdXUOeM5u93TyeIEfEhM6s+ljAhrk5vAvSx8uyY/02OvrZnA0YNGUrPXfpJMgI1ODd3nwz8Npx4O4cg==}
    engines: {node: 20 || >=22}

  path-to-regexp@8.2.0:
    resolution: {integrity: sha512-TdrF7fW9Rphjq4RjrW0Kp2AW0Ahwu9sRGTkS6bvDi0SCwZlEZYmcfDbEsTz8RVk0EHIS/Vd1bv3JhG+1xZuAyQ==}
    engines: {node: '>=16'}

  pathe@1.1.2:
    resolution: {integrity: sha512-whLdWMYL2TwI08hn8/ZqAbrVemu0LNaNNJZX73O6qaIdCTfXutsLhMkjdENX0qhsQ9uIimo4/aQOmXkoon2nDQ==}

  pathe@2.0.3:
    resolution: {integrity: sha512-WUjGcAqP1gQacoQe+OBJsFA7Ld4DyXuUIjZ5cc75cLHvJ7dtNsTugphxIADwspS+AraAUePCKrSVtPLFj/F88w==}

  pathval@2.0.0:
    resolution: {integrity: sha512-vE7JKRyES09KiunauX7nd2Q9/L7lhok4smP9RZTDeD4MVs72Dp2qNFVz39Nz5a0FVEW0BJR6C0DYrq6unoziZA==}
    engines: {node: '>= 14.16'}

  pbkdf2@3.1.3:
    resolution: {integrity: sha512-wfRLBZ0feWRhCIkoMB6ete7czJcnNnqRpcoWQBLqatqXXmelSRqfdDK4F3u9T2s2cXas/hQJcryI/4lAL+XTlA==}
    engines: {node: '>=0.12'}

  peek-readable@4.1.0:
    resolution: {integrity: sha512-ZI3LnwUv5nOGbQzD9c2iDG6toheuXSZP5esSHBjopsXH4dg19soufvpUGA3uohi5anFtGb2lhAVdHzH6R/Evvg==}
    engines: {node: '>=8'}

  pend@1.2.0:
    resolution: {integrity: sha512-F3asv42UuXchdzt+xXqfW1OGlVBe+mxa2mqI0pg5yAHZPvFmY3Y6drSf/GQ1A86WgWEN9Kzh/WrgKa6iGcHXLg==}

  perfect-debounce@1.0.0:
    resolution: {integrity: sha512-xCy9V055GLEqoFaHoC1SoLIaLmWctgCUaBaWxDZ7/Zx4CTyX7cJQLJOok/orfjZAh9kEYpjJa4d0KcJmCbctZA==}

  picocolors@1.1.1:
    resolution: {integrity: sha512-xceH2snhtb5M9liqDsmEw56le376mTZkEX/jEb/RxNFyegNul7eNslCXP9FDj/Lcu0X8KEyMceP2ntpaHrDEVA==}

  picomatch@2.3.1:
    resolution: {integrity: sha512-JU3teHTNjmE2VCGFzuY8EXzCDVwEqB2a8fsIvwaStHhAWJEeVd1o1QD80CU6+ZdEXXSLbSsuLwJjkCBWqRQUVA==}
    engines: {node: '>=8.6'}

  picomatch@4.0.2:
    resolution: {integrity: sha512-M7BAV6Rlcy5u+m6oPhAPFgJTzAioX/6B0DxyvDlo9l8+T3nLKbrczg2WLUyzd45L8RqfUMyGPzekbMvX2Ldkwg==}
    engines: {node: '>=12'}

  pinia@3.0.2:
    resolution: {integrity: sha512-sH2JK3wNY809JOeiiURUR0wehJ9/gd9qFN2Y828jCbxEzKEmEt0pzCXwqiSTfuRsK9vQsOflSdnbdBOGrhtn+g==}
    peerDependencies:
      typescript: '>=4.4.4'
      vue: ^2.7.0 || ^3.5.11
    peerDependenciesMeta:
      typescript:
        optional: true

  pino-abstract-transport@2.0.0:
    resolution: {integrity: sha512-F63x5tizV6WCh4R6RHyi2Ml+M70DNRXt/+HANowMflpgGFMAym/VKm6G7ZOQRjqN7XbGxK1Lg9t6ZrtzOaivMw==}

  pino-std-serializers@7.0.0:
    resolution: {integrity: sha512-e906FRY0+tV27iq4juKzSYPbUj2do2X2JX4EzSca1631EB2QJQUqGbDuERal7LCtOpxl6x3+nvo9NPZcmjkiFA==}

  pino@9.6.0:
    resolution: {integrity: sha512-i85pKRCt4qMjZ1+L7sy2Ag4t1atFcdbEt76+7iRJn1g2BvsnRMGu9p8pivl9fs63M2kF/A0OacFZhTub+m/qMg==}
    hasBin: true

  pkce-challenge@5.0.0:
    resolution: {integrity: sha512-ueGLflrrnvwB3xuo/uGob5pd5FN7l0MsLf0Z87o/UQmRtwjvfylfc9MurIxRAWywCYTgrvpXBcqjV4OfCYGCIQ==}
    engines: {node: '>=16.20.0'}

  pkg-dir@5.0.0:
    resolution: {integrity: sha512-NPE8TDbzl/3YQYY7CSS228s3g2ollTFnc+Qi3tqmqJp9Vg2ovUpixcJEo2HJScN2Ez+kEaal6y70c0ehqJBJeA==}
    engines: {node: '>=10'}

  pkg-types@1.3.1:
    resolution: {integrity: sha512-/Jm5M4RvtBFVkKWRu2BLUTNP8/M2a+UwuAX+ae4770q1qVGtfjG+WTCupoZixokjmHiry8uI+dlY8KXYV5HVVQ==}

  pkg-types@2.1.0:
    resolution: {integrity: sha512-wmJwA+8ihJixSoHKxZJRBQG1oY8Yr9pGLzRmSsNms0iNWyHHAlZCa7mmKiFR10YPZuz/2k169JiS/inOjBCZ2A==}

  platform@1.3.6:
    resolution: {integrity: sha512-fnWVljUchTro6RiCFvCXBbNhJc2NijN7oIQxbwsyL0buWJPG85v81ehlHI9fXrJsMNgTofEoWIQeClKpgxFLrg==}

  playwright-core@1.53.1:
    resolution: {integrity: sha512-Z46Oq7tLAyT0lGoFx4DOuB1IA9D1TPj0QkYxpPVUnGDqHHvDpCftu1J2hM2PiWsNMoZh8+LQaarAWcDfPBc6zg==}
    engines: {node: '>=18'}
    hasBin: true

  playwright@1.53.1:
    resolution: {integrity: sha512-LJ13YLr/ocweuwxyGf1XNFWIU4M2zUSo149Qbp+A4cpwDjsxRPj7k6H25LBrEHiEwxvRbD8HdwvQmRMSvquhYw==}
    engines: {node: '>=18'}
    hasBin: true

  pngjs@7.0.0:
    resolution: {integrity: sha512-LKWqWJRhstyYo9pGvgor/ivk2w94eSjE3RGVuzLGlr3NmD8bf7RcYGze1mNdEHRP6TRP6rMuDHk5t44hnTRyow==}
    engines: {node: '>=14.19.0'}

  possible-typed-array-names@1.1.0:
    resolution: {integrity: sha512-/+5VFTchJDoVj3bhoqi6UeymcD00DAwb1nJwamzPvHEszJ4FpF6SNNbUbOS8yI56qHzdV8eK0qEfOSiodkTdxg==}
    engines: {node: '>= 0.4'}

  postcss-selector-parser@6.1.2:
    resolution: {integrity: sha512-Q8qQfPiZ+THO/3ZrOrO0cJJKfpYCagtMUkXbnEfmgUjwXg6z/WBeOyS9APBBPCTSiDV+s4SwQGu8yFsiMRIudg==}
    engines: {node: '>=4'}

  postcss@8.5.3:
    resolution: {integrity: sha512-dle9A3yYxlBSrt8Fu+IpjGT8SY8hN0mlaA6GY8t0P5PjIOZemULz/E2Bnm/2dcUOena75OTNkHI76uZBNUUq3A==}
    engines: {node: ^10 || ^12 || >=14}

  prelude-ls@1.2.1:
    resolution: {integrity: sha512-vkcDPrRZo1QZLbn5RLGPpg/WmIQ65qoWWhcGKf/b5eplkkarX0m9z8ppCat4mlOqUsWpyNuYgO3VRyrYHSzX5g==}
    engines: {node: '>= 0.8.0'}

  prettier-plugin-packagejson@2.5.11:
    resolution: {integrity: sha512-BJpXSrQhrewmeRxe1e/BYrWyrBG4yc+RaearWGdNwcUnHZQUffFVqPsXyB7tQA7WFeBRgh3wadXb9p2BPuLKvw==}
    peerDependencies:
      prettier: '>= 1.16.0'
    peerDependenciesMeta:
      prettier:
        optional: true

  prettier-plugin-tailwindcss@0.6.11:
    resolution: {integrity: sha512-YxaYSIvZPAqhrrEpRtonnrXdghZg1irNg4qrjboCXrpybLWVs55cW2N3juhspVJiO0JBvYJT8SYsJpc8OQSnsA==}
    engines: {node: '>=14.21.3'}
    peerDependencies:
      '@ianvs/prettier-plugin-sort-imports': '*'
      '@prettier/plugin-pug': '*'
      '@shopify/prettier-plugin-liquid': '*'
      '@trivago/prettier-plugin-sort-imports': '*'
      '@zackad/prettier-plugin-twig': '*'
      prettier: ^3.0
      prettier-plugin-astro: '*'
      prettier-plugin-css-order: '*'
      prettier-plugin-import-sort: '*'
      prettier-plugin-jsdoc: '*'
      prettier-plugin-marko: '*'
      prettier-plugin-multiline-arrays: '*'
      prettier-plugin-organize-attributes: '*'
      prettier-plugin-organize-imports: '*'
      prettier-plugin-sort-imports: '*'
      prettier-plugin-style-order: '*'
      prettier-plugin-svelte: '*'
    peerDependenciesMeta:
      '@ianvs/prettier-plugin-sort-imports':
        optional: true
      '@prettier/plugin-pug':
        optional: true
      '@shopify/prettier-plugin-liquid':
        optional: true
      '@trivago/prettier-plugin-sort-imports':
        optional: true
      '@zackad/prettier-plugin-twig':
        optional: true
      prettier-plugin-astro:
        optional: true
      prettier-plugin-css-order:
        optional: true
      prettier-plugin-import-sort:
        optional: true
      prettier-plugin-jsdoc:
        optional: true
      prettier-plugin-marko:
        optional: true
      prettier-plugin-multiline-arrays:
        optional: true
      prettier-plugin-organize-attributes:
        optional: true
      prettier-plugin-organize-imports:
        optional: true
      prettier-plugin-sort-imports:
        optional: true
      prettier-plugin-style-order:
        optional: true
      prettier-plugin-svelte:
        optional: true

  prettier@3.5.3:
    resolution: {integrity: sha512-QQtaxnoDJeAkDvDKWCLiwIXkTgRhwYDEQCghU9Z6q03iyek/rxRh/2lC3HB7P8sWT2xC/y5JDctPLBIGzHKbhw==}
    engines: {node: '>=14'}
    hasBin: true

  process-nextick-args@2.0.1:
    resolution: {integrity: sha512-3ouUOpQhtgrbOa17J7+uxOTpITYWaGP7/AhoR3+A+/1e9skrzelGi/dXzEYyvbxubEF6Wn2ypscTKiKJFFn1ag==}

  process-warning@4.0.1:
    resolution: {integrity: sha512-3c2LzQ3rY9d0hc1emcsHhfT9Jwz0cChib/QN89oME2R451w5fy3f0afAhERFZAwrbDU43wk12d0ORBpDVME50Q==}

  process@0.11.10:
    resolution: {integrity: sha512-cdGef/drWFoydD1JsMzuFf8100nZl+GT+yacc2bEced5f9Rjk4z+WtFUTBu9PhOi9j/jfmBPu0mMEY4wIdAF8A==}
    engines: {node: '>= 0.6.0'}

  promise-toolbox@0.21.0:
    resolution: {integrity: sha512-NV8aTmpwrZv+Iys54sSFOBx3tuVaOBvvrft5PNppnxy9xpU/akHbaWIril22AB22zaPgrgwKdD0KsrM0ptUtpg==}
    engines: {node: '>=6'}

  prompts@2.4.2:
    resolution: {integrity: sha512-NxNv/kLguCA7p3jE8oL2aEBsrJWgAakBpgmgK6lpPWV+WuOmY6r2/zbAVnP+T8bQlA0nzHXSJSJW0Hq7ylaD2Q==}
    engines: {node: '>= 6'}

  proto-list@1.2.4:
    resolution: {integrity: sha512-vtK/94akxsTMhe0/cbfpR+syPuszcuwhqVjJq26CuNDgFGj682oRBXOP5MJpv2r7JtE8MsiepGIqvvOTBwn2vA==}

  protobufjs@7.5.3:
    resolution: {integrity: sha512-sildjKwVqOI2kmFDiXQ6aEB0fjYTafpEvIBs8tOR8qI4spuL9OPROLVu2qZqi/xgCfsHIwVqlaF8JBjWFHnKbw==}
    engines: {node: '>=12.0.0'}

  protocols@2.0.2:
    resolution: {integrity: sha512-hHVTzba3wboROl0/aWRRG9dMytgH6ow//STBZh43l/wQgmMhYhOFi0EHWAPtoCz9IAUymsyP0TSBHkhgMEGNnQ==}

  proxy-addr@2.0.7:
    resolution: {integrity: sha512-llQsMLSUDUPT44jdrU/O37qlnifitDP+ZwrmmZcoSKyLKvtZxpyV0n2/bD/N4tBAAZ/gJEdZU7KMraoK1+XYAg==}
    engines: {node: '>= 0.10'}

  proxy-agent@6.5.0:
    resolution: {integrity: sha512-TmatMXdr2KlRiA2CyDu8GqR8EjahTG3aY3nXjdzFyoZbmB8hrBsTyMezhULIXKnC0jpfjlmiZ3+EaCzoInSu/A==}
    engines: {node: '>= 14'}

  proxy-from-env@1.1.0:
    resolution: {integrity: sha512-D+zkORCbA9f1tdWRK0RaCR3GPv50cMxcrz4X8k5LTSUD1Dkw47mKJEZQNunItRTkWwgtaUSo1RVFRIG9ZXiFYg==}

  public-encrypt@4.0.3:
    resolution: {integrity: sha512-zVpa8oKZSz5bTMTFClc1fQOnyyEzpl5ozpi1B5YcvBrdohMjH2rfsBtyXcuNuwjsDIXmBYlF2N5FlJYhR29t8Q==}

  publish-browser-extension@3.0.0:
    resolution: {integrity: sha512-gwjH8mIepNqID2VqKIxzT6lmtvkcc5tcWYzrGSUdkeUFFFSHhGp9xx01EZ7j8wPq50dDe0XU5VNbHMAqr6wWAA==}
    engines: {node: ^18.0.0 || >=20.0.0}
    hasBin: true

  pump@3.0.2:
    resolution: {integrity: sha512-tUPXtzlGM8FE3P0ZL6DVs/3P58k9nk8/jZeQCurTJylQA8qFYzHFfhBJkuqyE0FifOsQ0uKWekiZ5g8wtr28cw==}

  punycode@1.4.1:
    resolution: {integrity: sha512-jmYNElW7yvO7TV33CjSmvSiE2yco3bV2czu/OzDKdMNVZQWfxCblURLhf+47syQRBntjfLdd/H0egrzIG+oaFQ==}

  punycode@2.3.1:
    resolution: {integrity: sha512-vYt7UD1U9Wg6138shLtLOvdAu+8DsC/ilFtEVHcH+wydcSpNE20AfSOduf6MkRFahL5FY7X1oU7nKVZFtfq8Fg==}
    engines: {node: '>=6'}

  pupa@3.1.0:
    resolution: {integrity: sha512-FLpr4flz5xZTSJxSeaheeMKN/EDzMdK7b8PTOC6a5PYFKTucWbdqjgqaEyH0shFiSJrVB1+Qqi4Tk19ccU6Aug==}
    engines: {node: '>=12.20'}

  qs@6.14.0:
    resolution: {integrity: sha512-YWWTjgABSKcvs/nWBi9PycY/JiPJqOD4JA6o9Sej2AtvSGarXxKC3OQSk4pAarbdQlKAh5D4FCQkJNkW+GAn3w==}
    engines: {node: '>=0.6'}

  quansync@0.2.10:
    resolution: {integrity: sha512-t41VRkMYbkHyCYmOvx/6URnN80H7k4X0lLdBMGsz+maAwrJQYB1djpV6vHrQIBE0WBSGqhtEHrK9U3DWWH8v7A==}

  querystring-es3@0.2.1:
    resolution: {integrity: sha512-773xhDQnZBMFobEiztv8LIl70ch5MSF/jUQVlhwFyBILqq96anmoctVIYz+ZRp0qbCKATTn6ev02M3r7Ga5vqA==}
    engines: {node: '>=0.4.x'}

  queue-microtask@1.2.3:
    resolution: {integrity: sha512-NuaNSa6flKT5JaSYQzJok04JzTL1CA6aGhv5rfLW3PgqA+M2ChpZQnAC8h8i4ZFkBS8X5RqkDBHA7r4hej3K9A==}

  quick-format-unescaped@4.0.4:
    resolution: {integrity: sha512-tYC1Q1hgyRuHgloV/YXs2w15unPVh8qfu/qCTfhTYamaw7fyhumKa2yGpdSo87vY32rIclj+4fWYQXUMs9EHvg==}

  radash@12.1.0:
    resolution: {integrity: sha512-b0Zcf09AhqKS83btmUeYBS8tFK7XL2e3RvLmZcm0sTdF1/UUlHSsjXdCcWNxe7yfmAlPve5ym0DmKGtTzP6kVQ==}
    engines: {node: '>=14.18.0'}

  randombytes@2.1.0:
    resolution: {integrity: sha512-vYl3iOX+4CKUWuxGi9Ukhie6fsqXqS9FE2Zaic4tNFD2N2QQaXOMFbuKK4QmDHC0JO6B1Zp41J0LpT0oR68amQ==}

  randomfill@1.0.4:
    resolution: {integrity: sha512-87lcbR8+MhcWcUiQ+9e+Rwx8MyR2P7qnt15ynUlbm3TU/fjbgz4GsvfSUDTemtCCtVCqb4ZcEFlyPNTh9bBTLw==}

  range-parser@1.2.1:
    resolution: {integrity: sha512-Hrgsx+orqoygnmhFbKaHE6c296J+HTAQXoxEF6gNupROmmGJRoyzfG3ccAveqCBrwr/2yxQ5BVd/GTl5agOwSg==}
    engines: {node: '>= 0.6'}

  raw-body@3.0.0:
    resolution: {integrity: sha512-RmkhL8CAyCRPXCE28MMH0z2PNWQBNk2Q09ZdxM9IOOXwxwZbN+qbWaatPkdkWIKL2ZVDImrN/pK5HTRz2PcS4g==}
    engines: {node: '>= 0.8'}

  rc9@2.1.2:
    resolution: {integrity: sha512-btXCnMmRIBINM2LDZoEmOogIZU7Qe7zn4BpomSKZ/ykbLObuBdvG+mFq11DL6fjH1DRwHhrlgtYWG96bJiC7Cg==}

  rc@1.2.8:
    resolution: {integrity: sha512-y3bGgqKj3QBdxLbLkomlohkvsA8gdAiUQlSBJnBhfn+BPxg4bc62d8TcBW15wavDfgexCgccckhcZvywyQYPOw==}
    hasBin: true

  react@19.1.0:
    resolution: {integrity: sha512-FS+XFBNvn3GTAWq26joslQgWNoFu08F4kl0J4CgdNKADkdSGXQyTCnKteIAJy96Br6YbpEU1LSzV5dYtjMkMDg==}
    engines: {node: '>=0.10.0'}

  readable-stream@2.3.8:
    resolution: {integrity: sha512-8p0AUk4XODgIewSi0l8Epjs+EVnWiK7NoDIEGU0HhE7+ZyY8D1IMY7odu5lRrFXGg71L15KG8QrPmum45RTtdA==}

  readable-stream@3.6.2:
    resolution: {integrity: sha512-9u/sniCrY3D5WdsERHzHE4G2YCXqoG5FTHUiCC4SIbr6XcLZBY05ya9EKjYek9O5xOAwjGq+1JdGBAS7Q9ScoA==}
    engines: {node: '>= 6'}

  readable-stream@4.7.0:
    resolution: {integrity: sha512-oIGGmcpTLwPga8Bn6/Z75SVaH1z5dUut2ibSyAMVhmUggWpmDn2dapB0n7f8nwaSiRtepAsfJyfXIO5DCVAODg==}
    engines: {node: ^12.22.0 || ^14.17.0 || >=16.0.0}

  readable-web-to-node-stream@3.0.4:
    resolution: {integrity: sha512-9nX56alTf5bwXQ3ZDipHJhusu9NTQJ/CVPtb/XHAJCXihZeitfJvIRS4GqQ/mfIoOE3IelHMrpayVrosdHBuLw==}
    engines: {node: '>=8'}

  readdirp@3.6.0:
    resolution: {integrity: sha512-hOS089on8RduqdbhvQ5Z37A0ESjsqz6qnRcffsMU3495FuTdqSm+7bhJ29JvIOsBDEEnan5DPu9t3To9VRlMzA==}
    engines: {node: '>=8.10.0'}

  readdirp@4.1.2:
    resolution: {integrity: sha512-GDhwkLfywWL2s6vEjyhri+eXmfH6j1L7JE27WhqLeYzoh/A3DBaYGEj2H/HFZCn/kMfim73FXxEJTw06WtxQwg==}
    engines: {node: '>= 14.18.0'}

  real-require@0.2.0:
    resolution: {integrity: sha512-57frrGM/OCTLqLOAh0mhVA9VBMHd+9U7Zb2THMGdBUoZVOtGbJzjxsYGDJ3A9AYYCP4hn6y1TVbaOfzWtm5GFg==}
    engines: {node: '>= 12.13.0'}

  regenerator-runtime@0.14.1:
    resolution: {integrity: sha512-dYnhHh0nJoMfnkZs6GmmhFknAGRrLznOu5nc9ML+EJxGvrx6H7teuevqVqCuPcPK//3eDrrjQhehXVx9cnkGdw==}

  registry-auth-token@5.1.0:
    resolution: {integrity: sha512-GdekYuwLXLxMuFTwAPg5UKGLW/UXzQrZvH/Zj791BQif5T05T0RsaLfHc9q3ZOKi7n+BoprPD9mJ0O0k4xzUlw==}
    engines: {node: '>=14'}

  registry-url@6.0.1:
    resolution: {integrity: sha512-+crtS5QjFRqFCoQmvGduwYWEBng99ZvmFvF+cUJkGYF1L1BfU8C6Zp9T7f5vPAwyLkUExpvK+ANVZmGU49qi4Q==}
    engines: {node: '>=12'}

  release-it-changelogen@0.1.0:
    resolution: {integrity: sha512-WU9oRqC6/uoj6xhg5gAmL4OoPeHrqu0dQtjpHKbhb/cj2DqEz+gRNDJaeSTDjJ/IFlfrO5XICbUjmKufE7l3yw==}
    hasBin: true
    peerDependencies:
      changelogen: ^0.5.5
      release-it: ^17.0.0
      semver: ^7.5.4

  release-it@19.0.2:
    resolution: {integrity: sha512-tGRCcKeXNOMrK9Qe+ZIgQiMlQgjV8PLxZjTq1XGlCk5u1qPgx+Pps0i8HIt667FDt0wLjFtvn5o9ItpitKnVUA==}
    engines: {node: ^20.12.0 || >=22.0.0}
    hasBin: true

  require-directory@2.1.1:
    resolution: {integrity: sha512-fGxEI7+wsG9xrvdjsrlmL22OMTTiHRwAMroiEeMgq8gzoLC/PQr7RsRDSTLUg/bZAZtF+TVIkHc6/4RIKrui+Q==}
    engines: {node: '>=0.10.0'}

  resolve-from@4.0.0:
    resolution: {integrity: sha512-pb/MYmXstAkysRFx8piNI1tGFNQIFA3vkE3Gq4EuA1dF6gHp/+vgZqsCGJapvy8N3Q+4o7FwvquPJcnZ7RYy4g==}
    engines: {node: '>=4'}

  resolve@1.22.10:
    resolution: {integrity: sha512-NPRy+/ncIMeDlTAsuqwKIiferiawhefFJtkNSW0qZJEqMEb+qBt/77B/jGeeek+F0uOeN05CDa6HXbbIgtVX4w==}
    engines: {node: '>= 0.4'}
    hasBin: true

  restore-cursor@4.0.0:
    resolution: {integrity: sha512-I9fPXU9geO9bHOt9pHHOhOkYerIMsmVaWB0rA2AI9ERh/+x/i7MV5HKBNrg+ljO5eoPVgCcnFuRjJ9uH6I/3eg==}
    engines: {node: ^12.20.0 || ^14.13.1 || >=16.0.0}

  restore-cursor@5.1.0:
    resolution: {integrity: sha512-oMA2dcrw6u0YfxJQXm342bFKX/E4sG9rbTzO9ptUcR/e8A33cHuvStiYOwH7fszkZlZ1z/ta9AAoPk2F4qIOHA==}
    engines: {node: '>=18'}

  retry@0.13.1:
    resolution: {integrity: sha512-XQBQ3I8W1Cge0Seh+6gjj03LbmRFWuoszgK9ooCpwYIrhhoO80pfq4cUkU5DkknwfOfFteRwlZ56PYOGYyFWdg==}
    engines: {node: '>= 4'}

  reusify@1.1.0:
    resolution: {integrity: sha512-g6QUff04oZpHs0eG5p83rFLhHeV00ug/Yf9nZM6fLeUrPguBTkTQOdpAWWspMh55TZfVQDPaN3NQJfbVRAxdIw==}
    engines: {iojs: '>=1.0.0', node: '>=0.10.0'}

  rfdc@1.4.1:
    resolution: {integrity: sha512-q1b3N5QkRUWUl7iyylaaj3kOpIT0N2i9MqIEQXP73GVsN9cw3fdx8X63cEmWhJGi2PPCF23Ijp7ktmd39rawIA==}

  ripemd160@2.0.1:
    resolution: {integrity: sha512-J7f4wutN8mdbV08MJnXibYpCOPHR+yzy+iQ/AsjMv2j8cLavQ8VGagDFUwwTAdF8FmRKVeNpbTTEwNHCW1g94w==}

  ripemd160@2.0.2:
    resolution: {integrity: sha512-ii4iagi25WusVoiC4B4lq7pbXfAp3D9v5CwfkY33vffw2+pkDjY1D8GaN7spsxvCSx8dkPqOZCEZyfxcmJG2IA==}

  roarr@2.15.4:
    resolution: {integrity: sha512-CHhPh+UNHD2GTXNYhPWLnU8ONHdI+5DI+4EYIAOaiD63rHeYlZvyh8P+in5999TTSFgUYuKUAjzRI4mdh/p+2A==}
    engines: {node: '>=8.0'}

  rollup@4.40.1:
    resolution: {integrity: sha512-C5VvvgCCyfyotVITIAv+4efVytl5F7wt+/I2i9q9GZcEXW9BP52YYOXC58igUi+LFZVHukErIIqQSWwv/M3WRw==}
    engines: {node: '>=18.0.0', npm: '>=8.0.0'}
    hasBin: true

  router@2.2.0:
    resolution: {integrity: sha512-nLTrUKm2UyiL7rlhapu/Zl45FwNgkZGaCpZbIHajDYgwlJCOzLSk+cIPAnsEqV955GjILJnKbdQC1nVPz+gAYQ==}
    engines: {node: '>= 18'}

  run-applescript@5.0.0:
    resolution: {integrity: sha512-XcT5rBksx1QdIhlFOCtgZkB99ZEouFZ1E2Kc2LHqNW13U3/74YGdkQRmThTwxy4QIyookibDKYZOPqX//6BlAg==}
    engines: {node: '>=12'}

  run-applescript@7.0.0:
    resolution: {integrity: sha512-9by4Ij99JUr/MCFBUkDKLWK3G9HVXmabKz9U5MlIAIuvuzkiOicRYs8XJLxX+xahD+mLiiCYDqF9dKAgtzKP1A==}
    engines: {node: '>=18'}

  run-async@3.0.0:
    resolution: {integrity: sha512-540WwVDOMxA6dN6We19EcT9sc3hkXPw5mzRNGM3FkdN/vtE9NFvj5lFAPNwUDmJjXidm3v7TC1cTE7t17Ulm1Q==}
    engines: {node: '>=0.12.0'}

  run-parallel@1.2.0:
    resolution: {integrity: sha512-5l4VyZR86LZ/lDxZTR6jqL8AFE2S0IFLMP26AbjsLVADxHdhB/c0GUsH+y39UfCi3dzz8OlQuPmnaJOMoDHQBA==}

  rxjs@7.8.2:
    resolution: {integrity: sha512-dhKf903U/PQZY6boNNtAGdWbG85WAbjT/1xYoZIC7FAY0yWapOBQVsVrDl58W86//e1VpMNBtRV4MaXfdMySFA==}

  safe-buffer@5.1.2:
    resolution: {integrity: sha512-Gd2UZBJDkXlY7GbJxfsE8/nvKkUEU1G38c1siN6QP6a9PT9MmHB8GnpscSmMJSoF8LOIrt8ud/wPtojys4G6+g==}

  safe-buffer@5.2.1:
    resolution: {integrity: sha512-rp3So07KcdmmKbGvgaNxQSJr7bGVSVk5S9Eq1F+ppbRo70+YeaDxkw5Dd8NPN+GD6bjnYm2VuPuCXmpuYvmCXQ==}

  safe-regex-test@1.1.0:
    resolution: {integrity: sha512-x/+Cz4YrimQxQccJf5mKEbIa1NzeCRNI5Ecl/ekmlYaampdNLPalVyIcCZNNH3MvmqBugV5TMYZXv0ljslUlaw==}
    engines: {node: '>= 0.4'}

  safe-stable-stringify@2.5.0:
    resolution: {integrity: sha512-b3rppTKm9T+PsVCBEOUR46GWI7fdOs00VKZ1+9c1EWDaDMvjQc6tUwuFyIprgGgTcWoVHSKrU8H31ZHA2e0RHA==}
    engines: {node: '>=10'}

  safer-buffer@2.1.2:
    resolution: {integrity: sha512-YZo3K82SD7Riyi0E1EQPojLz7kpepnSQI9IyPbHHg1XXXevb5dJI7tpyN2ADxGcQbHG7vcyRHk0cbwqcQriUtg==}

  sass-embedded-android-arm64@1.87.0:
    resolution: {integrity: sha512-uqeZoBuXm3W2KhxolScAAfWOLHL21e50g7AxlLmG0he7WZsWw6e9kSnmq301iLIFp4kvmXYXbXbNKAeu9ItRYA==}
    engines: {node: '>=14.0.0'}
    cpu: [arm64]
    os: [android]

  sass-embedded-android-arm@1.87.0:
    resolution: {integrity: sha512-Z20u/Y1kFDpMbgiloR5YPLxNuMVeKQRC8e/n68oAAxf3u7rDSmNn2msi7USqgT1f2zdBBNawn/ifbFEla6JiHw==}
    engines: {node: '>=14.0.0'}
    cpu: [arm]
    os: [android]

  sass-embedded-android-ia32@1.87.0:
    resolution: {integrity: sha512-hSWTqo2Igdig528cUb1W1+emw9d1J4+nqOoR4tERS04zcwRRFNDiuBT0o5meV7nkEwE982F+h57YdcRXj8gTtg==}
    engines: {node: '>=14.0.0'}
    cpu: [ia32]
    os: [android]

  sass-embedded-android-riscv64@1.87.0:
    resolution: {integrity: sha512-kBAPSjiTBLy5ua/0LRNAJwOAARhzFU7gP35fYORJcdBuz1lkIVPVnid1lh9qQ6Ce9MOJcr7VKFtGnTuqVeig5A==}
    engines: {node: '>=14.0.0'}
    cpu: [riscv64]
    os: [android]

  sass-embedded-android-x64@1.87.0:
    resolution: {integrity: sha512-ZHMrNdtdMSpJUYco2MesnlPwDTZftD3pqkkOMI2pbqarPoFUKJtP5k80nwCM0sJGtqfNE+O16w9yPght0CMiJg==}
    engines: {node: '>=14.0.0'}
    cpu: [x64]
    os: [android]

  sass-embedded-darwin-arm64@1.87.0:
    resolution: {integrity: sha512-7TK1JWJdCIRSdZv5CJv/HpDz/wIfwUy2FoPz9sVOEj1pDTH0N+VfJd5VutCddIdoQN9jr0ap8vwkc65FbAxV2A==}
    engines: {node: '>=14.0.0'}
    cpu: [arm64]
    os: [darwin]

  sass-embedded-darwin-x64@1.87.0:
    resolution: {integrity: sha512-2JiQzt7FmgUC4MYT2QvbeH/Bi3e76WEhaYoc5P3WyTW8unsHksyTdMuTuYe0Qf9usIyt6bmm5no/4BBw7c8Cig==}
    engines: {node: '>=14.0.0'}
    cpu: [x64]
    os: [darwin]

  sass-embedded-linux-arm64@1.87.0:
    resolution: {integrity: sha512-5z+mwJCbGZcg+q+MwdEVSh0ogFK7OSAe175Gsozzr/Izw34Q+RGUw9O82jsV2c4YNuTAQvzEHgIO5cvNvt3Quw==}
    engines: {node: '>=14.0.0'}
    cpu: [arm64]
    os: [linux]

  sass-embedded-linux-arm@1.87.0:
    resolution: {integrity: sha512-z5P6INMsGXiUcq1sRRbksyQUhalFFYjTEexuxfSYdK3U2YQMADHubQh8pGzkWvFRPOpnh83RiGuwvpaARYHnsw==}
    engines: {node: '>=14.0.0'}
    cpu: [arm]
    os: [linux]

  sass-embedded-linux-ia32@1.87.0:
    resolution: {integrity: sha512-Xzcp+YPp0iakGL148Jl57CO+MxLuj2jsry3M+rc1cSnDlvkjNVs6TMxaL70GFeV5HdU2V60voYcgE7adDUtJjw==}
    engines: {node: '>=14.0.0'}
    cpu: [ia32]
    os: [linux]

  sass-embedded-linux-musl-arm64@1.87.0:
    resolution: {integrity: sha512-HWE5eTRCoKzFZWsxOjDMTF5m4DDTQ0n7NJxSYiUXPBDydr9viPXbGOMYG7WVJLjiF7upr7DYo/mfp/SNTMlZyg==}
    engines: {node: '>=14.0.0'}
    cpu: [arm64]
    os: [linux]

  sass-embedded-linux-musl-arm@1.87.0:
    resolution: {integrity: sha512-4PyqOWhRzyu06RRmpCCBOJdF4BOv7s446wrV6yODtEyyfSIDx3MJabo3KT0oJ1lTWSI/aU3R89bKx0JFXcIHHw==}
    engines: {node: '>=14.0.0'}
    cpu: [arm]
    os: [linux]

  sass-embedded-linux-musl-ia32@1.87.0:
    resolution: {integrity: sha512-aQaPvlRn3kh93PLQvl6BcFKu8Ji92+42blFEkg6nMVvmugD5ZwH2TGFrX25ibx4CYxRpMS4ssF7a0i7vy5HB1Q==}
    engines: {node: '>=14.0.0'}
    cpu: [ia32]
    os: [linux]

  sass-embedded-linux-musl-riscv64@1.87.0:
    resolution: {integrity: sha512-o5DxcqiFzET3KRWo+futHr/lhAMBP3tJGGx8YIgpHQYfvDMbsvE0hiFC+nZ/GF9dbcGd+ceIQwfvE5mcc7Gsjw==}
    engines: {node: '>=14.0.0'}
    cpu: [riscv64]
    os: [linux]

  sass-embedded-linux-musl-x64@1.87.0:
    resolution: {integrity: sha512-dKxWsu9Wu/CyfzQmHdeiGqrRSzJ85VUjbSx+aP1/7ttmps3SSg+YW95PuqnCOa7GSuSreC3dKKpXHTywUxMLQA==}
    engines: {node: '>=14.0.0'}
    cpu: [x64]
    os: [linux]

  sass-embedded-linux-riscv64@1.87.0:
    resolution: {integrity: sha512-Sy3ESZ4FwBiijvmTA9n+0p0w3MNCue1AgINVPzpAY27EFi0h49eqQm9SWfOkFqmkFS2zFRYowdQOr5Bbr2gOXA==}
    engines: {node: '>=14.0.0'}
    cpu: [riscv64]
    os: [linux]

  sass-embedded-linux-x64@1.87.0:
    resolution: {integrity: sha512-+UfjakOcHHKTnEqB3EZ+KqzezQOe1emvy4Rs+eQhLyfekpYuNze/qlRvYxfKTmrtvDiUrIto8MXsyZfMLzkuMA==}
    engines: {node: '>=14.0.0'}
    cpu: [x64]
    os: [linux]

  sass-embedded-win32-arm64@1.87.0:
    resolution: {integrity: sha512-m1DS6FYUE0/fv+vt38uQB/kxR4UjnyD+2zcSc298pFmA0aYh/XZIPWw7RxG1HL3KLE1ZrGyu3254MPoxRhs3ig==}
    engines: {node: '>=14.0.0'}
    cpu: [arm64]
    os: [win32]

  sass-embedded-win32-ia32@1.87.0:
    resolution: {integrity: sha512-JztXLo59GMe2E6g+kCsyiERYhtZgkcyDYx6CrXoSTE5WaE+RbxRiCCCv8/1+hf406f08pUxJ8G0Ody7M5urtBA==}
    engines: {node: '>=14.0.0'}
    cpu: [ia32]
    os: [win32]

  sass-embedded-win32-x64@1.87.0:
    resolution: {integrity: sha512-4nQErpauvhgSo+7ClumGdjdf9sGx+U9yBgvhI0+zUw+D5YvraVgvA0Lk8Wuwntx2PqnvKUk8YDr/vxHJostv4Q==}
    engines: {node: '>=14.0.0'}
    cpu: [x64]
    os: [win32]

  sass-embedded@1.87.0:
    resolution: {integrity: sha512-1IA3iTJNh4BkkA/nidKiVwbmkxr9o6LsPegycHMX/JYs255zpocN5GdLF1+onohQCJxbs5ldr8osKV7qNaNBjg==}
    engines: {node: '>=16.0.0'}
    hasBin: true

  sax@1.4.1:
    resolution: {integrity: sha512-+aWOz7yVScEGoKNd4PA10LZ8sk0A/z5+nXQG5giUO5rprX9jgYsTdov9qCchZiPIZezbZH+jRut8nPodFAX4Jg==}

  scule@1.3.0:
    resolution: {integrity: sha512-6FtHJEvt+pVMIB9IBY+IcCJ6Z5f1iQnytgyfKMhDKgmzYG+TeH/wx1y3l27rshSbLiSanrR9ffZDrEsmjlQF2g==}

  secure-json-parse@2.7.0:
    resolution: {integrity: sha512-6aU+Rwsezw7VR8/nyvKTx8QpWH9FrcYiXXlqC4z5d5XQBDRqtbfsRjnwGyqbi3gddNtWHuEk9OANUotL26qKUw==}

  semver-compare@1.0.0:
    resolution: {integrity: sha512-YM3/ITh2MJ5MtzaM429anh+x2jiLVjqILF4m4oyQB18W7Ggea7BfqdH/wGMK7dDiMghv/6WG7znWMwUDzJiXow==}

  semver@6.3.1:
    resolution: {integrity: sha512-BR7VvDCVHO+q2xBEWskxS6DJE1qRnb7DxzUrogb71CWoSficBxYsiAGd+Kl0mmq/MprG9yArRkyrQxTO6XjMzA==}
    hasBin: true

  semver@7.7.1:
    resolution: {integrity: sha512-hlq8tAfn0m/61p4BVRcPzIGr6LKiMwo4VM6dGi6pt4qcRkmNzTcWq6eCEjEh+qXjkMDvPlOFFSGwQjoEa6gyMA==}
    engines: {node: '>=10'}
    hasBin: true

  semver@7.7.2:
    resolution: {integrity: sha512-RF0Fw+rO5AMf9MAyaRXI4AV0Ulj5lMHqVxxdSgiVbixSCXoEmmX/jk0CuJw4+3SqroYO9VoUh+HcuJivvtJemA==}
    engines: {node: '>=10'}
    hasBin: true

  send@1.2.0:
    resolution: {integrity: sha512-uaW0WwXKpL9blXE2o0bRhoL2EGXIrZxQ2ZQ4mgcfoBxdFmQold+qWsD2jLrfZ0trjKL6vOw0j//eAwcALFjKSw==}
    engines: {node: '>= 18'}

  serialize-error@7.0.1:
    resolution: {integrity: sha512-8I8TjW5KMOKsZQTvoxjuSIa7foAwPWGOts+6o7sgjz41/qMD9VQHEDxi6PBvK2l0MXUmqZyNpUK+T2tQaaElvw==}
    engines: {node: '>=10'}

  serve-static@2.2.0:
    resolution: {integrity: sha512-61g9pCh0Vnh7IutZjtLGGpTA355+OPn2TyDv/6ivP2h/AdAVX9azsoxmg2/M6nZeQZNYBEwIcsne1mJd9oQItQ==}
    engines: {node: '>= 18'}

  set-function-length@1.2.2:
    resolution: {integrity: sha512-pgRc4hJ4/sNjWCSS9AmnS40x3bNMDTknHgL5UaMBTMyJnU90EgWh1Rz+MC9eFu4BuN/UwZjKQuY/1v3rM7HMfg==}
    engines: {node: '>= 0.4'}

  set-value@4.1.0:
    resolution: {integrity: sha512-zTEg4HL0RwVrqcWs3ztF+x1vkxfm0lP+MQQFPiMJTKVceBwEV0A569Ou8l9IYQG8jOZdMVI1hGsc0tmeD2o/Lw==}
    engines: {node: '>=11.0'}

  setimmediate@1.0.5:
    resolution: {integrity: sha512-MATJdZp8sLqDl/68LfQmbP8zKPLQNV6BIZoIgrscFDQ+RsvK/BxeDQOgyxKKoh0y/8h3BqVFnCqQ/gd+reiIXA==}

  setprototypeof@1.2.0:
    resolution: {integrity: sha512-E5LDX7Wrp85Kil5bhZv46j8jOeboKq5JMmYM3gVGdGH8xFpPWXUMsNrlODCrkoxMEeNi/XZIwuRvY4XNwYMJpw==}

  sha.js@2.4.12:
    resolution: {integrity: sha512-8LzC5+bvI45BjpfXU8V5fdU2mfeKiQe1D1gIMn7XUlF3OTUrpdJpPPH4EMAnF0DsHHdSZqCdSss5qCmJKuiO3w==}
    engines: {node: '>= 0.10'}
    hasBin: true

  sharp@0.34.2:
    resolution: {integrity: sha512-lszvBmB9QURERtyKT2bNmsgxXK0ShJrL/fvqlonCo7e6xBF8nT8xU6pW+PMIbLsz0RxQk3rgH9kd8UmvOzlMJg==}
    engines: {node: ^18.17.0 || ^20.3.0 || >=21.0.0}

  shebang-command@2.0.0:
    resolution: {integrity: sha512-kHxr2zZpYtdmrN1qDjrrX/Z1rR1kG8Dx+gkpK1G4eXmvXswmcE1hTWBWYUzlraYw1/yZp6YuDY77YtvbN0dmDA==}
    engines: {node: '>=8'}

  shebang-regex@3.0.0:
    resolution: {integrity: sha512-7++dFhtcx3353uBaq8DDR4NuxBetBzC7ZQOhmTQInHEd6bSrXdiEyzCvG07Z44UYdLShWUyXt5M/yhz8ekcb1A==}
    engines: {node: '>=8'}

  shell-quote@1.7.3:
    resolution: {integrity: sha512-Vpfqwm4EnqGdlsBFNmHhxhElJYrdfcxPThu+ryKS5J8L/fhAwLazFZtq+S+TWZ9ANj2piSQLGj6NQg+lKPmxrw==}

  shellwords@0.1.1:
    resolution: {integrity: sha512-vFwSUfQvqybiICwZY5+DAWIPLKsWO31Q91JSKl3UYv+K5c2QRPzn0qzec6QPu1Qc9eHYItiP3NdJqNVqetYAww==}

  side-channel-list@1.0.0:
    resolution: {integrity: sha512-FCLHtRD/gnpCiCHEiJLOwdmFP+wzCmDEkc9y7NsYxeF4u7Btsn1ZuwgwJGxImImHicJArLP4R0yX4c2KCrMrTA==}
    engines: {node: '>= 0.4'}

  side-channel-map@1.0.1:
    resolution: {integrity: sha512-VCjCNfgMsby3tTdo02nbjtM/ewra6jPHmpThenkTYh8pG9ucZ/1P8So4u4FGBek/BjpOVsDCMoLA/iuBKIFXRA==}
    engines: {node: '>= 0.4'}

  side-channel-weakmap@1.0.2:
    resolution: {integrity: sha512-WPS/HvHQTYnHisLo9McqBHOJk2FkHO/tlpvldyrnem4aeQp4hai3gythswg6p01oSoTl58rcpiFAjF2br2Ak2A==}
    engines: {node: '>= 0.4'}

  side-channel@1.1.0:
    resolution: {integrity: sha512-ZX99e6tRweoUXqR+VBrslhda51Nh5MTQwou5tnUDgbtyM0dBgmhEDtWGP/xbKn6hqfPRHujUNwz5fy/wbbhnpw==}
    engines: {node: '>= 0.4'}

  siginfo@2.0.0:
    resolution: {integrity: sha512-ybx0WO1/8bSBLEWXZvEd7gMW3Sn3JFlW3TvX1nREbDLRNQNaeNN8WK0meBwPdAaOI7TtRRRJn/Es1zhrrCHu7g==}

  signal-exit@3.0.7:
    resolution: {integrity: sha512-wnD2ZE+l+SPC/uoS0vXeE9L1+0wuaMqKlfz9AMUo38JsyLSBWSFcHR1Rri62LZc12vLr1gb3jl7iwQhgwpAbGQ==}

  signal-exit@4.1.0:
    resolution: {integrity: sha512-bzyZ1e88w9O1iNJbKnOlvYTrWPDl46O1bG0D3XInv+9tkPrxrN8jUUTiFlDkkmKWgn1M6CfIA13SuGqOa9Korw==}
    engines: {node: '>=14'}

  simple-swizzle@0.2.2:
    resolution: {integrity: sha512-JA//kQgZtbuY83m+xT+tXJkmJncGMTFT+C+g2h2R9uxkYIrE2yy9sgmcLhCnw57/WSD+Eh3J97FPEDFnbXnDUg==}

  sirv@3.0.1:
    resolution: {integrity: sha512-FoqMu0NCGBLCcAkS1qA+XJIQTR6/JHfQXl+uGteNCQ76T91DMUjPa9xfmeqMY3z80nLSg9yQmNjK0Px6RWsH/A==}
    engines: {node: '>=18'}

  sisteransi@1.0.5:
    resolution: {integrity: sha512-bLGGlR1QxBcynn2d5YmDX4MGjlZvy2MRBDRNHLJ8VI6l6+9FUiyTFNJ0IveOSP0bcXgVDPRcfGqA0pjaqUpfVg==}

  slice-ansi@5.0.0:
    resolution: {integrity: sha512-FC+lgizVPfie0kkhqUScwRu1O/lF6NOgJmlCgK+/LYxDCTk8sGelYaHDhFcDN+Sn3Cv+3VSa4Byeo+IMCzpMgQ==}
    engines: {node: '>=12'}

  slice-ansi@7.1.0:
    resolution: {integrity: sha512-bSiSngZ/jWeX93BqeIAbImyTbEihizcwNjFoRUIY/T1wWQsfsm2Vw1agPKylXvQTU7iASGdHhyqRlqQzfz+Htg==}
    engines: {node: '>=18'}

  smart-buffer@4.2.0:
    resolution: {integrity: sha512-94hK0Hh8rPqQl2xXc3HsaBoOXKV20MToPkcXvwbISWLEs+64sBq5kFgn2kJDHb1Pry9yrP0dxrCI9RRci7RXKg==}
    engines: {node: '>= 6.0.0', npm: '>= 3.0.0'}

  socks-proxy-agent@8.0.5:
    resolution: {integrity: sha512-HehCEsotFqbPW9sJ8WVYB6UbmIMv7kUUORIF2Nncq4VQvBfNBLibW9YZR5dlYCSUhwcD628pRllm7n+E+YTzJw==}
    engines: {node: '>= 14'}

  socks@2.8.4:
    resolution: {integrity: sha512-D3YaD0aRxR3mEcqnidIs7ReYJFVzWdd6fXJYUM8ixcQcJRGTka/b3saV0KflYhyVJXKhb947GndU35SxYNResQ==}
    engines: {node: '>= 10.0.0', npm: '>= 3.0.0'}

  sonic-boom@4.2.0:
    resolution: {integrity: sha512-INb7TM37/mAcsGmc9hyyI6+QR3rR1zVRu36B0NeGXKnOOLiZOfER5SA+N7X7k3yUYRzLWafduTDvJAfDswwEww==}

  sort-object-keys@1.1.3:
    resolution: {integrity: sha512-855pvK+VkU7PaKYPc+Jjnmt4EzejQHyhhF33q31qG8x7maDzkeFhAAThdCYay11CISO+qAMwjOBP+fPZe0IPyg==}

  sort-package-json@3.2.0:
    resolution: {integrity: sha512-jadbj4vvIlevL578X5+1qVX/Nn9Jk7/U+cLVjR1IqfDFo3ISY0eoyksd3ylyTwGunlEMUgbTRYowLr0CkSxcQw==}
    hasBin: true

  source-map-js@1.2.1:
    resolution: {integrity: sha512-UXWMKhLOwVKb728IUtQPXxfYU+usdybtUrK/8uGE8CQMvrhOpwvzDBwj0QhSL7MQc7vIsISBG8VQ8+IDQxpfQA==}
    engines: {node: '>=0.10.0'}

  source-map-support@0.5.21:
    resolution: {integrity: sha512-uBHU3L3czsIyYXKX88fdrGovxdSCoTGDRZ6SYXtSRxLZUzHg5P/66Ht6uoUlHu9EZod+inXhKo3qQgwXUT/y1w==}

  source-map@0.6.1:
    resolution: {integrity: sha512-UjgapumWlbMhkBgzT7Ykc5YXUT46F0iKu8SGXq0bcwP5dz/h0Plj6enJqjz1Zbq2l5WaqYnrVbwWOWMyF3F47g==}
    engines: {node: '>=0.10.0'}

  source-map@0.7.4:
    resolution: {integrity: sha512-l3BikUxvPOcn5E74dZiq5BGsTb5yEwhaTSzccU6t4sDOH8NWJCstKO5QT2CvtFoK6F0saL7p9xHAqHOlCPJygA==}
    engines: {node: '>= 8'}

  spawn-sync@1.0.15:
    resolution: {integrity: sha512-9DWBgrgYZzNghseho0JOuh+5fg9u6QWhAWa51QC7+U5rCheZ/j1DrEZnyE0RBBRqZ9uEXGPgSSM0nky6burpVw==}

  speakingurl@14.0.1:
    resolution: {integrity: sha512-1POYv7uv2gXoyGFpBCmpDVSNV74IfsWlDW216UPjbWufNf+bSU6GdbDsxdcxtfwb4xlI3yxzOTKClUosxARYrQ==}
    engines: {node: '>=0.10.0'}

  split2@4.2.0:
    resolution: {integrity: sha512-UcjcJOWknrNkF6PLX83qcHM6KHgVKNkV62Y8a5uYDVv9ydGQVwAHMKqHdJje1VTWpljG0WYpCDhrCdAOYH4TWg==}
    engines: {node: '>= 10.x'}

  split@1.0.1:
    resolution: {integrity: sha512-mTyOoPbrivtXnwnIxZRFYRrPNtEFKlpB2fvjSnCQUiAA6qAZzqwna5envK4uk6OIeP17CsdF3rSBGYVBsU0Tkg==}

  sprintf-js@1.1.3:
    resolution: {integrity: sha512-Oo+0REFV59/rz3gfJNKQiBlwfHaSESl1pcGyABQsnnIfWOFt6JNj5gCog2U6MLZ//IGYD+nA8nI+mTShREReaA==}

  stackback@0.0.2:
    resolution: {integrity: sha512-1XMJE5fQo1jGH6Y/7ebnwPOBEkIEnT4QF32d5R1+VXdXveM0IBMJt8zfaxX1P3QhVwrYe+576+jkANtSS2mBbw==}

  statuses@2.0.1:
    resolution: {integrity: sha512-RwNA9Z/7PrK06rYLIzFMlaF+l73iwpzsqRIFgbMLbTcLD6cOao82TaWefPXQvB2fOC4AjuYSEndS7N/mTCbkdQ==}
    engines: {node: '>= 0.8'}

  std-env@3.9.0:
    resolution: {integrity: sha512-UGvjygr6F6tpH7o2qyqR6QYpwraIjKSdtzyBdyytFOHmPZY917kwdwLG0RbOjWOnKmnm3PeHjaoLLMie7kPLQw==}

  stdin-discarder@0.1.0:
    resolution: {integrity: sha512-xhV7w8S+bUwlPTb4bAOUQhv8/cSS5offJuX8GQGq32ONF0ZtDWKfkdomM3HMRA+LhX6um/FZ0COqlwsjD53LeQ==}
    engines: {node: ^12.20.0 || ^14.13.1 || >=16.0.0}

  stdin-discarder@0.2.2:
    resolution: {integrity: sha512-UhDfHmA92YAlNnCfhmq0VeNL5bDbiZGg7sZ2IvPsXubGkiNa9EC+tUTsjBRsYUAz87btI6/1wf4XoVvQ3uRnmQ==}
    engines: {node: '>=18'}

  stream-browserify@3.0.0:
    resolution: {integrity: sha512-H73RAHsVBapbim0tU2JwwOiXUj+fikfiaoYAKHF3VJfA0pe2BCzkhAHBlLG6REzE+2WNZcxOXjK7lkso+9euLA==}

  stream-http@3.2.0:
    resolution: {integrity: sha512-Oq1bLqisTyK3TSCXpPbT4sdeYNdmyZJv1LxpEm2vu1ZhK89kSE5YXwZc3cWk0MagGaKriBh9mCFbVGtO+vY29A==}

  string-width@4.2.3:
    resolution: {integrity: sha512-wKyQRQpjJ0sIp62ErSZdGsjMJWsap5oRNihHhu6G7JVO/9jIB6UyevL+tXuOqrng8j/cxKTWyWUwvSTriiZz/g==}
    engines: {node: '>=8'}

  string-width@5.1.2:
    resolution: {integrity: sha512-HnLOCR3vjcY8beoNLtcjZ5/nxn2afmME6lhrDrebokqMap+XbeW8n9TXpPDOqdGK5qcI3oT0GKTW6wC7EMiVqA==}
    engines: {node: '>=12'}

  string-width@7.2.0:
    resolution: {integrity: sha512-tsaTIkKW9b4N+AEj+SVA+WhJzV7/zMhcSu78mLKWSk7cXMOSHsBKFWUs0fWwq8QyK3MgJBQRX6Gbi4kYbdvGkQ==}
    engines: {node: '>=18'}

  string_decoder@1.1.1:
    resolution: {integrity: sha512-n/ShnvDi6FHbbVfviro+WojiFzv+s8MPMHBczVePfUpDJLwoLT0ht1l4YwBCbi8pJAveEEdnkHyPyTP/mzRfwg==}

  string_decoder@1.3.0:
    resolution: {integrity: sha512-hkRX8U1WjJFd8LsDJ2yQ/wWWxaopEsABU1XfkM8A+j0+85JAGppt16cr1Whg6KIbb4okU6Mql6BOj+uup/wKeA==}

  strip-ansi@6.0.1:
    resolution: {integrity: sha512-Y38VPSHcqkFrCpFnQ9vuSXmquuv5oXOKpGeT6aGrr3o3Gc9AlVa6JBfUSOCnbxGGZF+/0ooI7KrPuUSztUdU5A==}
    engines: {node: '>=8'}

  strip-ansi@7.1.0:
    resolution: {integrity: sha512-iq6eVVI64nQQTRYq2KtEg2d2uU7LElhTJwsH4YzIHZshxlgZms/wIc4VoDQTlG/IvVIrBKG06CrZnp0qv7hkcQ==}
    engines: {node: '>=12'}

  strip-bom@5.0.0:
    resolution: {integrity: sha512-p+byADHF7SzEcVnLvc/r3uognM1hUhObuHXxJcgLCfD194XAkaLbjq3Wzb0N5G2tgIjH0dgT708Z51QxMeu60A==}
    engines: {node: '>=12'}

  strip-final-newline@2.0.0:
    resolution: {integrity: sha512-BrpvfNAE3dcvq7ll3xVumzjKjZQ5tI1sEUIKr3Uoks0XUl45St3FlatVqef9prk4jRDzhW6WZg+3bk93y6pLjA==}
    engines: {node: '>=6'}

  strip-final-newline@3.0.0:
    resolution: {integrity: sha512-dOESqjYr96iWYylGObzd39EuNTa5VJxyvVAEm5Jnh7KGo75V43Hk1odPQkNDyXNmUR6k+gEiDVXnjB8HJ3crXw==}
    engines: {node: '>=12'}

  strip-json-comments@2.0.1:
    resolution: {integrity: sha512-4gB8na07fecVVkOI6Rs4e7T6NOTki5EmL7TUduTs6bu3EdnSycntVJ4re8kgZA+wx9IueI2Y11bfbgwtzuE0KQ==}
    engines: {node: '>=0.10.0'}

  strip-json-comments@3.1.1:
    resolution: {integrity: sha512-6fPc+R4ihwqP6N/aIv2f1gMH8lOVtWQHoqC4yK6oSDVVocumAsfCqjkXnqiYMhmMwS/mEHLp7Vehlt3ql6lEig==}
    engines: {node: '>=8'}

  strip-json-comments@5.0.1:
    resolution: {integrity: sha512-0fk9zBqO67Nq5M/m45qHCJxylV/DhBlIOVExqgOMiCCrzrhU6tCibRXNqE3jwJLftzE9SNuZtYbpzcO+i9FiKw==}
    engines: {node: '>=14.16'}

  strip-literal@3.0.0:
    resolution: {integrity: sha512-TcccoMhJOM3OebGhSBEmp3UZ2SfDMZUEBdRA/9ynfLi8yYajyWX3JiXArcJt4Umh4vISpspkQIY8ZZoCqjbviA==}

  strtok3@6.3.0:
    resolution: {integrity: sha512-fZtbhtvI9I48xDSywd/somNqgUHl2L2cstmXCCif0itOf96jeW18MBSyrLuNicYQVkvpOxkZtkzujiTJ9LW5Jw==}
    engines: {node: '>=10'}

  stubborn-fs@1.2.5:
    resolution: {integrity: sha512-H2N9c26eXjzL/S/K+i/RHHcFanE74dptvvjM8iwzwbVcWY/zjBbgRqF3K0DY4+OD+uTTASTBvDoxPDaPN02D7g==}

  superjson@2.2.2:
    resolution: {integrity: sha512-5JRxVqC8I8NuOUjzBbvVJAKNM8qoVuH0O77h4WInc/qC2q5IreqKxYwgkga3PfA22OayK2ikceb/B26dztPl+Q==}
    engines: {node: '>=16'}

  supports-color@7.2.0:
    resolution: {integrity: sha512-qpCAvRl9stuOHveKsn7HncJRvv501qIacKzQlO/+Lwxc9+0q2wLyv4Dfvt80/DPn2pqOBsJdDiogXGR9+OvwRw==}
    engines: {node: '>=8'}

  supports-color@8.1.1:
    resolution: {integrity: sha512-MpUEN2OodtUzxvKQl72cUF7RQ5EiHsGvSsVG0ia9c5RbWGL2CI4C7EpPS8UTBIplnlzZiNuV56w+FuNxy3ty2Q==}
    engines: {node: '>=10'}

  supports-preserve-symlinks-flag@1.0.0:
    resolution: {integrity: sha512-ot0WnXS9fgdkgIcePe6RHNk1WA8+muPa6cSjeR3V8K27q9BB1rTE3R1p7Hv0z1ZyAc8s6Vvv8DIyWf681MAt0w==}
    engines: {node: '>= 0.4'}

  svgo@3.3.2:
    resolution: {integrity: sha512-OoohrmuUlBs8B8o6MB2Aevn+pRIH9zDALSR+6hhqVfa6fRwG/Qw9VUMSMW9VNg2CFc/MTIfabtdOVl9ODIJjpw==}
    engines: {node: '>=14.0.0'}
    hasBin: true

  swr@2.3.3:
    resolution: {integrity: sha512-dshNvs3ExOqtZ6kJBaAsabhPdHyeY4P2cKwRCniDVifBMoG/SVI7tfLWqPXriVspf2Rg4tPzXJTnwaihIeFw2A==}
    peerDependencies:
      react: ^16.11.0 || ^17.0.0 || ^18.0.0 || ^19.0.0

  sync-child-process@1.0.2:
    resolution: {integrity: sha512-8lD+t2KrrScJ/7KXCSyfhT3/hRq78rC0wBFqNJXv3mZyn6hW2ypM05JmlSvtqRbeq6jqA94oHbxAr2vYsJ8vDA==}
    engines: {node: '>=16.0.0'}

  sync-message-port@1.1.3:
    resolution: {integrity: sha512-GTt8rSKje5FilG+wEdfCkOcLL7LWqpMlr2c3LRuKt/YXxcJ52aGSbGBAdI4L3aaqfrBt6y711El53ItyH1NWzg==}
    engines: {node: '>=16.0.0'}

  synckit@0.11.4:
    resolution: {integrity: sha512-Q/XQKRaJiLiFIBNN+mndW7S/RHxvwzuZS6ZwmRzUBqJBv/5QIKCEwkBC8GBf8EQJKYnaFs0wOZbKTXBPj8L9oQ==}
    engines: {node: ^14.18.0 || >=16.0.0}

  tailwind-merge@3.3.0:
    resolution: {integrity: sha512-fyW/pEfcQSiigd5SNn0nApUOxx0zB/dm6UDU/rEwc2c3sX2smWUNbapHv+QRqLGVp9GWX3THIa7MUGPo+YkDzQ==}

  tailwindcss@4.1.7:
    resolution: {integrity: sha512-kr1o/ErIdNhTz8uzAYL7TpaUuzKIE6QPQ4qmSdxnoX/lo+5wmUHQA6h3L5yIqEImSRnAAURDirLu/BgiXGPAhg==}

  tapable@2.2.1:
    resolution: {integrity: sha512-GNzQvQTOIP6RyTfE2Qxb8ZVlNmw0n88vp1szwWRimP02mnTsx3Wtn5qRdqY9w2XduFNUgvOwhNnQsjwCp+kqaQ==}
    engines: {node: '>=6'}

  tar@6.2.1:
    resolution: {integrity: sha512-DZ4yORTwrbTj/7MZYq2w+/ZFdI6OZ/f9SFHR+71gIVUZhOQPHzVCLpvRnPgyaMpfWxxk/4ONva3GQSyNIKRv6A==}
    engines: {node: '>=10'}

  tar@7.4.3:
    resolution: {integrity: sha512-5S7Va8hKfV7W5U6g3aYxXmlPoZVAwUMy9AOKyF2fVuZa2UD3qZjg578OrLRt8PcNN1PleVaL/5/yYATNL0ICUw==}
    engines: {node: '>=18'}

  temporal-polyfill@0.3.0:
    resolution: {integrity: sha512-qNsTkX9K8hi+FHDfHmf22e/OGuXmfBm9RqNismxBrnSmZVJKegQ+HYYXT+R7Ha8F/YSm2Y34vmzD4cxMu2u95g==}

  temporal-spec@0.3.0:
    resolution: {integrity: sha512-n+noVpIqz4hYgFSMOSiINNOUOMFtV5cZQNCmmszA6GiVFVRt3G7AqVyhXjhCSmowvQn+NsGn+jMDMKJYHd3bSQ==}

  thenify-all@1.6.0:
    resolution: {integrity: sha512-RNxQH/qI8/t3thXJDwcstUO4zeqo64+Uy/+sNVRBx4Xn2OX+OZ9oP+iJnNFqplFra2ZUVeKCSa2oVWi3T4uVmA==}
    engines: {node: '>=0.8'}

  thenify@3.3.1:
    resolution: {integrity: sha512-RVZSIV5IG10Hk3enotrhvz0T9em6cyHBLkH/YAZuKqd8hRkKhSfCGIcP2KUY0EPxndzANBmNllzWPwak+bheSw==}

  thread-stream@3.1.0:
    resolution: {integrity: sha512-OqyPZ9u96VohAyMfJykzmivOrY2wfMSf3C5TtFJVgN+Hm6aj+voFhlK+kZEIv2FBh1X6Xp3DlnCOfEQ3B2J86A==}

  throttleit@2.1.0:
    resolution: {integrity: sha512-nt6AMGKW1p/70DF/hGBdJB57B8Tspmbp5gfJ8ilhLnt7kkr2ye7hzD6NVG8GGErk2HWF34igrL2CXmNIkzKqKw==}
    engines: {node: '>=18'}

  through@2.3.8:
    resolution: {integrity: sha512-w89qg7PI8wAdvX60bMDP+bFoD5Dvhm9oLheFp5O4a2QF0cSBGsBX4qZmadPMvVqlLJBBci+WqGGOAPvcDeNSVg==}

  timers-browserify@2.0.12:
    resolution: {integrity: sha512-9phl76Cqm6FhSX9Xe1ZUAMLtm1BLkKj2Qd5ApyWkXzsMRaA7dgr81kf4wJmQf/hAvg8EEyJxDo3du/0KlhPiKQ==}
    engines: {node: '>=0.6.0'}

  tinybench@2.9.0:
    resolution: {integrity: sha512-0+DUvqWMValLmha6lr4kD8iAMK1HzV0/aKnCtWb9v9641TnP/MFb7Pc2bxoxQjTXAErryXVgUOfv2YqNllqGeg==}

  tinycolor2@1.6.0:
    resolution: {integrity: sha512-XPaBkWQJdsf3pLKJV9p4qN/S+fm2Oj8AIPo1BTUhg5oxkvm9+SVEGFdhyOz7tTdUTfvxMiAs4sp6/eZO2Ew+pw==}

  tinyexec@0.3.2:
    resolution: {integrity: sha512-KQQR9yN7R5+OSwaK0XQoj22pwHoTlgYqmUscPYoknOoWCWfj/5/ABTMRi69FrKU5ffPVh5QcFikpWJI/P1ocHA==}

  tinyexec@1.0.1:
    resolution: {integrity: sha512-5uC6DDlmeqiOwCPmK9jMSdOuZTh8bU39Ys6yidB+UTt5hfZUPGAypSgFRiEp+jbi9qH40BLDvy85jIU88wKSqw==}

  tinyglobby@0.2.13:
    resolution: {integrity: sha512-mEwzpUgrLySlveBwEVDMKk5B57bhLPYovRfPAXD5gA/98Opn0rCDj3GtLwFvCvH5RK9uPCExUROW5NjDwvqkxw==}
    engines: {node: '>=12.0.0'}

  tinyglobby@0.2.14:
    resolution: {integrity: sha512-tX5e7OM1HnYr2+a2C/4V0htOcSQcoSTH9KgJnVvNm5zm/cyEWKJ7j7YutsH9CxMdtOkkLFy2AHrMci9IM8IPZQ==}
    engines: {node: '>=12.0.0'}

  tinypool@1.1.1:
    resolution: {integrity: sha512-Zba82s87IFq9A9XmjiX5uZA/ARWDrB03OHlq+Vw1fSdt0I+4/Kutwy8BP4Y/y/aORMo61FQ0vIb5j44vSo5Pkg==}
    engines: {node: ^18.0.0 || >=20.0.0}

  tinyrainbow@2.0.0:
    resolution: {integrity: sha512-op4nsTR47R6p0vMUUoYl/a+ljLFVtlfaXkLQmqfLR1qHma1h/ysYk4hEXZ880bf2CYgTskvTa/e196Vd5dDQXw==}
    engines: {node: '>=14.0.0'}

  tinyspy@4.0.3:
    resolution: {integrity: sha512-t2T/WLB2WRgZ9EpE4jgPJ9w+i66UZfDc8wHh0xrwiRNN+UwH98GIJkTeZqX9rg0i0ptwzqW+uYeIF0T4F8LR7A==}
    engines: {node: '>=14.0.0'}

  titleize@3.0.0:
    resolution: {integrity: sha512-KxVu8EYHDPBdUYdKZdKtU2aj2XfEx9AfjXxE/Aj0vT06w2icA09Vus1rh6eSu1y01akYg6BjIK/hxyLJINoMLQ==}
    engines: {node: '>=12'}

  tmp@0.0.33:
    resolution: {integrity: sha512-jRCJlojKnZ3addtTOjdIqoRuPEKBvNXcGYqzO6zWZX8KfKEpnGY5jfggJQ3EjKuu8D4bJRr0y+cYJFmYbImXGw==}
    engines: {node: '>=0.6.0'}

  tmp@0.2.3:
    resolution: {integrity: sha512-nZD7m9iCPC5g0pYmcaxogYKggSfLsdxl8of3Q/oIbqCqLLIO9IAF0GWjX1z9NZRHPiXv8Wex4yDCaZsgEw0Y8w==}
    engines: {node: '>=14.14'}

  to-buffer@1.2.1:
    resolution: {integrity: sha512-tB82LpAIWjhLYbqjx3X4zEeHN6M8CiuOEy2JY8SEQVdYRe3CCHOFaqrBW1doLDrfpWhplcW7BL+bO3/6S3pcDQ==}
    engines: {node: '>= 0.4'}

  to-regex-range@5.0.1:
    resolution: {integrity: sha512-65P7iz6X5yEr1cwcgvQxbbIw7Uk3gOy5dIdtZ4rDveLqhrdJP+Li/Hx6tyK0NEb+2GCyneCMJiGqrADCSNk8sQ==}
    engines: {node: '>=8.0'}

  toidentifier@1.0.1:
    resolution: {integrity: sha512-o5sSPKEkg/DIQNmH43V0/uerLrpzVedkUh8tGNvaeXpfpuwjKenlSox/2O/BTlZUtEe+JG7s5YhEz608PlAHRA==}
    engines: {node: '>=0.6'}

  token-types@4.2.1:
    resolution: {integrity: sha512-6udB24Q737UD/SDsKAHI9FCRP7Bqc9D/MQUV02ORQg5iskjtLJlZJNdN4kKtcdtwCeWIwIHDGaUsTsCCAa8sFQ==}
    engines: {node: '>=10'}

  totalist@3.0.1:
    resolution: {integrity: sha512-sf4i37nQ2LBx4m3wB74y+ubopq6W/dIzXg0FDGjsYnZHVa1Da8FH853wlL2gtUhg+xJXjfk3kUZS3BRoQeoQBQ==}
    engines: {node: '>=6'}

  ts-api-utils@2.1.0:
    resolution: {integrity: sha512-CUgTZL1irw8u29bzrOD/nH85jqyc74D6SshFgujOIA7osm2Rz7dYH77agkx7H4FBNxDq7Cjf+IjaX/8zwFW+ZQ==}
    engines: {node: '>=18.12'}
    peerDependencies:
      typescript: '>=4.8.4'

  tslib@2.8.1:
    resolution: {integrity: sha512-oJFu94HQb+KVduSUQL7wnpmqnfmLsOA/nAh6b6EH0wCEoK0/mPeXU6c3wKDV83MkOuHPRHtSXKKU99IBazS/2w==}

  tty-browserify@0.0.1:
    resolution: {integrity: sha512-C3TaO7K81YvjCgQH9Q1S3R3P3BtN3RIM8n+OvX4il1K1zgE8ZhI0op7kClgkxtutIE8hQrcrHBXvIheqKUUCxw==}

  type-check@0.4.0:
    resolution: {integrity: sha512-XleUoc9uwGXqjWwXaUTZAmzMcFZ5858QA2vvx1Ur5xIcixXIP+8LnFDgRplU30us6teqdlskFfu+ae4K79Ooew==}
    engines: {node: '>= 0.8.0'}

  type-fest@0.13.1:
    resolution: {integrity: sha512-34R7HTnG0XIJcBSn5XhDd7nNFPRcXYRZrBB2O2jdKqYODldSzBAqzsWoZYYvduky73toYS/ESqxPvkDf/F0XMg==}
    engines: {node: '>=10'}

  type-fest@0.21.3:
    resolution: {integrity: sha512-t0rzBq87m3fVcduHDUFhKmyyX+9eo6WQjZvf51Ea/M0Q7+T374Jp1aUiyUl0GKxp8M/OETVHSDvmkyPgvX+X2w==}
    engines: {node: '>=10'}

  type-fest@2.19.0:
    resolution: {integrity: sha512-RAH822pAdBgcNMAfWnCBU3CFZcfZ/i1eZjwFU/dsLKumyuuP3niueg2UAukXYF0E2AAoc82ZSSf9J0WQBinzHA==}
    engines: {node: '>=12.20'}

  type-fest@3.13.1:
    resolution: {integrity: sha512-tLq3bSNx+xSpwvAJnzrK0Ep5CLNWjvFTOp71URMaAEWBfRb9nnJiBoUe0tF8bI4ZFO3omgBR6NvnbzVUT3Ly4g==}
    engines: {node: '>=14.16'}

  type-fest@4.40.1:
    resolution: {integrity: sha512-9YvLNnORDpI+vghLU/Nf+zSv0kL47KbVJ1o3sKgoTefl6i+zebxbiDQWoe/oWWqPhIgQdRZRT1KA9sCPL810SA==}
    engines: {node: '>=16'}

  type-is@2.0.1:
    resolution: {integrity: sha512-OZs6gsjF4vMp32qrCbiVSkrFmXtG/AZhY3t0iAMrMBiAZyV9oALtXO8hsrHbMXF9x6L3grlFuwW2oAz7cav+Gw==}
    engines: {node: '>= 0.6'}

  typed-array-buffer@1.0.3:
    resolution: {integrity: sha512-nAYYwfY3qnzX30IkA6AQZjVbtK6duGontcQm1WSG1MD94YLqK0515GNApXkoxKOWMusVssAHWLh9SeaoefYFGw==}
    engines: {node: '>= 0.4'}

  typedarray@0.0.6:
    resolution: {integrity: sha512-/aCDEGatGvZ2BIk+HmLf4ifCJFwvKFNb9/JeZPMulfgFracn9QFcAf5GO8B/mweUjSoblS5In0cWhqpfs/5PQA==}

  typescript-eslint@8.32.0:
    resolution: {integrity: sha512-UMq2kxdXCzinFFPsXc9o2ozIpYCCOiEC46MG3yEh5Vipq6BO27otTtEBZA1fQ66DulEUgE97ucQ/3YY66CPg0A==}
    engines: {node: ^18.18.0 || ^20.9.0 || >=21.1.0}
    peerDependencies:
      eslint: ^8.57.0 || ^9.0.0
      typescript: '>=4.8.4 <5.9.0'

  typescript@5.8.3:
    resolution: {integrity: sha512-p1diW6TqL9L07nNxvRMM7hMMw4c5XOo/1ibL4aAIGmSAt9slTE1Xgw5KWuof2uTOvCg9BY7ZRi+GaF+7sfgPeQ==}
    engines: {node: '>=14.17'}
    hasBin: true

  ufo@1.6.1:
    resolution: {integrity: sha512-9a4/uxlTWJ4+a5i0ooc1rU7C7YOw3wT+UGqdeNNHWnOF9qcMBgLRS+4IYUqbczewFx4mLEig6gawh7X6mFlEkA==}

  uhyphen@0.2.0:
    resolution: {integrity: sha512-qz3o9CHXmJJPGBdqzab7qAYuW8kQGKNEuoHFYrBwV6hWIMcpAmxDLXojcHfFr9US1Pe6zUswEIJIbLI610fuqA==}

  undici-types@6.21.0:
    resolution: {integrity: sha512-iwDZqg0QAGrg9Rav5H4n0M64c3mkR59cJ6wQp+7C4nI0gsmExaedaYLNO44eT4AtBBwjbTiGPMlt2Md0T9H9JQ==}

  undici-types@7.8.0:
    resolution: {integrity: sha512-9UJ2xGDvQ43tYyVMpuHlsgApydB8ZKfVYTsLDhXkFL/6gfkp+U8xTGdh8pMJv1SpZna0zxG1DwsKZsreLbXBxw==}

  undici@6.21.2:
    resolution: {integrity: sha512-uROZWze0R0itiAKVPsYhFov9LxrPMHLMEQFszeI2gCN6bnIIZ8twzBCJcN2LJrBBLfrP0t1FW0g+JmKVl8Vk1g==}
    engines: {node: '>=18.17'}

  unimport@5.0.1:
    resolution: {integrity: sha512-1YWzPj6wYhtwHE+9LxRlyqP4DiRrhGfJxdtH475im8ktyZXO3jHj/3PZ97zDdvkYoovFdi0K4SKl3a7l92v3sQ==}
    engines: {node: '>=18.12.0'}

  universal-user-agent@7.0.2:
    resolution: {integrity: sha512-0JCqzSKnStlRRQfCdowvqy3cy0Dvtlb8xecj/H8JFZuCze4rwjPZQOgvFvn0Ws/usCHQFGpyr+pB9adaGwXn4Q==}

  universalify@2.0.1:
    resolution: {integrity: sha512-gptHNQghINnc/vTGIk0SOFGFNXw7JVrlRUtConJRlvaw6DuX0wO5Jeko9sWrMBhh+PsYAZ7oXAiOnf/UKogyiw==}
    engines: {node: '>= 10.0.0'}

  unpdf@1.0.6:
    resolution: {integrity: sha512-TNFs2rzgDCnl7qJ0Iw7WkuVLkiOERtZlG+hFEOtTU6jPwxllqB5X4eKXzcqtwOVozDMEI+A1VYFLXlzlP2i8QQ==}
    peerDependencies:
      '@napi-rs/canvas': ^0.1.69
    peerDependenciesMeta:
      '@napi-rs/canvas':
        optional: true

  unpipe@1.0.0:
    resolution: {integrity: sha512-pjy2bYhSsufwWlKwPc+l3cN7+wuJlK6uz0YdJEOlQDbl6jo/YlPi4mb8agUkVC8BF7V8NuzeyPNqRksA3hztKQ==}
    engines: {node: '>= 0.8'}

  unplugin-utils@0.2.4:
    resolution: {integrity: sha512-8U/MtpkPkkk3Atewj1+RcKIjb5WBimZ/WSLhhR3w6SsIj8XJuKTacSP8g+2JhfSGw0Cb125Y+2zA/IzJZDVbhA==}
    engines: {node: '>=18.12.0'}

  unplugin@2.3.2:
    resolution: {integrity: sha512-3n7YA46rROb3zSj8fFxtxC/PqoyvYQ0llwz9wtUPUutr9ig09C8gGo5CWCwHrUzlqC1LLR43kxp5vEIyH1ac1w==}
    engines: {node: '>=18.12.0'}

  untildify@4.0.0:
    resolution: {integrity: sha512-KK8xQ1mkzZeg9inewmFVDNkg3l5LUhoq9kN6iWYB/CC9YMG8HA+c1Q8HwDe6dEX7kErrEVNVBO3fWsVq5iDgtw==}
    engines: {node: '>=8'}

  update-browserslist-db@1.1.3:
    resolution: {integrity: sha512-UxhIZQ+QInVdunkDAaiazvvT/+fXL5Osr0JZlJulepYu6Jd7qJtDZjlur0emRlT71EN3ScPoE7gvsuIKKNavKw==}
    hasBin: true
    peerDependencies:
      browserslist: '>= 4.21.0'

  update-notifier@7.3.1:
    resolution: {integrity: sha512-+dwUY4L35XFYEzE+OAL3sarJdUioVovq+8f7lcIJ7wnmnYQV5UD1Y/lcwaMSyaQ6Bj3JMj1XSTjZbNLHn/19yA==}
    engines: {node: '>=18'}

  uri-js@4.4.1:
    resolution: {integrity: sha512-7rKUyy33Q1yc98pQ1DAmLtwX109F7TIfWlW1Ydo8Wl1ii1SeHieeh0HHfPeL2fMXK6z0s8ecKs9frCuLJvndBg==}

  url-join@5.0.0:
    resolution: {integrity: sha512-n2huDr9h9yzd6exQVnH/jU5mr+Pfx08LRXXZhkLLetAMESRj+anQsTAh940iMrIetKAmry9coFuZQ2jY8/p3WA==}
    engines: {node: ^12.20.0 || ^14.13.1 || >=16.0.0}

  url@0.11.4:
    resolution: {integrity: sha512-oCwdVC7mTuWiPyjLUz/COz5TLk6wgp0RCsN+wHZ2Ekneac9w8uuV0njcbbie2ME+Vs+d6duwmYuR3HgQXs1fOg==}
    engines: {node: '>= 0.4'}

  use-sync-external-store@1.5.0:
    resolution: {integrity: sha512-Rb46I4cGGVBmjamjphe8L/UnvJD+uPPtTkNvX5mZgqdbavhI4EbgIWJiIHXJ8bc/i9EQGPRh4DwEURJ552Do0A==}
    peerDependencies:
      react: ^16.8.0 || ^17.0.0 || ^18.0.0 || ^19.0.0

  utif2@4.1.0:
    resolution: {integrity: sha512-+oknB9FHrJ7oW7A2WZYajOcv4FcDR4CfoGB0dPNfxbi4GO05RRnFmt5oa23+9w32EanrYcSJWspUiJkLMs+37w==}

  util-deprecate@1.0.2:
    resolution: {integrity: sha512-EPD5q1uXyFxJpCrLnCc1nHnq3gOa6DZBocAIiI2TaSCA7VCJ1UJDMagCzIkXNsUYfD1daK//LTEQ8xiIbrHtcw==}

  util@0.12.5:
    resolution: {integrity: sha512-kZf/K6hEIrWHI6XqOFUiiMa+79wE/D8Q+NCNAWclkyg3b4d2k7s0QGepNjiABc+aR3N1PAyHL7p6UcLY6LmrnA==}

  uuid@8.3.2:
    resolution: {integrity: sha512-+NYs2QeMWy+GWFOEm9xnn6HCDp0l7QBD7ml8zLUmJ+93Q5NF0NocErnwkTkXVFNiX3/fpC6afS8Dhb/gz7R7eg==}
    hasBin: true

  varint@6.0.0:
    resolution: {integrity: sha512-cXEIW6cfr15lFv563k4GuVuW/fiwjknytD37jIOLSdSWuOI6WnO/oKwmP2FQTU2l01LP8/M5TSAJpzUaGe3uWg==}

  vary@1.1.2:
    resolution: {integrity: sha512-BNGbWLfd0eUPabhkXUVm0j8uuvREyTh5ovRa/dyow/BqAbZJyC+5fU+IzQOzmAKzYqYRAISoRhdQr3eIZ/PXqg==}
    engines: {node: '>= 0.8'}

  vite-bundle-analyzer@1.1.0:
    resolution: {integrity: sha512-f/9m+6S5yPOHf/QS00rLOkyQ0icZeF67roM3O5LZZMPTOZFU1bHJTptNHCKMJc2yxXzj0Hunwcetrc+vM2LEQQ==}
    hasBin: true

  vite-node@3.1.3:
    resolution: {integrity: sha512-uHV4plJ2IxCl4u1up1FQRrqclylKAogbtBfOTwcuJ28xFi+89PZ57BRh+naIRvH70HPwxy5QHYzg1OrEaC7AbA==}
    engines: {node: ^18.0.0 || ^20.0.0 || >=22.0.0}
    hasBin: true

  vite-node@3.2.4:
    resolution: {integrity: sha512-EbKSKh+bh1E1IFxeO0pg1n4dvoOTt0UDiXMd/qn++r98+jPO1xtJilvXldeuQ8giIB5IkpjCgMleHMNEsGH6pg==}
    engines: {node: ^18.0.0 || ^20.0.0 || >=22.0.0}
    hasBin: true

  vite-plugin-node-polyfills@0.24.0:
    resolution: {integrity: sha512-GA9QKLH+vIM8NPaGA+o2t8PDfFUl32J8rUp1zQfMKVJQiNkOX4unE51tR6ppl6iKw5yOrDAdSH7r/UIFLCVhLw==}
    peerDependencies:
      vite: ^2.0.0 || ^3.0.0 || ^4.0.0 || ^5.0.0 || ^6.0.0 || ^7.0.0

  vite-plugin-webfont-dl@3.10.5:
    resolution: {integrity: sha512-CyqyopMZm4SuhRFvWOfqRcpuyboOfsV479HUSVmpoBUhtvBAKcEVwn0jWNMjyxdzufq4aAU9XpX9FD2fsA1dZA==}
    peerDependencies:
      vite: ^2 || ^3 || ^4 || ^5 || ^6

  vite-svg-loader@5.1.0:
    resolution: {integrity: sha512-M/wqwtOEjgb956/+m5ZrYT/Iq6Hax0OakWbokj8+9PXOnB7b/4AxESHieEtnNEy7ZpjsjYW1/5nK8fATQMmRxw==}
    peerDependencies:
      vue: '>=3.2.13'

  vite@6.3.5:
    resolution: {integrity: sha512-cZn6NDFE7wdTpINgs++ZJ4N49W2vRp8LCKrn3Ob1kYNtOo21vfDoaV5GzBfLU4MovSAB8uNRm4jgzVQZ+mBzPQ==}
    engines: {node: ^18.0.0 || ^20.0.0 || >=22.0.0}
    hasBin: true
    peerDependencies:
      '@types/node': ^18.0.0 || ^20.0.0 || >=22.0.0
      jiti: '>=1.21.0'
      less: '*'
      lightningcss: ^1.21.0
      sass: '*'
      sass-embedded: '*'
      stylus: '*'
      sugarss: '*'
      terser: ^5.16.0
      tsx: ^4.8.1
      yaml: ^2.4.2
    peerDependenciesMeta:
      '@types/node':
        optional: true
      jiti:
        optional: true
      less:
        optional: true
      lightningcss:
        optional: true
      sass:
        optional: true
      sass-embedded:
        optional: true
      stylus:
        optional: true
      sugarss:
        optional: true
      terser:
        optional: true
      tsx:
        optional: true
      yaml:
        optional: true

  vitest@3.2.4:
    resolution: {integrity: sha512-LUCP5ev3GURDysTWiP47wRRUpLKMOfPh+yKTx3kVIEiu5KOMeqzpnYNsKyOoVrULivR8tLcks4+lga33Whn90A==}
    engines: {node: ^18.0.0 || ^20.0.0 || >=22.0.0}
    hasBin: true
    peerDependencies:
      '@edge-runtime/vm': '*'
      '@types/debug': ^4.1.12
      '@types/node': ^18.0.0 || ^20.0.0 || >=22.0.0
      '@vitest/browser': 3.2.4
      '@vitest/ui': 3.2.4
      happy-dom: '*'
      jsdom: '*'
    peerDependenciesMeta:
      '@edge-runtime/vm':
        optional: true
      '@types/debug':
        optional: true
      '@types/node':
        optional: true
      '@vitest/browser':
        optional: true
      '@vitest/ui':
        optional: true
      happy-dom:
        optional: true
      jsdom:
        optional: true

  vm-browserify@1.1.2:
    resolution: {integrity: sha512-2ham8XPWTONajOR0ohOKOHXkm3+gaBmGut3SRuu75xLd/RRaY6vqgh8NBYYk7+RW3u5AtzPQZG8F10LHkl0lAQ==}

  vscode-uri@3.1.0:
    resolution: {integrity: sha512-/BpdSx+yCQGnCvecbyXdxHDkuk55/G3xwnC0GqY4gmQ3j+A+g8kzzgB4Nk/SINjqn6+waqw3EgbVF2QKExkRxQ==}

  vue-component-type-helpers@2.2.10:
    resolution: {integrity: sha512-iDUO7uQK+Sab2tYuiP9D1oLujCWlhHELHMgV/cB13cuGbG4qwkLHvtfWb6FzvxrIOPDnU0oHsz2MlQjhYDeaHA==}

  vue-eslint-parser@10.1.3:
    resolution: {integrity: sha512-dbCBnd2e02dYWsXoqX5yKUZlOt+ExIpq7hmHKPb5ZqKcjf++Eo0hMseFTZMLKThrUk61m+Uv6A2YSBve6ZvuDQ==}
    engines: {node: ^18.18.0 || ^20.9.0 || >=21.1.0}
    peerDependencies:
      eslint: ^8.57.0 || ^9.0.0

  vue-i18n@11.1.5:
    resolution: {integrity: sha512-XCwuaEA5AF97g1frvH/EI1zI9uo1XKTf2/OCFgts7NvUWRsjlgeHPrkJV+a3gpzai2pC4quZ4AnOHFO8QK9hsg==}
    engines: {node: '>= 16'}
    peerDependencies:
      vue: ^3.0.0

  vue-router@4.5.1:
    resolution: {integrity: sha512-ogAF3P97NPm8fJsE4by9dwSYtDwXIY1nFY9T6DyQnGHd1E2Da94w9JIolpe42LJGIl0DwOHBi8TcRPlPGwbTtw==}
    peerDependencies:
      vue: ^3.2.0

  vue-shadow-dom@4.2.0:
    resolution: {integrity: sha512-lguI064rT2HT/dxqSmXtz860KOvCq+W3nU1jMqroTmX3K1H46q22BMR4emh/Ld3ozy35XJKOaNGcr6mkJ/t/yg==}

  vue-tsc@3.0.4:
    resolution: {integrity: sha512-kZmSEjGtROApVBuaIcoprrXZsFNGon5ggkTJokmhQ/H1hMzCFRPQ0Ed8IHYFsmYJYvHBcdmEQVGVcRuxzPzNbw==}
    hasBin: true
    peerDependencies:
      typescript: '>=5.0.0'

  vue@3.5.13:
    resolution: {integrity: sha512-wmeiSMxkZCSc+PM2w2VRsOYAZC8GdipNFRTsLSfodVqI9mbejKeXEGr8SckuLnrQPGe3oJN5c3K0vpoU9q/wCQ==}
    peerDependencies:
      typescript: '*'
    peerDependenciesMeta:
      typescript:
        optional: true

  watchpack@2.4.2:
    resolution: {integrity: sha512-TnbFSbcOCcDgjZ4piURLCbJ3nJhznVh9kw6F6iokjiFPl8ONxe9A6nMDVXDiNbrSfLILs6vB07F7wLBrwPYzJw==}
    engines: {node: '>=10.13.0'}

  wcwidth@1.0.1:
    resolution: {integrity: sha512-XHPEwS0q6TaxcvG85+8EYkbiCux2XtWG2mkc47Ng2A77BQu9+DqIOJldST4HgPkuea7dvKSj5VgX3P1d4rW8Tg==}

  web-ext-run@0.2.3:
    resolution: {integrity: sha512-u/IiZaZ7dHFqTM1MLF27rBy8mS9fEEsqoOKL0u+kQdOLmEioA/0Szp67ADd3WAJZLd8/hO8cFST1IC/YMXKIjQ==}
    engines: {node: '>=18.0.0', npm: '>=8.0.0'}

  webpack-virtual-modules@0.6.2:
    resolution: {integrity: sha512-66/V2i5hQanC51vBQKPH4aI8NMAcBW59FVBs+rC7eGHupMyfn34q7rZIE+ETlJ+XTevqfUhVVBgSUNSW2flEUQ==}

  whatwg-encoding@3.1.1:
    resolution: {integrity: sha512-6qN4hJdMwfYBtE3YBTTHhoeuUrDBPZmbQaxWAqSALV/MeEnR5z1xd8UKud2RAkFoPkmB+hli1TZSnyi84xz1vQ==}
    engines: {node: '>=18'}

  whatwg-fetch@3.6.20:
    resolution: {integrity: sha512-EqhiFU6daOA8kpjOWTL0olhVOF3i7OrFzSYiGsEMB8GcXS+RrzauAERX65xMeNWVqxA6HXH2m69Z9LaKKdisfg==}

  whatwg-mimetype@3.0.0:
    resolution: {integrity: sha512-nt+N2dzIutVRxARx1nghPKGv1xHikU7HKdfafKkLNLindmPU/ch3U31NOCGGA/dmPcmb1VlofO0vnKAcsm0o/Q==}
    engines: {node: '>=12'}

  whatwg-mimetype@4.0.0:
    resolution: {integrity: sha512-QaKxh0eNIi2mE9p2vEdzfagOKHCcj1pJ56EEHGQOVxp8r9/iszLUUV7v89x9O1p/T+NlTM5W7jW6+cz4Fq1YVg==}
    engines: {node: '>=18'}

  when-exit@2.1.4:
    resolution: {integrity: sha512-4rnvd3A1t16PWzrBUcSDZqcAmsUIy4minDXT/CZ8F2mVDgd65i4Aalimgz1aQkRGU0iH5eT5+6Rx2TK8o443Pg==}

  when@3.7.7:
    resolution: {integrity: sha512-9lFZp/KHoqH6bPKjbWqa+3Dg/K/r2v0X/3/G2x4DBGchVS2QX2VXL3cZV994WQVnTM1/PD71Az25nAzryEUugw==}

  which-typed-array@1.1.19:
    resolution: {integrity: sha512-rEvr90Bck4WZt9HHFC4DJMsjvu7x+r6bImz0/BrbWb7A2djJ8hnZMrWnHo9F8ssv0OMErasDhftrfROTyqSDrw==}
    engines: {node: '>= 0.4'}

  which@1.2.4:
    resolution: {integrity: sha512-zDRAqDSBudazdfM9zpiI30Fu9ve47htYXcGi3ln0wfKu2a7SmrT6F3VDoYONu//48V8Vz4TdCRNPjtvyRO3yBA==}
    hasBin: true

  which@2.0.2:
    resolution: {integrity: sha512-BLI3Tl1TW3Pvl70l3yq3Y64i+awpwXqsGBYWkkqMtnbXgrMD+yj7rhW0kuEDxzJaYXGjEW5ogapKNMEKNMjibA==}
    engines: {node: '>= 8'}
    hasBin: true

  why-is-node-running@2.3.0:
    resolution: {integrity: sha512-hUrmaWBdVDcxvYqnyh09zunKzROWjbZTiNy8dBEjkS7ehEDQibXJ7XvlmtbwuTclUiIyN+CyXQD4Vmko8fNm8w==}
    engines: {node: '>=8'}
    hasBin: true

  widest-line@5.0.0:
    resolution: {integrity: sha512-c9bZp7b5YtRj2wOe6dlj32MK+Bx/M/d+9VB2SHM1OtsUHR0aV0tdP6DWh/iMt0kWi1t5g1Iudu6hQRNd1A4PVA==}
    engines: {node: '>=18'}

  wildcard-match@5.1.4:
    resolution: {integrity: sha512-wldeCaczs8XXq7hj+5d/F38JE2r7EXgb6WQDM84RVwxy81T/sxB5e9+uZLK9Q9oNz1mlvjut+QtvgaOQFPVq/g==}

  windows-release@6.0.1:
    resolution: {integrity: sha512-MS3BzG8QK33dAyqwxfYJCJ03arkwKaddUOvvnnlFdXLudflsQF6I8yAxrLBeQk4yO8wjdH/+ax0YzxJEDrOftg==}
    engines: {node: '>=18'}

  winreg@0.0.12:
    resolution: {integrity: sha512-typ/+JRmi7RqP1NanzFULK36vczznSNN8kWVA9vIqXyv8GhghUlwhGp1Xj3Nms1FsPcNnsQrJOR10N58/nQ9hQ==}

  word-wrap@1.2.5:
    resolution: {integrity: sha512-BN22B5eaMMI9UMtjrGd5g5eCYPpCPDUy0FJXbYsaT5zYxjFOckS53SQDE3pWkVoWpHXVb3BrYcEN4Twa55B5cA==}
    engines: {node: '>=0.10.0'}

  wrap-ansi@6.2.0:
    resolution: {integrity: sha512-r6lPcBGxZXlIcymEu7InxDMhdW0KDxpLgoFLcguasxCaJ/SOIZwINatK9KY/tf+ZrlywOKU0UDj3ATXUBfxJXA==}
    engines: {node: '>=8'}

  wrap-ansi@7.0.0:
    resolution: {integrity: sha512-YVGIj2kamLSTxw6NsZjoBxfSwsn0ycdesmc4p+Q21c5zPuZ1pl+NfxVdxPtdHvmNVOQ6XSYG4AUtyt/Fi7D16Q==}
    engines: {node: '>=10'}

  wrap-ansi@8.1.0:
    resolution: {integrity: sha512-si7QWI6zUMq56bESFvagtmzMdGOtoxfR+Sez11Mobfc7tm+VkUckk9bW2UeffTGVUbOksxmSw0AA2gs8g71NCQ==}
    engines: {node: '>=12'}

  wrap-ansi@9.0.0:
    resolution: {integrity: sha512-G8ura3S+3Z2G+mkgNRq8dqaFZAuxfsxpBB8OCTGRTCtp+l/v9nbFNmCUP1BZMts3G1142MsZfn6eeUKrr4PD1Q==}
    engines: {node: '>=18'}

  wrappy@1.0.2:
    resolution: {integrity: sha512-l4Sp/DRseor9wL6EvV2+TuQn63dMkPjZ/sp9XkghTEbV9KlPS1xUsZ3u7/IQO4wxtcFB4bgpQPRcR3QCvezPcQ==}

  ws@8.18.1:
    resolution: {integrity: sha512-RKW2aJZMXeMxVpnZ6bck+RswznaxmzdULiBr6KY7XkTnW8uvt0iT9H5DkHUChXrc+uurzwa0rVI16n/Xzjdz1w==}
    engines: {node: '>=10.0.0'}
    peerDependencies:
      bufferutil: ^4.0.1
      utf-8-validate: '>=5.0.2'
    peerDependenciesMeta:
      bufferutil:
        optional: true
      utf-8-validate:
        optional: true

  wxt@0.20.6:
    resolution: {integrity: sha512-CdExyv2yWfpmPWFjhrKBA+nUSHOTRpRKqScod66AaLpMQ0famZ18tM0+4a9m7oX4Pts1XZH4nw79XQp06QsC2Q==}
    hasBin: true

  xdg-basedir@5.1.0:
    resolution: {integrity: sha512-GCPAHLvrIH13+c0SuacwvRYj2SxJXQ4kaVTT5xgL3kPrz56XxkF21IGhjSE1+W0aw7gpBWRGXLCPnPby6lSpmQ==}
    engines: {node: '>=12'}

  xml-name-validator@4.0.0:
    resolution: {integrity: sha512-ICP2e+jsHvAj2E2lIHxa5tjXRlKDJo4IdvPvCXbXQGdzSfmSpNVyIKMvoZHjDY9DP0zV17iI85o90vRFXNccRw==}
    engines: {node: '>=12'}

  xml2js@0.6.2:
    resolution: {integrity: sha512-T4rieHaC1EXcES0Kxxj4JWgaUQHDk+qwHcYOCFHfiwKz7tOVPLq7Hjq9dM1WCMhylqMEfP7hMcOIChvotiZegA==}
    engines: {node: '>=4.0.0'}

  xmlbuilder@11.0.1:
    resolution: {integrity: sha512-fDlsI/kFEx7gLvbecc0/ohLG50fugQp8ryHzMTuW9vSa1GJ0XYWKnhsUx7oie3G98+r56aTQIUB4kht42R3JvA==}
    engines: {node: '>=4.0'}

  xtend@4.0.2:
    resolution: {integrity: sha512-LKYU1iAXJXUgAXn9URjiu+MWhyUXHsvfp7mcuYm9dSUKK0/CjtrUwFAxD82/mCWbtLsGjFIad0wIsod4zrTAEQ==}
    engines: {node: '>=0.4'}

  y18n@5.0.8:
    resolution: {integrity: sha512-0pfFzegeDWJHJIAmTLRP2DwHjdF5s7jo9tuztdQxAhINCdvS+3nGINqPd00AphqJR/0LhANUS6/+7SCb98YOfA==}
    engines: {node: '>=10'}

  yallist@3.1.1:
    resolution: {integrity: sha512-a4UGQaWPH59mOXUYnAG2ewncQS4i4F43Tv3JoAM+s2VDAmS9NsK8GpDMLrCHPksFT7h3K6TOoUNn2pb7RoXx4g==}

  yallist@4.0.0:
    resolution: {integrity: sha512-3wdGidZyq5PB084XLES5TpOSRA3wjXAlIWMhum2kRcv/41Sn2emQ0dycQW4uZXLejwKvg6EsvbdlVL+FYEct7A==}

  yallist@5.0.0:
    resolution: {integrity: sha512-YgvUTfwqyc7UXVMrB+SImsVYSmTS8X/tSrtdNZMImM+n7+QTriRXyXim0mBrTXNeqzVF0KWGgHPeiyViFFrNDw==}
    engines: {node: '>=18'}

  yaml@2.7.1:
    resolution: {integrity: sha512-10ULxpnOCQXxJvBgxsn9ptjq6uviG/htZKk9veJGhlqn3w/DxQ631zFF+nlQXLwmImeS5amR2dl2U8sg6U9jsQ==}
    engines: {node: '>= 14'}
    hasBin: true

  yargs-parser@20.2.9:
    resolution: {integrity: sha512-y11nGElTIV+CT3Zv9t7VKl+Q3hTQoT9a1Qzezhhl6Rp21gJ/IVTW7Z3y9EWXhuUBC2Shnf+DX0antecpAwSP8w==}
    engines: {node: '>=10'}

  yargs-parser@21.1.1:
    resolution: {integrity: sha512-tVpsJW7DdjecAiFpbIB1e3qxIQsE6NoPc5/eTdrbbIC4h0LVsWhnoa3g+m2HclBIujHzsxZ4VJVA+GUuc2/LBw==}
    engines: {node: '>=12'}

  yargs@16.2.0:
    resolution: {integrity: sha512-D1mvvtDG0L5ft/jGWkLpG1+m0eQxOfaBvTNELraWj22wSVUMWxZUvYgJYcKh6jGGIkJFhH4IZPQhR4TKpc8mBw==}
    engines: {node: '>=10'}

  yargs@17.7.2:
    resolution: {integrity: sha512-7dSzzRQ++CKnNI/krKnYRV7JKKPUXMEh61soaHKg9mrWEhzFWhFnxPxGl+69cD1Ou63C13NUPCnmIcrvqCuM6w==}
    engines: {node: '>=12'}

  yauzl@2.10.0:
    resolution: {integrity: sha512-p4a9I6X6nu6IhoGmBqAcbJy1mlC4j27vEPZX9F4L4/vZT3Lyq1VkFHw/V/PUcB9Buo+DG3iHkT0x3Qya58zc3g==}

  yocto-queue@0.1.0:
    resolution: {integrity: sha512-rVksvsnNCdJ/ohGc6xgPwyN8eheCxsiLM8mxuE/t/mOVqJewPuO1miLpTHQiRgTKCLexL4MeAFVagts7HmNZ2Q==}
    engines: {node: '>=10'}

  yoctocolors-cjs@2.1.2:
    resolution: {integrity: sha512-cYVsTjKl8b+FrnidjibDWskAv7UKOfcwaVZdp/it9n1s9fU3IkgDbhdIRKCW4JDsAlECJY0ytoVPT3sK6kideA==}
    engines: {node: '>=18'}

  zip-dir@2.0.0:
    resolution: {integrity: sha512-uhlsJZWz26FLYXOD6WVuq+fIcZ3aBPGo/cFdiLlv3KNwpa52IF3ISV8fLhQLiqVu5No3VhlqlgthN6gehil1Dg==}

  zod-from-json-schema@0.0.5:
    resolution: {integrity: sha512-zYEoo86M1qpA1Pq6329oSyHLS785z/mTwfr9V1Xf/ZLhuuBGaMlDGu/pDVGVUe4H4oa1EFgWZT53DP0U3oT9CQ==}

  zod-to-json-schema@3.24.5:
    resolution: {integrity: sha512-/AuWwMP+YqiPbsJx5D6TfgRTc4kTLjsh5SOcd4bLsfUg2RcEXrFMJl1DGgdHy2aCfsIA/cr/1JM0xcB2GZji8g==}
    peerDependencies:
      zod: ^3.24.1

  zod@3.24.4:
    resolution: {integrity: sha512-OdqJE9UDRPwWsrHjLN2F8bPxvwJBK22EHLWtanu0LSYr5YqzsaaW3RMgmjwr8Rypg5k+meEJdSPXJZXE/yqOMg==}

snapshots:

  '@1natsu/wait-element@4.1.2':
    dependencies:
      defu: 6.1.4
      many-keys-map: 2.0.1

  '@ai-sdk/openai@1.3.22(zod@3.24.4)':
    dependencies:
      '@ai-sdk/provider': 1.1.3
      '@ai-sdk/provider-utils': 2.2.8(zod@3.24.4)
      zod: 3.24.4

  '@ai-sdk/provider-utils@2.2.7(zod@3.24.4)':
    dependencies:
      '@ai-sdk/provider': 1.1.3
      nanoid: 3.3.11
      secure-json-parse: 2.7.0
      zod: 3.24.4

  '@ai-sdk/provider-utils@2.2.8(zod@3.24.4)':
    dependencies:
      '@ai-sdk/provider': 1.1.3
      nanoid: 3.3.11
      secure-json-parse: 2.7.0
      zod: 3.24.4

  '@ai-sdk/provider@0.0.21':
    dependencies:
      json-schema: 0.4.0

  '@ai-sdk/provider@1.1.3':
    dependencies:
      json-schema: 0.4.0

  '@ai-sdk/react@1.2.11(react@19.1.0)(zod@3.24.4)':
    dependencies:
      '@ai-sdk/provider-utils': 2.2.7(zod@3.24.4)
      '@ai-sdk/ui-utils': 1.2.10(zod@3.24.4)
      react: 19.1.0
      swr: 2.3.3(react@19.1.0)
      throttleit: 2.1.0
    optionalDependencies:
      zod: 3.24.4

  '@ai-sdk/ui-utils@1.2.10(zod@3.24.4)':
    dependencies:
      '@ai-sdk/provider': 1.1.3
      '@ai-sdk/provider-utils': 2.2.7(zod@3.24.4)
      zod: 3.24.4
      zod-to-json-schema: 3.24.5(zod@3.24.4)

  '@aklinker1/rollup-plugin-visualizer@5.12.0(rollup@4.40.1)':
    dependencies:
      open: 8.4.2
      picomatch: 2.3.1
      source-map: 0.7.4
      yargs: 17.7.2
    optionalDependencies:
      rollup: 4.40.1

  '@ampproject/remapping@2.3.0':
    dependencies:
      '@jridgewell/gen-mapping': 0.3.8
      '@jridgewell/trace-mapping': 0.3.25

  '@babel/code-frame@7.27.1':
    dependencies:
      '@babel/helper-validator-identifier': 7.27.1
      js-tokens: 4.0.0
      picocolors: 1.1.1

  '@babel/compat-data@7.27.2': {}

  '@babel/core@7.27.1':
    dependencies:
      '@ampproject/remapping': 2.3.0
      '@babel/code-frame': 7.27.1
      '@babel/generator': 7.27.1
      '@babel/helper-compilation-targets': 7.27.2
      '@babel/helper-module-transforms': 7.27.1(@babel/core@7.27.1)
      '@babel/helpers': 7.27.1
      '@babel/parser': 7.27.1
      '@babel/template': 7.27.2
      '@babel/traverse': 7.27.1
      '@babel/types': 7.27.1
      convert-source-map: 2.0.0
      debug: 4.4.0
      gensync: 1.0.0-beta.2
      json5: 2.2.3
      semver: 6.3.1
    transitivePeerDependencies:
      - supports-color

  '@babel/generator@7.27.1':
    dependencies:
      '@babel/parser': 7.27.1
      '@babel/types': 7.27.1
      '@jridgewell/gen-mapping': 0.3.8
      '@jridgewell/trace-mapping': 0.3.25
      jsesc: 3.1.0

  '@babel/helper-annotate-as-pure@7.27.1':
    dependencies:
      '@babel/types': 7.27.1

  '@babel/helper-compilation-targets@7.27.2':
    dependencies:
      '@babel/compat-data': 7.27.2
      '@babel/helper-validator-option': 7.27.1
      browserslist: 4.24.5
      lru-cache: 5.1.1
      semver: 6.3.1

  '@babel/helper-create-class-features-plugin@7.27.1(@babel/core@7.27.1)':
    dependencies:
      '@babel/core': 7.27.1
      '@babel/helper-annotate-as-pure': 7.27.1
      '@babel/helper-member-expression-to-functions': 7.27.1
      '@babel/helper-optimise-call-expression': 7.27.1
      '@babel/helper-replace-supers': 7.27.1(@babel/core@7.27.1)
      '@babel/helper-skip-transparent-expression-wrappers': 7.27.1
      '@babel/traverse': 7.27.1
      semver: 6.3.1
    transitivePeerDependencies:
      - supports-color

  '@babel/helper-member-expression-to-functions@7.27.1':
    dependencies:
      '@babel/traverse': 7.27.1
      '@babel/types': 7.27.1
    transitivePeerDependencies:
      - supports-color

  '@babel/helper-module-imports@7.27.1':
    dependencies:
      '@babel/traverse': 7.27.1
      '@babel/types': 7.27.1
    transitivePeerDependencies:
      - supports-color

  '@babel/helper-module-transforms@7.27.1(@babel/core@7.27.1)':
    dependencies:
      '@babel/core': 7.27.1
      '@babel/helper-module-imports': 7.27.1
      '@babel/helper-validator-identifier': 7.27.1
      '@babel/traverse': 7.27.1
    transitivePeerDependencies:
      - supports-color

  '@babel/helper-optimise-call-expression@7.27.1':
    dependencies:
      '@babel/types': 7.27.1

  '@babel/helper-plugin-utils@7.27.1': {}

  '@babel/helper-replace-supers@7.27.1(@babel/core@7.27.1)':
    dependencies:
      '@babel/core': 7.27.1
      '@babel/helper-member-expression-to-functions': 7.27.1
      '@babel/helper-optimise-call-expression': 7.27.1
      '@babel/traverse': 7.27.1
    transitivePeerDependencies:
      - supports-color

  '@babel/helper-skip-transparent-expression-wrappers@7.27.1':
    dependencies:
      '@babel/traverse': 7.27.1
      '@babel/types': 7.27.1
    transitivePeerDependencies:
      - supports-color

  '@babel/helper-string-parser@7.27.1': {}

  '@babel/helper-validator-identifier@7.27.1': {}

  '@babel/helper-validator-option@7.27.1': {}

  '@babel/helpers@7.27.1':
    dependencies:
      '@babel/template': 7.27.2
      '@babel/types': 7.27.1

  '@babel/parser@7.27.1':
    dependencies:
      '@babel/types': 7.27.1

  '@babel/parser@7.27.2':
    dependencies:
      '@babel/types': 7.27.1

  '@babel/plugin-proposal-explicit-resource-management@7.27.1(@babel/core@7.27.1)':
    dependencies:
      '@babel/core': 7.27.1
      '@babel/helper-plugin-utils': 7.27.1

  '@babel/plugin-syntax-jsx@7.27.1(@babel/core@7.27.1)':
    dependencies:
      '@babel/core': 7.27.1
      '@babel/helper-plugin-utils': 7.27.1

  '@babel/plugin-syntax-typescript@7.27.1(@babel/core@7.27.1)':
    dependencies:
      '@babel/core': 7.27.1
      '@babel/helper-plugin-utils': 7.27.1

  '@babel/plugin-transform-typescript@7.27.1(@babel/core@7.27.1)':
    dependencies:
      '@babel/core': 7.27.1
      '@babel/helper-annotate-as-pure': 7.27.1
      '@babel/helper-create-class-features-plugin': 7.27.1(@babel/core@7.27.1)
      '@babel/helper-plugin-utils': 7.27.1
      '@babel/helper-skip-transparent-expression-wrappers': 7.27.1
      '@babel/plugin-syntax-typescript': 7.27.1(@babel/core@7.27.1)
    transitivePeerDependencies:
      - supports-color

  '@babel/runtime@7.27.0':
    dependencies:
      regenerator-runtime: 0.14.1

  '@babel/template@7.27.2':
    dependencies:
      '@babel/code-frame': 7.27.1
      '@babel/parser': 7.27.2
      '@babel/types': 7.27.1

  '@babel/traverse@7.27.1':
    dependencies:
      '@babel/code-frame': 7.27.1
      '@babel/generator': 7.27.1
      '@babel/parser': 7.27.1
      '@babel/template': 7.27.2
      '@babel/types': 7.27.1
      debug: 4.4.0
      globals: 11.12.0
    transitivePeerDependencies:
      - supports-color

  '@babel/types@7.27.1':
    dependencies:
      '@babel/helper-string-parser': 7.27.1
      '@babel/helper-validator-identifier': 7.27.1

  '@bufbuild/protobuf@2.3.0': {}

  '@devicefarmer/adbkit-logcat@2.1.3': {}

  '@devicefarmer/adbkit-monkey@1.2.1': {}

  '@devicefarmer/adbkit@3.3.8':
    dependencies:
      '@devicefarmer/adbkit-logcat': 2.1.3
      '@devicefarmer/adbkit-monkey': 1.2.1
      bluebird: 3.7.2
      commander: 9.5.0
      debug: 4.3.7
      node-forge: 1.3.1
      split: 1.0.1
    transitivePeerDependencies:
      - supports-color

  '@emnapi/runtime@1.4.3':
    dependencies:
      tslib: 2.8.1
    optional: true

  '@esbuild/aix-ppc64@0.25.4':
    optional: true

  '@esbuild/android-arm64@0.25.4':
    optional: true

  '@esbuild/android-arm@0.25.4':
    optional: true

  '@esbuild/android-x64@0.25.4':
    optional: true

  '@esbuild/darwin-arm64@0.25.4':
    optional: true

  '@esbuild/darwin-x64@0.25.4':
    optional: true

  '@esbuild/freebsd-arm64@0.25.4':
    optional: true

  '@esbuild/freebsd-x64@0.25.4':
    optional: true

  '@esbuild/linux-arm64@0.25.4':
    optional: true

  '@esbuild/linux-arm@0.25.4':
    optional: true

  '@esbuild/linux-ia32@0.25.4':
    optional: true

  '@esbuild/linux-loong64@0.25.4':
    optional: true

  '@esbuild/linux-mips64el@0.25.4':
    optional: true

  '@esbuild/linux-ppc64@0.25.4':
    optional: true

  '@esbuild/linux-riscv64@0.25.4':
    optional: true

  '@esbuild/linux-s390x@0.25.4':
    optional: true

  '@esbuild/linux-x64@0.25.4':
    optional: true

  '@esbuild/netbsd-arm64@0.25.4':
    optional: true

  '@esbuild/netbsd-x64@0.25.4':
    optional: true

  '@esbuild/openbsd-arm64@0.25.4':
    optional: true

  '@esbuild/openbsd-x64@0.25.4':
    optional: true

  '@esbuild/sunos-x64@0.25.4':
    optional: true

  '@esbuild/win32-arm64@0.25.4':
    optional: true

  '@esbuild/win32-ia32@0.25.4':
    optional: true

  '@esbuild/win32-x64@0.25.4':
    optional: true

  '@eslint-community/eslint-utils@4.7.0(eslint@9.26.0(jiti@2.4.2))':
    dependencies:
      eslint: 9.26.0(jiti@2.4.2)
      eslint-visitor-keys: 3.4.3

  '@eslint-community/regexpp@4.12.1': {}

  '@eslint/config-array@0.20.0':
    dependencies:
      '@eslint/object-schema': 2.1.6
      debug: 4.4.0
      minimatch: 3.1.2
    transitivePeerDependencies:
      - supports-color

  '@eslint/config-helpers@0.2.2': {}

  '@eslint/core@0.13.0':
    dependencies:
      '@types/json-schema': 7.0.15

  '@eslint/eslintrc@3.3.1':
    dependencies:
      ajv: 6.12.6
      debug: 4.4.0
      espree: 10.3.0
      globals: 14.0.0
      ignore: 5.3.2
      import-fresh: 3.3.1
      js-yaml: 4.1.0
      minimatch: 3.1.2
      strip-json-comments: 3.1.1
    transitivePeerDependencies:
      - supports-color

  '@eslint/js@9.26.0': {}

  '@eslint/object-schema@2.1.6': {}

  '@eslint/plugin-kit@0.2.8':
    dependencies:
      '@eslint/core': 0.13.0
      levn: 0.4.1

  '@huggingface/jinja@0.4.1': {}

  '@huggingface/transformers@3.5.2':
    dependencies:
      '@huggingface/jinja': 0.4.1
      onnxruntime-node: 1.21.0
      onnxruntime-web: 1.22.0-dev.20250409-89f8206ba4
      sharp: 0.34.2

  '@humanfs/core@0.19.1': {}

  '@humanfs/node@0.16.6':
    dependencies:
      '@humanfs/core': 0.19.1
      '@humanwhocodes/retry': 0.3.1

  '@humanwhocodes/module-importer@1.0.1': {}

  '@humanwhocodes/retry@0.3.1': {}

  '@humanwhocodes/retry@0.4.2': {}

  '@img/sharp-darwin-arm64@0.34.2':
    optionalDependencies:
      '@img/sharp-libvips-darwin-arm64': 1.1.0
    optional: true

  '@img/sharp-darwin-x64@0.34.2':
    optionalDependencies:
      '@img/sharp-libvips-darwin-x64': 1.1.0
    optional: true

  '@img/sharp-libvips-darwin-arm64@1.1.0':
    optional: true

  '@img/sharp-libvips-darwin-x64@1.1.0':
    optional: true

  '@img/sharp-libvips-linux-arm64@1.1.0':
    optional: true

  '@img/sharp-libvips-linux-arm@1.1.0':
    optional: true

  '@img/sharp-libvips-linux-ppc64@1.1.0':
    optional: true

  '@img/sharp-libvips-linux-s390x@1.1.0':
    optional: true

  '@img/sharp-libvips-linux-x64@1.1.0':
    optional: true

  '@img/sharp-libvips-linuxmusl-arm64@1.1.0':
    optional: true

  '@img/sharp-libvips-linuxmusl-x64@1.1.0':
    optional: true

  '@img/sharp-linux-arm64@0.34.2':
    optionalDependencies:
      '@img/sharp-libvips-linux-arm64': 1.1.0
    optional: true

  '@img/sharp-linux-arm@0.34.2':
    optionalDependencies:
      '@img/sharp-libvips-linux-arm': 1.1.0
    optional: true

  '@img/sharp-linux-s390x@0.34.2':
    optionalDependencies:
      '@img/sharp-libvips-linux-s390x': 1.1.0
    optional: true

  '@img/sharp-linux-x64@0.34.2':
    optionalDependencies:
      '@img/sharp-libvips-linux-x64': 1.1.0
    optional: true

  '@img/sharp-linuxmusl-arm64@0.34.2':
    optionalDependencies:
      '@img/sharp-libvips-linuxmusl-arm64': 1.1.0
    optional: true

  '@img/sharp-linuxmusl-x64@0.34.2':
    optionalDependencies:
      '@img/sharp-libvips-linuxmusl-x64': 1.1.0
    optional: true

  '@img/sharp-wasm32@0.34.2':
    dependencies:
      '@emnapi/runtime': 1.4.3
    optional: true

  '@img/sharp-win32-arm64@0.34.2':
    optional: true

  '@img/sharp-win32-ia32@0.34.2':
    optional: true

  '@img/sharp-win32-x64@0.34.2':
    optional: true

  '@inquirer/checkbox@4.1.6(@types/node@24.0.4)':
    dependencies:
      '@inquirer/core': 10.1.11(@types/node@24.0.4)
      '@inquirer/figures': 1.0.11
      '@inquirer/type': 3.0.6(@types/node@24.0.4)
      ansi-escapes: 4.3.2
      yoctocolors-cjs: 2.1.2
    optionalDependencies:
      '@types/node': 24.0.4

  '@inquirer/confirm@5.1.10(@types/node@24.0.4)':
    dependencies:
      '@inquirer/core': 10.1.11(@types/node@24.0.4)
      '@inquirer/type': 3.0.6(@types/node@24.0.4)
    optionalDependencies:
      '@types/node': 24.0.4

  '@inquirer/core@10.1.11(@types/node@24.0.4)':
    dependencies:
      '@inquirer/figures': 1.0.11
      '@inquirer/type': 3.0.6(@types/node@24.0.4)
      ansi-escapes: 4.3.2
      cli-width: 4.1.0
      mute-stream: 2.0.0
      signal-exit: 4.1.0
      wrap-ansi: 6.2.0
      yoctocolors-cjs: 2.1.2
    optionalDependencies:
      '@types/node': 24.0.4

  '@inquirer/editor@4.2.11(@types/node@24.0.4)':
    dependencies:
      '@inquirer/core': 10.1.11(@types/node@24.0.4)
      '@inquirer/type': 3.0.6(@types/node@24.0.4)
      external-editor: 3.1.0
    optionalDependencies:
      '@types/node': 24.0.4

  '@inquirer/expand@4.0.13(@types/node@24.0.4)':
    dependencies:
      '@inquirer/core': 10.1.11(@types/node@24.0.4)
      '@inquirer/type': 3.0.6(@types/node@24.0.4)
      yoctocolors-cjs: 2.1.2
    optionalDependencies:
      '@types/node': 24.0.4

  '@inquirer/figures@1.0.11': {}

  '@inquirer/input@4.1.10(@types/node@24.0.4)':
    dependencies:
      '@inquirer/core': 10.1.11(@types/node@24.0.4)
      '@inquirer/type': 3.0.6(@types/node@24.0.4)
    optionalDependencies:
      '@types/node': 24.0.4

  '@inquirer/number@3.0.13(@types/node@24.0.4)':
    dependencies:
      '@inquirer/core': 10.1.11(@types/node@24.0.4)
      '@inquirer/type': 3.0.6(@types/node@24.0.4)
    optionalDependencies:
      '@types/node': 24.0.4

  '@inquirer/password@4.0.13(@types/node@24.0.4)':
    dependencies:
      '@inquirer/core': 10.1.11(@types/node@24.0.4)
      '@inquirer/type': 3.0.6(@types/node@24.0.4)
      ansi-escapes: 4.3.2
    optionalDependencies:
      '@types/node': 24.0.4

  '@inquirer/prompts@7.5.1(@types/node@24.0.4)':
    dependencies:
      '@inquirer/checkbox': 4.1.6(@types/node@24.0.4)
      '@inquirer/confirm': 5.1.10(@types/node@24.0.4)
      '@inquirer/editor': 4.2.11(@types/node@24.0.4)
      '@inquirer/expand': 4.0.13(@types/node@24.0.4)
      '@inquirer/input': 4.1.10(@types/node@24.0.4)
      '@inquirer/number': 3.0.13(@types/node@24.0.4)
      '@inquirer/password': 4.0.13(@types/node@24.0.4)
      '@inquirer/rawlist': 4.1.1(@types/node@24.0.4)
      '@inquirer/search': 3.0.13(@types/node@24.0.4)
      '@inquirer/select': 4.2.1(@types/node@24.0.4)
    optionalDependencies:
      '@types/node': 24.0.4

  '@inquirer/rawlist@4.1.1(@types/node@24.0.4)':
    dependencies:
      '@inquirer/core': 10.1.11(@types/node@24.0.4)
      '@inquirer/type': 3.0.6(@types/node@24.0.4)
      yoctocolors-cjs: 2.1.2
    optionalDependencies:
      '@types/node': 24.0.4

  '@inquirer/search@3.0.13(@types/node@24.0.4)':
    dependencies:
      '@inquirer/core': 10.1.11(@types/node@24.0.4)
      '@inquirer/figures': 1.0.11
      '@inquirer/type': 3.0.6(@types/node@24.0.4)
      yoctocolors-cjs: 2.1.2
    optionalDependencies:
      '@types/node': 24.0.4

  '@inquirer/select@4.2.1(@types/node@24.0.4)':
    dependencies:
      '@inquirer/core': 10.1.11(@types/node@24.0.4)
      '@inquirer/figures': 1.0.11
      '@inquirer/type': 3.0.6(@types/node@24.0.4)
      ansi-escapes: 4.3.2
      yoctocolors-cjs: 2.1.2
    optionalDependencies:
      '@types/node': 24.0.4

  '@inquirer/type@3.0.6(@types/node@24.0.4)':
    optionalDependencies:
      '@types/node': 24.0.4

  '@intlify/core-base@11.1.5':
    dependencies:
      '@intlify/message-compiler': 11.1.5
      '@intlify/shared': 11.1.5

  '@intlify/message-compiler@11.1.5':
    dependencies:
      '@intlify/shared': 11.1.5
      source-map-js: 1.2.1

  '@intlify/shared@11.1.5': {}

  '@isaacs/balanced-match@4.0.1': {}

  '@isaacs/brace-expansion@5.0.0':
    dependencies:
      '@isaacs/balanced-match': 4.0.1

  '@isaacs/cliui@8.0.2':
    dependencies:
      string-width: 5.1.2
      string-width-cjs: string-width@4.2.3
      strip-ansi: 7.1.0
      strip-ansi-cjs: strip-ansi@6.0.1
      wrap-ansi: 8.1.0
      wrap-ansi-cjs: wrap-ansi@7.0.0

  '@isaacs/fs-minipass@4.0.1':
    dependencies:
      minipass: 7.1.2

  '@jimp/core@1.6.0':
    dependencies:
      '@jimp/file-ops': 1.6.0
      '@jimp/types': 1.6.0
      '@jimp/utils': 1.6.0
      await-to-js: 3.0.0
      exif-parser: 0.1.12
      file-type: 16.5.4
      mime: 3.0.0

  '@jimp/file-ops@1.6.0': {}

  '@jimp/js-bmp@1.6.0':
    dependencies:
      '@jimp/core': 1.6.0
      '@jimp/types': 1.6.0
      '@jimp/utils': 1.6.0
      bmp-ts: 1.0.9

  '@jimp/js-gif@1.6.0':
    dependencies:
      '@jimp/core': 1.6.0
      '@jimp/types': 1.6.0
      gifwrap: 0.10.1
      omggif: 1.0.10

  '@jimp/js-jpeg@1.6.0':
    dependencies:
      '@jimp/core': 1.6.0
      '@jimp/types': 1.6.0
      jpeg-js: 0.4.4

  '@jimp/js-png@1.6.0':
    dependencies:
      '@jimp/core': 1.6.0
      '@jimp/types': 1.6.0
      pngjs: 7.0.0

  '@jimp/js-tiff@1.6.0':
    dependencies:
      '@jimp/core': 1.6.0
      '@jimp/types': 1.6.0
      utif2: 4.1.0

  '@jimp/plugin-resize@1.6.0':
    dependencies:
      '@jimp/core': 1.6.0
      '@jimp/types': 1.6.0
      zod: 3.24.4

  '@jimp/types@1.6.0':
    dependencies:
      zod: 3.24.4

  '@jimp/utils@1.6.0':
    dependencies:
      '@jimp/types': 1.6.0
      tinycolor2: 1.6.0

  '@jridgewell/gen-mapping@0.3.8':
    dependencies:
      '@jridgewell/set-array': 1.2.1
      '@jridgewell/sourcemap-codec': 1.5.0
      '@jridgewell/trace-mapping': 0.3.25

  '@jridgewell/resolve-uri@3.1.2': {}

  '@jridgewell/set-array@1.2.1': {}

  '@jridgewell/sourcemap-codec@1.5.0': {}

  '@jridgewell/trace-mapping@0.3.25':
    dependencies:
      '@jridgewell/resolve-uri': 3.1.2
      '@jridgewell/sourcemap-codec': 1.5.0

  '@keyv/serialize@1.0.3':
    dependencies:
      buffer: 6.0.3

  '@mediapipe/tasks-genai@0.10.14': {}

  '@mediapipe/tasks-text@0.10.14': {}

  '@mlc-ai/web-llm@0.2.79':
    dependencies:
      loglevel: 1.9.2

  '@modelcontextprotocol/sdk@1.11.0':
    dependencies:
      content-type: 1.0.5
      cors: 2.8.5
      cross-spawn: 7.0.6
      eventsource: 3.0.6
      express: 5.1.0
      express-rate-limit: 7.5.0(express@5.1.0)
      pkce-challenge: 5.0.0
      raw-body: 3.0.0
      zod: 3.24.4
      zod-to-json-schema: 3.24.5(zod@3.24.4)
    transitivePeerDependencies:
      - supports-color

  '@mozilla/readability@0.6.0': {}

  '@nodelib/fs.scandir@2.1.5':
    dependencies:
      '@nodelib/fs.stat': 2.0.5
      run-parallel: 1.2.0

  '@nodelib/fs.stat@2.0.5': {}

  '@nodelib/fs.walk@1.2.8':
    dependencies:
      '@nodelib/fs.scandir': 2.1.5
      fastq: 1.19.1

  '@nodeutils/defaults-deep@1.1.0':
    dependencies:
      lodash: 4.17.21

  '@octokit/auth-token@5.1.2': {}

  '@octokit/core@6.1.5':
    dependencies:
      '@octokit/auth-token': 5.1.2
      '@octokit/graphql': 8.2.2
      '@octokit/request': 9.2.3
      '@octokit/request-error': 6.1.8
      '@octokit/types': 14.0.0
      before-after-hook: 3.0.2
      universal-user-agent: 7.0.2

  '@octokit/endpoint@10.1.4':
    dependencies:
      '@octokit/types': 14.0.0
      universal-user-agent: 7.0.2

  '@octokit/graphql@8.2.2':
    dependencies:
      '@octokit/request': 9.2.3
      '@octokit/types': 14.0.0
      universal-user-agent: 7.0.2

  '@octokit/openapi-types@24.2.0': {}

  '@octokit/openapi-types@25.0.0': {}

  '@octokit/plugin-paginate-rest@11.6.0(@octokit/core@6.1.5)':
    dependencies:
      '@octokit/core': 6.1.5
      '@octokit/types': 13.10.0

  '@octokit/plugin-request-log@5.3.1(@octokit/core@6.1.5)':
    dependencies:
      '@octokit/core': 6.1.5

  '@octokit/plugin-rest-endpoint-methods@13.5.0(@octokit/core@6.1.5)':
    dependencies:
      '@octokit/core': 6.1.5
      '@octokit/types': 13.10.0

  '@octokit/request-error@6.1.8':
    dependencies:
      '@octokit/types': 14.0.0

  '@octokit/request@9.2.3':
    dependencies:
      '@octokit/endpoint': 10.1.4
      '@octokit/request-error': 6.1.8
      '@octokit/types': 14.0.0
      fast-content-type-parse: 2.0.1
      universal-user-agent: 7.0.2

  '@octokit/rest@21.1.1':
    dependencies:
      '@octokit/core': 6.1.5
      '@octokit/plugin-paginate-rest': 11.6.0(@octokit/core@6.1.5)
      '@octokit/plugin-request-log': 5.3.1(@octokit/core@6.1.5)
      '@octokit/plugin-rest-endpoint-methods': 13.5.0(@octokit/core@6.1.5)

  '@octokit/types@13.10.0':
    dependencies:
      '@octokit/openapi-types': 24.2.0

  '@octokit/types@14.0.0':
    dependencies:
      '@octokit/openapi-types': 25.0.0

  '@one-ini/wasm@0.1.1': {}

  '@opentelemetry/api@1.9.0': {}

  '@phun-ky/typeof@1.2.8': {}

  '@pkgjs/parseargs@0.11.0':
    optional: true

  '@pkgr/core@0.2.4': {}

  '@playwright/test@1.53.1':
    dependencies:
      playwright: 1.53.1

  '@pnpm/config.env-replace@1.1.0': {}

  '@pnpm/network.ca-file@1.0.2':
    dependencies:
      graceful-fs: 4.2.10

  '@pnpm/npm-conf@2.3.1':
    dependencies:
      '@pnpm/config.env-replace': 1.1.0
      '@pnpm/network.ca-file': 1.0.2
      config-chain: 1.1.13

  '@polka/url@1.0.0-next.29': {}

  '@protobufjs/aspromise@1.1.2': {}

  '@protobufjs/base64@1.1.2': {}

  '@protobufjs/codegen@2.0.4': {}

  '@protobufjs/eventemitter@1.1.0': {}

  '@protobufjs/fetch@1.1.0':
    dependencies:
      '@protobufjs/aspromise': 1.1.2
      '@protobufjs/inquire': 1.1.0

  '@protobufjs/float@1.0.2': {}

  '@protobufjs/inquire@1.1.0': {}

  '@protobufjs/path@1.1.2': {}

  '@protobufjs/pool@1.1.0': {}

  '@protobufjs/utf8@1.1.0': {}

  '@rolldown/pluginutils@1.0.0-beta.19': {}

  '@rollup/plugin-inject@5.0.5(rollup@4.40.1)':
    dependencies:
      '@rollup/pluginutils': 5.2.0(rollup@4.40.1)
      estree-walker: 2.0.2
      magic-string: 0.30.17
    optionalDependencies:
      rollup: 4.40.1

  '@rollup/pluginutils@5.2.0(rollup@4.40.1)':
    dependencies:
      '@types/estree': 1.0.7
      estree-walker: 2.0.2
      picomatch: 4.0.2
    optionalDependencies:
      rollup: 4.40.1

  '@rollup/rollup-android-arm-eabi@4.40.1':
    optional: true

  '@rollup/rollup-android-arm64@4.40.1':
    optional: true

  '@rollup/rollup-darwin-arm64@4.40.1':
    optional: true

  '@rollup/rollup-darwin-x64@4.40.1':
    optional: true

  '@rollup/rollup-freebsd-arm64@4.40.1':
    optional: true

  '@rollup/rollup-freebsd-x64@4.40.1':
    optional: true

  '@rollup/rollup-linux-arm-gnueabihf@4.40.1':
    optional: true

  '@rollup/rollup-linux-arm-musleabihf@4.40.1':
    optional: true

  '@rollup/rollup-linux-arm64-gnu@4.40.1':
    optional: true

  '@rollup/rollup-linux-arm64-musl@4.40.1':
    optional: true

  '@rollup/rollup-linux-loongarch64-gnu@4.40.1':
    optional: true

  '@rollup/rollup-linux-powerpc64le-gnu@4.40.1':
    optional: true

  '@rollup/rollup-linux-riscv64-gnu@4.40.1':
    optional: true

  '@rollup/rollup-linux-riscv64-musl@4.40.1':
    optional: true

  '@rollup/rollup-linux-s390x-gnu@4.40.1':
    optional: true

  '@rollup/rollup-linux-x64-gnu@4.40.1':
    optional: true

  '@rollup/rollup-linux-x64-musl@4.40.1':
    optional: true

  '@rollup/rollup-win32-arm64-msvc@4.40.1':
    optional: true

  '@rollup/rollup-win32-ia32-msvc@4.40.1':
    optional: true

  '@rollup/rollup-win32-x64-msvc@4.40.1':
    optional: true

  '@stylistic/eslint-plugin@4.2.0(eslint@9.26.0(jiti@2.4.2))(typescript@5.8.3)':
    dependencies:
      '@typescript-eslint/utils': 8.34.0(eslint@9.26.0(jiti@2.4.2))(typescript@5.8.3)
      eslint: 9.26.0(jiti@2.4.2)
      eslint-visitor-keys: 4.2.0
      espree: 10.3.0
      estraverse: 5.3.0
      picomatch: 4.0.2
    transitivePeerDependencies:
      - supports-color
      - typescript

  '@tailwindcss/node@4.1.7':
    dependencies:
      '@ampproject/remapping': 2.3.0
      enhanced-resolve: 5.18.1
      jiti: 2.4.2
      lightningcss: 1.30.1
      magic-string: 0.30.17
      source-map-js: 1.2.1
      tailwindcss: 4.1.7

  '@tailwindcss/oxide-android-arm64@4.1.7':
    optional: true

  '@tailwindcss/oxide-darwin-arm64@4.1.7':
    optional: true

  '@tailwindcss/oxide-darwin-x64@4.1.7':
    optional: true

  '@tailwindcss/oxide-freebsd-x64@4.1.7':
    optional: true

  '@tailwindcss/oxide-linux-arm-gnueabihf@4.1.7':
    optional: true

  '@tailwindcss/oxide-linux-arm64-gnu@4.1.7':
    optional: true

  '@tailwindcss/oxide-linux-arm64-musl@4.1.7':
    optional: true

  '@tailwindcss/oxide-linux-x64-gnu@4.1.7':
    optional: true

  '@tailwindcss/oxide-linux-x64-musl@4.1.7':
    optional: true

  '@tailwindcss/oxide-wasm32-wasi@4.1.7':
    optional: true

  '@tailwindcss/oxide-win32-arm64-msvc@4.1.7':
    optional: true

  '@tailwindcss/oxide-win32-x64-msvc@4.1.7':
    optional: true

  '@tailwindcss/oxide@4.1.7':
    dependencies:
      detect-libc: 2.0.4
      tar: 7.4.3
    optionalDependencies:
      '@tailwindcss/oxide-android-arm64': 4.1.7
      '@tailwindcss/oxide-darwin-arm64': 4.1.7
      '@tailwindcss/oxide-darwin-x64': 4.1.7
      '@tailwindcss/oxide-freebsd-x64': 4.1.7
      '@tailwindcss/oxide-linux-arm-gnueabihf': 4.1.7
      '@tailwindcss/oxide-linux-arm64-gnu': 4.1.7
      '@tailwindcss/oxide-linux-arm64-musl': 4.1.7
      '@tailwindcss/oxide-linux-x64-gnu': 4.1.7
      '@tailwindcss/oxide-linux-x64-musl': 4.1.7
      '@tailwindcss/oxide-wasm32-wasi': 4.1.7
      '@tailwindcss/oxide-win32-arm64-msvc': 4.1.7
      '@tailwindcss/oxide-win32-x64-msvc': 4.1.7

  '@tailwindcss/vite@4.1.7(vite@6.3.5(@types/node@24.0.4)(jiti@2.4.2)(lightningcss@1.30.1)(sass-embedded@1.87.0)(yaml@2.7.1))':
    dependencies:
      '@tailwindcss/node': 4.1.7
      '@tailwindcss/oxide': 4.1.7
      tailwindcss: 4.1.7
      vite: 6.3.5(@types/node@24.0.4)(jiti@2.4.2)(lightningcss@1.30.1)(sass-embedded@1.87.0)(yaml@2.7.1)

  '@tokenizer/token@0.3.0': {}

  '@tootallnate/quickjs-emscripten@0.23.0': {}

  '@trysound/sax@0.2.0': {}

  '@types/chai@5.2.2':
    dependencies:
      '@types/deep-eql': 4.0.2

  '@types/deep-eql@4.0.2': {}

  '@types/diff-match-patch@1.0.36': {}

  '@types/dom-chromium-ai@0.0.7': {}

  '@types/estree@1.0.7': {}

  '@types/filesystem@0.0.36':
    dependencies:
      '@types/filewriter': 0.0.33

  '@types/filewriter@0.0.33': {}

  '@types/fs-extra@11.0.4':
    dependencies:
      '@types/jsonfile': 6.1.4
      '@types/node': 24.0.4

  '@types/har-format@1.2.16': {}

  '@types/json-schema@7.0.15': {}

  '@types/jsonfile@6.1.4':
    dependencies:
      '@types/node': 24.0.4

  '@types/md5@2.3.5': {}

  '@types/minimatch@3.0.5': {}

  '@types/node@16.9.1': {}

  '@types/node@20.19.1':
    dependencies:
      undici-types: 6.21.0

  '@types/node@24.0.4':
    dependencies:
      undici-types: 7.8.0

  '@types/parse-path@7.1.0':
    dependencies:
      parse-path: 7.1.0

  '@types/trusted-types@2.0.7':
    optional: true

  '@types/web-bluetooth@0.0.21': {}

  '@types/whatwg-mimetype@3.0.2': {}

  '@types/yauzl@2.10.3':
    dependencies:
      '@types/node': 24.0.4
    optional: true

  '@typescript-eslint/eslint-plugin@8.32.0(@typescript-eslint/parser@8.32.0(eslint@9.26.0(jiti@2.4.2))(typescript@5.8.3))(eslint@9.26.0(jiti@2.4.2))(typescript@5.8.3)':
    dependencies:
      '@eslint-community/regexpp': 4.12.1
      '@typescript-eslint/parser': 8.32.0(eslint@9.26.0(jiti@2.4.2))(typescript@5.8.3)
      '@typescript-eslint/scope-manager': 8.32.0
      '@typescript-eslint/type-utils': 8.32.0(eslint@9.26.0(jiti@2.4.2))(typescript@5.8.3)
      '@typescript-eslint/utils': 8.32.0(eslint@9.26.0(jiti@2.4.2))(typescript@5.8.3)
      '@typescript-eslint/visitor-keys': 8.32.0
      eslint: 9.26.0(jiti@2.4.2)
      graphemer: 1.4.0
      ignore: 5.3.2
      natural-compare: 1.4.0
      ts-api-utils: 2.1.0(typescript@5.8.3)
      typescript: 5.8.3
    transitivePeerDependencies:
      - supports-color

  '@typescript-eslint/parser@8.32.0(eslint@9.26.0(jiti@2.4.2))(typescript@5.8.3)':
    dependencies:
      '@typescript-eslint/scope-manager': 8.32.0
      '@typescript-eslint/types': 8.32.0
      '@typescript-eslint/typescript-estree': 8.32.0(typescript@5.8.3)
      '@typescript-eslint/visitor-keys': 8.32.0
      debug: 4.4.0
      eslint: 9.26.0(jiti@2.4.2)
      typescript: 5.8.3
    transitivePeerDependencies:
      - supports-color

  '@typescript-eslint/project-service@8.34.0(typescript@5.8.3)':
    dependencies:
      '@typescript-eslint/tsconfig-utils': 8.34.0(typescript@5.8.3)
      '@typescript-eslint/types': 8.34.0
      debug: 4.4.0
      typescript: 5.8.3
    transitivePeerDependencies:
      - supports-color

  '@typescript-eslint/scope-manager@8.32.0':
    dependencies:
      '@typescript-eslint/types': 8.32.0
      '@typescript-eslint/visitor-keys': 8.32.0

  '@typescript-eslint/scope-manager@8.34.0':
    dependencies:
      '@typescript-eslint/types': 8.34.0
      '@typescript-eslint/visitor-keys': 8.34.0

  '@typescript-eslint/tsconfig-utils@8.34.0(typescript@5.8.3)':
    dependencies:
      typescript: 5.8.3

  '@typescript-eslint/type-utils@8.32.0(eslint@9.26.0(jiti@2.4.2))(typescript@5.8.3)':
    dependencies:
      '@typescript-eslint/typescript-estree': 8.32.0(typescript@5.8.3)
      '@typescript-eslint/utils': 8.32.0(eslint@9.26.0(jiti@2.4.2))(typescript@5.8.3)
      debug: 4.4.0
      eslint: 9.26.0(jiti@2.4.2)
      ts-api-utils: 2.1.0(typescript@5.8.3)
      typescript: 5.8.3
    transitivePeerDependencies:
      - supports-color

  '@typescript-eslint/types@8.32.0': {}

  '@typescript-eslint/types@8.34.0': {}

  '@typescript-eslint/typescript-estree@8.32.0(typescript@5.8.3)':
    dependencies:
      '@typescript-eslint/types': 8.32.0
      '@typescript-eslint/visitor-keys': 8.32.0
      debug: 4.4.0
      fast-glob: 3.3.3
      is-glob: 4.0.3
      minimatch: 9.0.5
      semver: 7.7.1
      ts-api-utils: 2.1.0(typescript@5.8.3)
      typescript: 5.8.3
    transitivePeerDependencies:
      - supports-color

  '@typescript-eslint/typescript-estree@8.34.0(typescript@5.8.3)':
    dependencies:
      '@typescript-eslint/project-service': 8.34.0(typescript@5.8.3)
      '@typescript-eslint/tsconfig-utils': 8.34.0(typescript@5.8.3)
      '@typescript-eslint/types': 8.34.0
      '@typescript-eslint/visitor-keys': 8.34.0
      debug: 4.4.0
      fast-glob: 3.3.3
      is-glob: 4.0.3
      minimatch: 9.0.5
      semver: 7.7.2
      ts-api-utils: 2.1.0(typescript@5.8.3)
      typescript: 5.8.3
    transitivePeerDependencies:
      - supports-color

  '@typescript-eslint/utils@8.32.0(eslint@9.26.0(jiti@2.4.2))(typescript@5.8.3)':
    dependencies:
      '@eslint-community/eslint-utils': 4.7.0(eslint@9.26.0(jiti@2.4.2))
      '@typescript-eslint/scope-manager': 8.32.0
      '@typescript-eslint/types': 8.32.0
      '@typescript-eslint/typescript-estree': 8.32.0(typescript@5.8.3)
      eslint: 9.26.0(jiti@2.4.2)
      typescript: 5.8.3
    transitivePeerDependencies:
      - supports-color

  '@typescript-eslint/utils@8.34.0(eslint@9.26.0(jiti@2.4.2))(typescript@5.8.3)':
    dependencies:
      '@eslint-community/eslint-utils': 4.7.0(eslint@9.26.0(jiti@2.4.2))
      '@typescript-eslint/scope-manager': 8.34.0
      '@typescript-eslint/types': 8.34.0
      '@typescript-eslint/typescript-estree': 8.34.0(typescript@5.8.3)
      eslint: 9.26.0(jiti@2.4.2)
      typescript: 5.8.3
    transitivePeerDependencies:
      - supports-color

  '@typescript-eslint/visitor-keys@8.32.0':
    dependencies:
      '@typescript-eslint/types': 8.32.0
      eslint-visitor-keys: 4.2.0

  '@typescript-eslint/visitor-keys@8.34.0':
    dependencies:
      '@typescript-eslint/types': 8.34.0
      eslint-visitor-keys: 4.2.0

  '@vitejs/plugin-vue-jsx@4.1.2(vite@6.3.5(@types/node@24.0.4)(jiti@2.4.2)(lightningcss@1.30.1)(sass-embedded@1.87.0)(yaml@2.7.1))(vue@3.5.13(typescript@5.8.3))':
    dependencies:
      '@babel/core': 7.27.1
      '@babel/plugin-transform-typescript': 7.27.1(@babel/core@7.27.1)
      '@vue/babel-plugin-jsx': 1.4.0(@babel/core@7.27.1)
      vite: 6.3.5(@types/node@24.0.4)(jiti@2.4.2)(lightningcss@1.30.1)(sass-embedded@1.87.0)(yaml@2.7.1)
      vue: 3.5.13(typescript@5.8.3)
    transitivePeerDependencies:
      - supports-color

  '@vitejs/plugin-vue@5.2.3(vite@6.3.5(@types/node@24.0.4)(jiti@2.4.2)(lightningcss@1.30.1)(sass-embedded@1.87.0)(yaml@2.7.1))(vue@3.5.13(typescript@5.8.3))':
    dependencies:
      vite: 6.3.5(@types/node@24.0.4)(jiti@2.4.2)(lightningcss@1.30.1)(sass-embedded@1.87.0)(yaml@2.7.1)
      vue: 3.5.13(typescript@5.8.3)

  '@vitejs/plugin-vue@6.0.0(vite@6.3.5(@types/node@24.0.4)(jiti@2.4.2)(lightningcss@1.30.1)(sass-embedded@1.87.0)(yaml@2.7.1))(vue@3.5.13(typescript@5.8.3))':
    dependencies:
      '@rolldown/pluginutils': 1.0.0-beta.19
      vite: 6.3.5(@types/node@24.0.4)(jiti@2.4.2)(lightningcss@1.30.1)(sass-embedded@1.87.0)(yaml@2.7.1)
      vue: 3.5.13(typescript@5.8.3)

  '@vitest/expect@3.2.4':
    dependencies:
      '@types/chai': 5.2.2
      '@vitest/spy': 3.2.4
      '@vitest/utils': 3.2.4
      chai: 5.2.0
      tinyrainbow: 2.0.0

  '@vitest/mocker@3.2.4(vite@6.3.5(@types/node@24.0.4)(jiti@2.4.2)(lightningcss@1.30.1)(sass-embedded@1.87.0)(yaml@2.7.1))':
    dependencies:
      '@vitest/spy': 3.2.4
      estree-walker: 3.0.3
      magic-string: 0.30.17
    optionalDependencies:
      vite: 6.3.5(@types/node@24.0.4)(jiti@2.4.2)(lightningcss@1.30.1)(sass-embedded@1.87.0)(yaml@2.7.1)

  '@vitest/pretty-format@3.2.4':
    dependencies:
      tinyrainbow: 2.0.0

  '@vitest/runner@3.2.4':
    dependencies:
      '@vitest/utils': 3.2.4
      pathe: 2.0.3
      strip-literal: 3.0.0

  '@vitest/snapshot@3.2.4':
    dependencies:
      '@vitest/pretty-format': 3.2.4
      magic-string: 0.30.17
      pathe: 2.0.3

  '@vitest/spy@3.2.4':
    dependencies:
      tinyspy: 4.0.3

  '@vitest/ui@3.2.4(vitest@3.2.4)':
    dependencies:
      '@vitest/utils': 3.2.4
      fflate: 0.8.2
      flatted: 3.3.3
      pathe: 2.0.3
      sirv: 3.0.1
      tinyglobby: 0.2.14
      tinyrainbow: 2.0.0
      vitest: 3.2.4(@types/node@24.0.4)(@vitest/ui@3.2.4)(happy-dom@18.0.1)(jiti@2.4.2)(lightningcss@1.30.1)(sass-embedded@1.87.0)(yaml@2.7.1)

  '@vitest/utils@3.2.4':
    dependencies:
      '@vitest/pretty-format': 3.2.4
      loupe: 3.1.4
      tinyrainbow: 2.0.0

  '@volar/language-core@2.4.20':
    dependencies:
      '@volar/source-map': 2.4.20

  '@volar/source-map@2.4.20': {}

  '@volar/typescript@2.4.20':
    dependencies:
      '@volar/language-core': 2.4.20
      path-browserify: 1.0.1
      vscode-uri: 3.1.0

  '@vue/babel-helper-vue-transform-on@1.4.0': {}

  '@vue/babel-plugin-jsx@1.4.0(@babel/core@7.27.1)':
    dependencies:
      '@babel/helper-module-imports': 7.27.1
      '@babel/helper-plugin-utils': 7.27.1
      '@babel/plugin-syntax-jsx': 7.27.1(@babel/core@7.27.1)
      '@babel/template': 7.27.2
      '@babel/traverse': 7.27.1
      '@babel/types': 7.27.1
      '@vue/babel-helper-vue-transform-on': 1.4.0
      '@vue/babel-plugin-resolve-type': 1.4.0(@babel/core@7.27.1)
      '@vue/shared': 3.5.13
    optionalDependencies:
      '@babel/core': 7.27.1
    transitivePeerDependencies:
      - supports-color

  '@vue/babel-plugin-resolve-type@1.4.0(@babel/core@7.27.1)':
    dependencies:
      '@babel/code-frame': 7.27.1
      '@babel/core': 7.27.1
      '@babel/helper-module-imports': 7.27.1
      '@babel/helper-plugin-utils': 7.27.1
      '@babel/parser': 7.27.1
      '@vue/compiler-sfc': 3.5.13
    transitivePeerDependencies:
      - supports-color

  '@vue/compiler-core@3.5.13':
    dependencies:
      '@babel/parser': 7.27.1
      '@vue/shared': 3.5.13
      entities: 4.5.0
      estree-walker: 2.0.2
      source-map-js: 1.2.1

  '@vue/compiler-dom@3.5.13':
    dependencies:
      '@vue/compiler-core': 3.5.13
      '@vue/shared': 3.5.13

  '@vue/compiler-sfc@3.5.13':
    dependencies:
      '@babel/parser': 7.27.1
      '@vue/compiler-core': 3.5.13
      '@vue/compiler-dom': 3.5.13
      '@vue/compiler-ssr': 3.5.13
      '@vue/shared': 3.5.13
      estree-walker: 2.0.2
      magic-string: 0.30.17
      postcss: 8.5.3
      source-map-js: 1.2.1

  '@vue/compiler-ssr@3.5.13':
    dependencies:
      '@vue/compiler-dom': 3.5.13
      '@vue/shared': 3.5.13

  '@vue/compiler-vue2@2.7.16':
    dependencies:
      de-indent: 1.0.2
      he: 1.2.0

  '@vue/devtools-api@6.6.4': {}

  '@vue/devtools-api@7.7.6':
    dependencies:
      '@vue/devtools-kit': 7.7.6

  '@vue/devtools-kit@7.7.6':
    dependencies:
      '@vue/devtools-shared': 7.7.6
      birpc: 2.3.0
      hookable: 5.5.3
      mitt: 3.0.1
      perfect-debounce: 1.0.0
      speakingurl: 14.0.1
      superjson: 2.2.2

  '@vue/devtools-shared@7.7.6':
    dependencies:
      rfdc: 1.4.1

  '@vue/language-core@3.0.4(typescript@5.8.3)':
    dependencies:
      '@volar/language-core': 2.4.20
      '@vue/compiler-dom': 3.5.13
      '@vue/compiler-vue2': 2.7.16
      '@vue/shared': 3.5.13
      alien-signals: 2.0.5
      muggle-string: 0.4.1
      path-browserify: 1.0.1
      picomatch: 4.0.2
    optionalDependencies:
      typescript: 5.8.3

  '@vue/reactivity@3.5.13':
    dependencies:
      '@vue/shared': 3.5.13

  '@vue/runtime-core@3.5.13':
    dependencies:
      '@vue/reactivity': 3.5.13
      '@vue/shared': 3.5.13

  '@vue/runtime-dom@3.5.13':
    dependencies:
      '@vue/reactivity': 3.5.13
      '@vue/runtime-core': 3.5.13
      '@vue/shared': 3.5.13
      csstype: 3.1.3

  '@vue/server-renderer@3.5.13(vue@3.5.13(typescript@5.8.3))':
    dependencies:
      '@vue/compiler-ssr': 3.5.13
      '@vue/shared': 3.5.13
      vue: 3.5.13(typescript@5.8.3)

  '@vue/shared@3.5.13': {}

  '@vue/test-utils@2.4.6':
    dependencies:
      js-beautify: 1.15.4
      vue-component-type-helpers: 2.2.10

  '@vueuse/core@13.1.0(vue@3.5.13(typescript@5.8.3))':
    dependencies:
      '@types/web-bluetooth': 0.0.21
      '@vueuse/metadata': 13.1.0
      '@vueuse/shared': 13.1.0(vue@3.5.13(typescript@5.8.3))
      vue: 3.5.13(typescript@5.8.3)

  '@vueuse/metadata@13.1.0': {}

  '@vueuse/shared@13.1.0(vue@3.5.13(typescript@5.8.3))':
    dependencies:
      vue: 3.5.13(typescript@5.8.3)

  '@webext-core/fake-browser@1.3.2':
    dependencies:
      lodash.merge: 4.6.2

  '@webext-core/isolated-element@1.1.2':
    dependencies:
      is-potential-custom-element-name: 1.0.1

  '@webext-core/match-patterns@1.0.3': {}

  '@webgpu/types@0.1.60': {}

  '@wxt-dev/browser@0.0.317':
    dependencies:
      '@types/filesystem': 0.0.36
      '@types/har-format': 1.2.16

  '@wxt-dev/module-vue@1.0.2(vite@6.3.5(@types/node@24.0.4)(jiti@2.4.2)(lightningcss@1.30.1)(sass-embedded@1.87.0)(yaml@2.7.1))(vue@3.5.13(typescript@5.8.3))(wxt@0.20.6(@types/node@24.0.4)(jiti@2.4.2)(lightningcss@1.30.1)(rollup@4.40.1)(sass-embedded@1.87.0)(yaml@2.7.1))':
    dependencies:
      '@vitejs/plugin-vue': 5.2.3(vite@6.3.5(@types/node@24.0.4)(jiti@2.4.2)(lightningcss@1.30.1)(sass-embedded@1.87.0)(yaml@2.7.1))(vue@3.5.13(typescript@5.8.3))
      wxt: 0.20.6(@types/node@24.0.4)(jiti@2.4.2)(lightningcss@1.30.1)(rollup@4.40.1)(sass-embedded@1.87.0)(yaml@2.7.1)
    transitivePeerDependencies:
      - vite
      - vue

  '@wxt-dev/storage@1.1.1':
    dependencies:
      async-mutex: 0.5.0
      dequal: 2.0.3

  abbrev@2.0.0: {}

  abort-controller@3.0.0:
    dependencies:
      event-target-shim: 5.0.1

  accepts@2.0.0:
    dependencies:
      mime-types: 3.0.1
      negotiator: 1.0.0

  acorn-jsx@5.3.2(acorn@8.14.1):
    dependencies:
      acorn: 8.14.1

  acorn@8.14.1: {}

  adm-zip@0.5.16: {}

  agent-base@7.1.3: {}

  ai@4.3.13(react@19.1.0)(zod@3.24.4):
    dependencies:
      '@ai-sdk/provider': 1.1.3
      '@ai-sdk/provider-utils': 2.2.7(zod@3.24.4)
      '@ai-sdk/react': 1.2.11(react@19.1.0)(zod@3.24.4)
      '@ai-sdk/ui-utils': 1.2.10(zod@3.24.4)
      '@opentelemetry/api': 1.9.0
      jsondiffpatch: 0.6.0
      zod: 3.24.4
    optionalDependencies:
      react: 19.1.0

  ajv@6.12.6:
    dependencies:
      fast-deep-equal: 3.1.3
      fast-json-stable-stringify: 2.1.0
      json-schema-traverse: 0.4.1
      uri-js: 4.4.1

  alien-signals@2.0.5: {}

  ansi-align@3.0.1:
    dependencies:
      string-width: 4.2.3

  ansi-escapes@4.3.2:
    dependencies:
      type-fest: 0.21.3

  ansi-escapes@7.0.0:
    dependencies:
      environment: 1.1.0

  ansi-regex@5.0.1: {}

  ansi-regex@6.1.0: {}

  ansi-styles@4.3.0:
    dependencies:
      color-convert: 2.0.1

  ansi-styles@6.2.1: {}

  any-promise@1.3.0: {}

  anymatch@3.1.3:
    dependencies:
      normalize-path: 3.0.0
      picomatch: 2.3.1

  argparse@2.0.1: {}

  array-differ@4.0.0: {}

  array-union@3.0.1: {}

  asn1.js@4.10.1:
    dependencies:
      bn.js: 4.12.2
      inherits: 2.0.4
      minimalistic-assert: 1.0.1

  assert@2.1.0:
    dependencies:
      call-bind: 1.0.8
      is-nan: 1.3.2
      object-is: 1.1.6
      object.assign: 4.1.7
      util: 0.12.5

  assertion-error@2.0.1: {}

  ast-types@0.13.4:
    dependencies:
      tslib: 2.8.1

  async-mutex@0.5.0:
    dependencies:
      tslib: 2.8.1

  async-retry@1.3.3:
    dependencies:
      retry: 0.13.1

  async@3.2.6: {}

  asynckit@0.4.0: {}

  atomic-sleep@1.0.0: {}

  atomically@2.0.3:
    dependencies:
      stubborn-fs: 1.2.5
      when-exit: 2.1.4

  attributes-parser@2.2.3:
    dependencies:
      json-loose: 1.2.4

  available-typed-arrays@1.0.7:
    dependencies:
      possible-typed-array-names: 1.1.0

  await-to-js@3.0.0: {}

  axios@1.9.0:
    dependencies:
      follow-redirects: 1.15.9
      form-data: 4.0.2
      proxy-from-env: 1.1.0
    transitivePeerDependencies:
      - debug

  balanced-match@1.0.2: {}

  base64-js@1.5.1: {}

  basic-ftp@5.0.5: {}

  before-after-hook@3.0.2: {}

  best-effort-json-parser@1.1.3: {}

  big-integer@1.6.52: {}

  binary-extensions@2.3.0: {}

  birpc@2.3.0: {}

  bl@5.1.0:
    dependencies:
      buffer: 6.0.3
      inherits: 2.0.4
      readable-stream: 3.6.2

  bluebird@3.7.2: {}

  bmp-ts@1.0.9: {}

  bn.js@4.12.2: {}

  bn.js@5.2.2: {}

  body-parser@2.2.0:
    dependencies:
      bytes: 3.1.2
      content-type: 1.0.5
      debug: 4.4.0
      http-errors: 2.0.0
      iconv-lite: 0.6.3
      on-finished: 2.4.1
      qs: 6.14.0
      raw-body: 3.0.0
      type-is: 2.0.1
    transitivePeerDependencies:
      - supports-color

  boolbase@1.0.0: {}

  boolean@3.2.0: {}

  boxen@8.0.1:
    dependencies:
      ansi-align: 3.0.1
      camelcase: 8.0.0
      chalk: 5.4.1
      cli-boxes: 3.0.0
      string-width: 7.2.0
      type-fest: 4.40.1
      widest-line: 5.0.0
      wrap-ansi: 9.0.0

  bplist-parser@0.2.0:
    dependencies:
      big-integer: 1.6.52

  brace-expansion@1.1.11:
    dependencies:
      balanced-match: 1.0.2
      concat-map: 0.0.1

  brace-expansion@2.0.1:
    dependencies:
      balanced-match: 1.0.2

  braces@3.0.3:
    dependencies:
      fill-range: 7.1.1

  brorand@1.1.0: {}

  browser-resolve@2.0.0:
    dependencies:
      resolve: 1.22.10

  browserify-aes@1.2.0:
    dependencies:
      buffer-xor: 1.0.3
      cipher-base: 1.0.6
      create-hash: 1.2.0
      evp_bytestokey: 1.0.3
      inherits: 2.0.4
      safe-buffer: 5.2.1

  browserify-cipher@1.0.1:
    dependencies:
      browserify-aes: 1.2.0
      browserify-des: 1.0.2
      evp_bytestokey: 1.0.3

  browserify-des@1.0.2:
    dependencies:
      cipher-base: 1.0.6
      des.js: 1.1.0
      inherits: 2.0.4
      safe-buffer: 5.2.1

  browserify-rsa@4.1.1:
    dependencies:
      bn.js: 5.2.2
      randombytes: 2.1.0
      safe-buffer: 5.2.1

  browserify-sign@4.2.3:
    dependencies:
      bn.js: 5.2.2
      browserify-rsa: 4.1.1
      create-hash: 1.2.0
      create-hmac: 1.1.7
      elliptic: 6.6.1
      hash-base: 3.0.5
      inherits: 2.0.4
      parse-asn1: 5.1.7
      readable-stream: 2.3.8
      safe-buffer: 5.2.1

  browserify-zlib@0.2.0:
    dependencies:
      pako: 1.0.11

  browserslist@4.24.5:
    dependencies:
      caniuse-lite: 1.0.30001717
      electron-to-chromium: 1.5.151
      node-releases: 2.0.19
      update-browserslist-db: 1.1.3(browserslist@4.24.5)

  buffer-builder@0.2.0: {}

  buffer-crc32@0.2.13: {}

  buffer-from@1.1.2: {}

  buffer-xor@1.0.3: {}

  buffer@5.7.1:
    dependencies:
      base64-js: 1.5.1
      ieee754: 1.2.1

  buffer@6.0.3:
    dependencies:
      base64-js: 1.5.1
      ieee754: 1.2.1

  builtin-status-codes@3.0.0: {}

  bundle-name@3.0.0:
    dependencies:
      run-applescript: 5.0.0

  bundle-name@4.1.0:
    dependencies:
      run-applescript: 7.0.0

  bytes@3.1.2: {}

  c12@1.11.2(magicast@0.3.5):
    dependencies:
      chokidar: 3.6.0
      confbox: 0.1.8
      defu: 6.1.4
      dotenv: 16.5.0
      giget: 1.2.5
      jiti: 1.21.7
      mlly: 1.7.4
      ohash: 1.1.6
      pathe: 1.1.2
      perfect-debounce: 1.0.0
      pkg-types: 1.3.1
      rc9: 2.1.2
    optionalDependencies:
      magicast: 0.3.5

  c12@3.0.3(magicast@0.3.5):
    dependencies:
      chokidar: 4.0.3
      confbox: 0.2.2
      defu: 6.1.4
      dotenv: 16.5.0
      exsolve: 1.0.5
      giget: 2.0.0
      jiti: 2.4.2
      ohash: 2.0.11
      pathe: 2.0.3
      perfect-debounce: 1.0.0
      pkg-types: 2.1.0
      rc9: 2.1.2
    optionalDependencies:
      magicast: 0.3.5

  cac@6.7.14: {}

  cacheable@1.9.0:
    dependencies:
      hookified: 1.9.1
      keyv: 5.3.3

  call-bind-apply-helpers@1.0.2:
    dependencies:
      es-errors: 1.3.0
      function-bind: 1.1.2

  call-bind@1.0.8:
    dependencies:
      call-bind-apply-helpers: 1.0.2
      es-define-property: 1.0.1
      get-intrinsic: 1.3.0
      set-function-length: 1.2.2

  call-bound@1.0.4:
    dependencies:
      call-bind-apply-helpers: 1.0.2
      get-intrinsic: 1.3.0

  callsites@3.1.0: {}

  camelcase@8.0.0: {}

  caniuse-lite@1.0.30001717: {}

  chai@5.2.0:
    dependencies:
      assertion-error: 2.0.1
      check-error: 2.1.1
      deep-eql: 5.0.2
      loupe: 3.1.4
      pathval: 2.0.0

  chalk@4.1.2:
    dependencies:
      ansi-styles: 4.3.0
      supports-color: 7.2.0

  chalk@5.4.1: {}

  changelogen@0.5.7(magicast@0.3.5):
    dependencies:
      c12: 1.11.2(magicast@0.3.5)
      colorette: 2.0.20
      consola: 3.4.2
      convert-gitmoji: 0.1.5
      mri: 1.2.0
      node-fetch-native: 1.6.6
      ofetch: 1.4.1
      open: 10.1.2
      pathe: 1.1.2
      pkg-types: 1.3.1
      scule: 1.3.0
      semver: 7.7.2
      std-env: 3.9.0
      yaml: 2.7.1
    transitivePeerDependencies:
      - magicast

  chardet@0.7.0: {}

  charenc@0.0.2: {}

  check-error@2.1.1: {}

  cheerio-select@2.1.0:
    dependencies:
      boolbase: 1.0.0
      css-select: 5.1.0
      css-what: 6.1.0
      domelementtype: 2.3.0
      domhandler: 5.0.3
      domutils: 3.2.2

  cheerio@1.0.0:
    dependencies:
      cheerio-select: 2.1.0
      dom-serializer: 2.0.0
      domhandler: 5.0.3
      domutils: 3.2.2
      encoding-sniffer: 0.2.0
      htmlparser2: 9.1.0
      parse5: 7.3.0
      parse5-htmlparser2-tree-adapter: 7.1.0
      parse5-parser-stream: 7.1.2
      undici: 6.21.2
      whatwg-mimetype: 4.0.0

  chokidar@3.6.0:
    dependencies:
      anymatch: 3.1.3
      braces: 3.0.3
      glob-parent: 5.1.2
      is-binary-path: 2.1.0
      is-glob: 4.0.3
      normalize-path: 3.0.0
      readdirp: 3.6.0
    optionalDependencies:
      fsevents: 2.3.3

  chokidar@4.0.3:
    dependencies:
      readdirp: 4.1.2

  chownr@2.0.0: {}

  chownr@3.0.0: {}

  chrome-ai@1.11.1:
    dependencies:
      '@ai-sdk/provider': 0.0.21
      '@mediapipe/tasks-genai': 0.10.14
      '@mediapipe/tasks-text': 0.10.14
      debug: 4.4.0
    transitivePeerDependencies:
      - supports-color

  chrome-launcher@1.1.2:
    dependencies:
      '@types/node': 24.0.4
      escape-string-regexp: 4.0.0
      is-wsl: 2.2.0
      lighthouse-logger: 2.0.1
    transitivePeerDependencies:
      - supports-color

  ci-info@4.2.0: {}

  cipher-base@1.0.6:
    dependencies:
      inherits: 2.0.4
      safe-buffer: 5.2.1

  citty@0.1.6:
    dependencies:
      consola: 3.4.2

  clean-css@5.3.3:
    dependencies:
      source-map: 0.6.1

  cli-boxes@3.0.0: {}

  cli-cursor@4.0.0:
    dependencies:
      restore-cursor: 4.0.0

  cli-cursor@5.0.0:
    dependencies:
      restore-cursor: 5.1.0

  cli-highlight@2.1.11:
    dependencies:
      chalk: 4.1.2
      highlight.js: 10.7.3
      mz: 2.7.0
      parse5: 5.1.1
      parse5-htmlparser2-tree-adapter: 6.0.1
      yargs: 16.2.0

  cli-spinners@2.9.2: {}

  cli-truncate@4.0.0:
    dependencies:
      slice-ansi: 5.0.0
      string-width: 7.2.0

  cli-width@4.1.0: {}

  cliui@7.0.4:
    dependencies:
      string-width: 4.2.3
      strip-ansi: 6.0.1
      wrap-ansi: 7.0.0

  cliui@8.0.1:
    dependencies:
      string-width: 4.2.3
      strip-ansi: 6.0.1
      wrap-ansi: 7.0.0

  clone@1.0.4: {}

  color-convert@2.0.1:
    dependencies:
      color-name: 1.1.4

  color-name@1.1.4: {}

  color-string@1.9.1:
    dependencies:
      color-name: 1.1.4
      simple-swizzle: 0.2.2

  color@4.2.3:
    dependencies:
      color-convert: 2.0.1
      color-string: 1.9.1

  colorette@2.0.20: {}

  colorjs.io@0.5.2: {}

  combined-stream@1.0.8:
    dependencies:
      delayed-stream: 1.0.0

  commander@10.0.1: {}

  commander@2.9.0:
    dependencies:
      graceful-readlink: 1.0.1

  commander@7.2.0: {}

  commander@8.3.0: {}

  commander@9.5.0: {}

  concat-map@0.0.1: {}

  concat-stream@1.6.2:
    dependencies:
      buffer-from: 1.1.2
      inherits: 2.0.4
      readable-stream: 2.3.8
      typedarray: 0.0.6

  confbox@0.1.8: {}

  confbox@0.2.2: {}

  config-chain@1.1.13:
    dependencies:
      ini: 1.3.8
      proto-list: 1.2.4

  configstore@7.0.0:
    dependencies:
      atomically: 2.0.3
      dot-prop: 9.0.0
      graceful-fs: 4.2.11
      xdg-basedir: 5.1.0

  consola@3.4.2: {}

  console-browserify@1.2.0: {}

  constants-browserify@1.0.0: {}

  content-disposition@1.0.0:
    dependencies:
      safe-buffer: 5.2.1

  content-type@1.0.5: {}

  convert-gitmoji@0.1.5: {}

  convert-source-map@2.0.0: {}

  cookie-signature@1.2.2: {}

  cookie@0.7.2: {}

  copy-anything@3.0.5:
    dependencies:
      is-what: 4.1.16

  core-util-is@1.0.3: {}

  cors@2.8.5:
    dependencies:
      object-assign: 4.1.1
      vary: 1.1.2

  create-ecdh@4.0.4:
    dependencies:
      bn.js: 4.12.2
      elliptic: 6.6.1

  create-hash@1.1.3:
    dependencies:
      cipher-base: 1.0.6
      inherits: 2.0.4
      ripemd160: 2.0.1
      sha.js: 2.4.12

  create-hash@1.2.0:
    dependencies:
      cipher-base: 1.0.6
      inherits: 2.0.4
      md5.js: 1.3.5
      ripemd160: 2.0.2
      sha.js: 2.4.12

  create-hmac@1.1.7:
    dependencies:
      cipher-base: 1.0.6
      create-hash: 1.2.0
      inherits: 2.0.4
      ripemd160: 2.0.2
      safe-buffer: 5.2.1
      sha.js: 2.4.12

  create-require@1.1.1: {}

  cross-spawn@7.0.6:
    dependencies:
      path-key: 3.1.1
      shebang-command: 2.0.0
      which: 2.0.2

  crypt@0.0.2: {}

  crypto-browserify@3.12.1:
    dependencies:
      browserify-cipher: 1.0.1
      browserify-sign: 4.2.3
      create-ecdh: 4.0.4
      create-hash: 1.2.0
      create-hmac: 1.1.7
      diffie-hellman: 5.0.3
      hash-base: 3.0.5
      inherits: 2.0.4
      pbkdf2: 3.1.3
      public-encrypt: 4.0.3
      randombytes: 2.1.0
      randomfill: 1.0.4

  css-select@5.1.0:
    dependencies:
      boolbase: 1.0.0
      css-what: 6.1.0
      domhandler: 5.0.3
      domutils: 3.2.2
      nth-check: 2.1.1

  css-tree@2.2.1:
    dependencies:
      mdn-data: 2.0.28
      source-map-js: 1.2.1

  css-tree@2.3.1:
    dependencies:
      mdn-data: 2.0.30
      source-map-js: 1.2.1

  css-what@6.1.0: {}

  cssesc@3.0.0: {}

  csso@5.0.5:
    dependencies:
      css-tree: 2.2.1

  cssom@0.5.0: {}

  csstype@3.1.3: {}

  data-uri-to-buffer@6.0.2: {}

  dayjs@1.11.13: {}

  de-indent@1.0.2: {}

  debounce@1.2.1: {}

  debug@2.6.9:
    dependencies:
      ms: 2.0.0

  debug@4.3.7:
    dependencies:
      ms: 2.1.3

  debug@4.4.0:
    dependencies:
      ms: 2.1.3

  debug@4.4.1:
    dependencies:
      ms: 2.1.3

  deep-eql@5.0.2: {}

  deep-extend@0.6.0: {}

  deep-is@0.1.4: {}

  default-browser-id@3.0.0:
    dependencies:
      bplist-parser: 0.2.0
      untildify: 4.0.0

  default-browser-id@5.0.0: {}

  default-browser@4.0.0:
    dependencies:
      bundle-name: 3.0.0
      default-browser-id: 3.0.0
      execa: 7.2.0
      titleize: 3.0.0

  default-browser@5.2.1:
    dependencies:
      bundle-name: 4.1.0
      default-browser-id: 5.0.0

  defaults@1.0.4:
    dependencies:
      clone: 1.0.4

  define-data-property@1.1.4:
    dependencies:
      es-define-property: 1.0.1
      es-errors: 1.3.0
      gopd: 1.2.0

  define-lazy-prop@2.0.0: {}

  define-lazy-prop@3.0.0: {}

  define-properties@1.2.1:
    dependencies:
      define-data-property: 1.1.4
      has-property-descriptors: 1.0.2
      object-keys: 1.1.1

  defu@6.1.4: {}

  degenerator@5.0.1:
    dependencies:
      ast-types: 0.13.4
      escodegen: 2.1.0
      esprima: 4.0.1

  delayed-stream@1.0.0: {}

  depd@2.0.0: {}

  dequal@2.0.3: {}

  des.js@1.1.0:
    dependencies:
      inherits: 2.0.4
      minimalistic-assert: 1.0.1

  destr@2.0.5: {}

  detect-indent@7.0.1: {}

  detect-libc@2.0.4: {}

  detect-newline@4.0.1: {}

  detect-node@2.1.0: {}

  devalue@5.1.1: {}

  diff-match-patch@1.0.5: {}

  diffie-hellman@5.0.3:
    dependencies:
      bn.js: 4.12.2
      miller-rabin: 4.0.1
      randombytes: 2.1.0

  dom-serializer@2.0.0:
    dependencies:
      domelementtype: 2.3.0
      domhandler: 5.0.3
      entities: 4.5.0

  domain-browser@4.22.0: {}

  domelementtype@2.3.0: {}

  domhandler@5.0.3:
    dependencies:
      domelementtype: 2.3.0

  dompurify@3.2.5:
    optionalDependencies:
      '@types/trusted-types': 2.0.7

  domutils@3.2.2:
    dependencies:
      dom-serializer: 2.0.0
      domelementtype: 2.3.0
      domhandler: 5.0.3

  dot-prop@9.0.0:
    dependencies:
      type-fest: 4.40.1

  dotenv-expand@12.0.2:
    dependencies:
      dotenv: 16.5.0

  dotenv@16.5.0: {}

  dunder-proto@1.0.1:
    dependencies:
      call-bind-apply-helpers: 1.0.2
      es-errors: 1.3.0
      gopd: 1.2.0

  eastasianwidth@0.2.0: {}

  editorconfig@1.0.4:
    dependencies:
      '@one-ini/wasm': 0.1.1
      commander: 10.0.1
      minimatch: 9.0.1
      semver: 7.7.2

  ee-first@1.1.1: {}

  electron-to-chromium@1.5.151: {}

  elliptic@6.6.1:
    dependencies:
      bn.js: 4.12.2
      brorand: 1.1.0
      hash.js: 1.1.7
      hmac-drbg: 1.0.1
      inherits: 2.0.4
      minimalistic-assert: 1.0.1
      minimalistic-crypto-utils: 1.0.1

  emoji-regex@10.4.0: {}

  emoji-regex@8.0.0: {}

  emoji-regex@9.2.2: {}

  encodeurl@2.0.0: {}

  encoding-sniffer@0.2.0:
    dependencies:
      iconv-lite: 0.6.3
      whatwg-encoding: 3.1.1

  end-of-stream@1.4.4:
    dependencies:
      once: 1.4.0

  enhanced-resolve@5.18.1:
    dependencies:
      graceful-fs: 4.2.11
      tapable: 2.2.1

  entities@4.5.0: {}

  entities@6.0.0: {}

  environment@1.1.0: {}

  error-ex@1.3.2:
    dependencies:
      is-arrayish: 0.2.1

  es-define-property@1.0.1: {}

  es-errors@1.3.0: {}

  es-module-lexer@1.7.0: {}

  es-object-atoms@1.1.1:
    dependencies:
      es-errors: 1.3.0

  es-set-tostringtag@2.1.0:
    dependencies:
      es-errors: 1.3.0
      get-intrinsic: 1.3.0
      has-tostringtag: 1.0.2
      hasown: 2.0.2

  es6-error@4.1.1: {}

  esbuild@0.25.4:
    optionalDependencies:
      '@esbuild/aix-ppc64': 0.25.4
      '@esbuild/android-arm': 0.25.4
      '@esbuild/android-arm64': 0.25.4
      '@esbuild/android-x64': 0.25.4
      '@esbuild/darwin-arm64': 0.25.4
      '@esbuild/darwin-x64': 0.25.4
      '@esbuild/freebsd-arm64': 0.25.4
      '@esbuild/freebsd-x64': 0.25.4
      '@esbuild/linux-arm': 0.25.4
      '@esbuild/linux-arm64': 0.25.4
      '@esbuild/linux-ia32': 0.25.4
      '@esbuild/linux-loong64': 0.25.4
      '@esbuild/linux-mips64el': 0.25.4
      '@esbuild/linux-ppc64': 0.25.4
      '@esbuild/linux-riscv64': 0.25.4
      '@esbuild/linux-s390x': 0.25.4
      '@esbuild/linux-x64': 0.25.4
      '@esbuild/netbsd-arm64': 0.25.4
      '@esbuild/netbsd-x64': 0.25.4
      '@esbuild/openbsd-arm64': 0.25.4
      '@esbuild/openbsd-x64': 0.25.4
      '@esbuild/sunos-x64': 0.25.4
      '@esbuild/win32-arm64': 0.25.4
      '@esbuild/win32-ia32': 0.25.4
      '@esbuild/win32-x64': 0.25.4

  escalade@3.2.0: {}

  escape-goat@4.0.0: {}

  escape-html@1.0.3: {}

  escape-string-regexp@4.0.0: {}

  escape-string-regexp@5.0.0: {}

  escodegen@2.1.0:
    dependencies:
      esprima: 4.0.1
      estraverse: 5.3.0
      esutils: 2.0.3
    optionalDependencies:
      source-map: 0.6.1

  eslint-plugin-simple-import-sort@12.1.1(eslint@9.26.0(jiti@2.4.2)):
    dependencies:
      eslint: 9.26.0(jiti@2.4.2)

  eslint-plugin-vue@10.1.0(eslint@9.26.0(jiti@2.4.2))(vue-eslint-parser@10.1.3(eslint@9.26.0(jiti@2.4.2))):
    dependencies:
      '@eslint-community/eslint-utils': 4.7.0(eslint@9.26.0(jiti@2.4.2))
      eslint: 9.26.0(jiti@2.4.2)
      natural-compare: 1.4.0
      nth-check: 2.1.1
      postcss-selector-parser: 6.1.2
      semver: 7.7.1
      vue-eslint-parser: 10.1.3(eslint@9.26.0(jiti@2.4.2))
      xml-name-validator: 4.0.0

  eslint-scope@8.3.0:
    dependencies:
      esrecurse: 4.3.0
      estraverse: 5.3.0

  eslint-visitor-keys@3.4.3: {}

  eslint-visitor-keys@4.2.0: {}

  eslint@9.26.0(jiti@2.4.2):
    dependencies:
      '@eslint-community/eslint-utils': 4.7.0(eslint@9.26.0(jiti@2.4.2))
      '@eslint-community/regexpp': 4.12.1
      '@eslint/config-array': 0.20.0
      '@eslint/config-helpers': 0.2.2
      '@eslint/core': 0.13.0
      '@eslint/eslintrc': 3.3.1
      '@eslint/js': 9.26.0
      '@eslint/plugin-kit': 0.2.8
      '@humanfs/node': 0.16.6
      '@humanwhocodes/module-importer': 1.0.1
      '@humanwhocodes/retry': 0.4.2
      '@modelcontextprotocol/sdk': 1.11.0
      '@types/estree': 1.0.7
      '@types/json-schema': 7.0.15
      ajv: 6.12.6
      chalk: 4.1.2
      cross-spawn: 7.0.6
      debug: 4.4.0
      escape-string-regexp: 4.0.0
      eslint-scope: 8.3.0
      eslint-visitor-keys: 4.2.0
      espree: 10.3.0
      esquery: 1.6.0
      esutils: 2.0.3
      fast-deep-equal: 3.1.3
      file-entry-cache: 8.0.0
      find-up: 5.0.0
      glob-parent: 6.0.2
      ignore: 5.3.2
      imurmurhash: 0.1.4
      is-glob: 4.0.3
      json-stable-stringify-without-jsonify: 1.0.1
      lodash.merge: 4.6.2
      minimatch: 3.1.2
      natural-compare: 1.4.0
      optionator: 0.9.4
      zod: 3.24.4
    optionalDependencies:
      jiti: 2.4.2
    transitivePeerDependencies:
      - supports-color

  espree@10.3.0:
    dependencies:
      acorn: 8.14.1
      acorn-jsx: 5.3.2(acorn@8.14.1)
      eslint-visitor-keys: 4.2.0

  esprima@4.0.1: {}

  esquery@1.6.0:
    dependencies:
      estraverse: 5.3.0

  esrecurse@4.3.0:
    dependencies:
      estraverse: 5.3.0

  estraverse@5.3.0: {}

  estree-walker@2.0.2: {}

  estree-walker@3.0.3:
    dependencies:
      '@types/estree': 1.0.7

  esutils@2.0.3: {}

  eta@3.5.0: {}

  etag@1.8.1: {}

  event-target-shim@5.0.1: {}

  eventemitter3@5.0.1: {}

  events@3.3.0: {}

  eventsource-parser@3.0.1: {}

  eventsource@3.0.6:
    dependencies:
      eventsource-parser: 3.0.1

  evp_bytestokey@1.0.3:
    dependencies:
      md5.js: 1.3.5
      safe-buffer: 5.2.1

  execa@5.1.1:
    dependencies:
      cross-spawn: 7.0.6
      get-stream: 6.0.1
      human-signals: 2.1.0
      is-stream: 2.0.1
      merge-stream: 2.0.0
      npm-run-path: 4.0.1
      onetime: 5.1.2
      signal-exit: 3.0.7
      strip-final-newline: 2.0.0

  execa@7.2.0:
    dependencies:
      cross-spawn: 7.0.6
      get-stream: 6.0.1
      human-signals: 4.3.1
      is-stream: 3.0.0
      merge-stream: 2.0.0
      npm-run-path: 5.3.0
      onetime: 6.0.0
      signal-exit: 3.0.7
      strip-final-newline: 3.0.0

  execa@8.0.1:
    dependencies:
      cross-spawn: 7.0.6
      get-stream: 8.0.1
      human-signals: 5.0.0
      is-stream: 3.0.0
      merge-stream: 2.0.0
      npm-run-path: 5.3.0
      onetime: 6.0.0
      signal-exit: 4.1.0
      strip-final-newline: 3.0.0

  exif-parser@0.1.12: {}

  expect-type@1.2.1: {}

  express-rate-limit@7.5.0(express@5.1.0):
    dependencies:
      express: 5.1.0

  express@5.1.0:
    dependencies:
      accepts: 2.0.0
      body-parser: 2.2.0
      content-disposition: 1.0.0
      content-type: 1.0.5
      cookie: 0.7.2
      cookie-signature: 1.2.2
      debug: 4.4.0
      encodeurl: 2.0.0
      escape-html: 1.0.3
      etag: 1.8.1
      finalhandler: 2.1.0
      fresh: 2.0.0
      http-errors: 2.0.0
      merge-descriptors: 2.0.0
      mime-types: 3.0.1
      on-finished: 2.4.1
      once: 1.4.0
      parseurl: 1.3.3
      proxy-addr: 2.0.7
      qs: 6.14.0
      range-parser: 1.2.1
      router: 2.2.0
      send: 1.2.0
      serve-static: 2.2.0
      statuses: 2.0.1
      type-is: 2.0.1
      vary: 1.1.2
    transitivePeerDependencies:
      - supports-color

  exsolve@1.0.5: {}

  external-editor@3.1.0:
    dependencies:
      chardet: 0.7.0
      iconv-lite: 0.4.24
      tmp: 0.0.33

  extract-zip@2.0.1:
    dependencies:
      debug: 4.4.0
      get-stream: 5.2.0
      yauzl: 2.10.0
    optionalDependencies:
      '@types/yauzl': 2.10.3
    transitivePeerDependencies:
      - supports-color

  fast-content-type-parse@2.0.1: {}

  fast-deep-equal@3.1.3: {}

  fast-glob@3.3.3:
    dependencies:
      '@nodelib/fs.stat': 2.0.5
      '@nodelib/fs.walk': 1.2.8
      glob-parent: 5.1.2
      merge2: 1.4.1
      micromatch: 4.0.8

  fast-json-stable-stringify@2.1.0: {}

  fast-levenshtein@2.0.6: {}

  fast-redact@3.5.0: {}

  fastq@1.19.1:
    dependencies:
      reusify: 1.1.0

  fd-slicer@1.1.0:
    dependencies:
      pend: 1.2.0

  fdir@6.4.4(picomatch@4.0.2):
    optionalDependencies:
      picomatch: 4.0.2

  fflate@0.8.2: {}

  file-entry-cache@8.0.0:
    dependencies:
      flat-cache: 4.0.1

  file-type@16.5.4:
    dependencies:
      readable-web-to-node-stream: 3.0.4
      strtok3: 6.3.0
      token-types: 4.2.1

  filesize@10.1.6: {}

  fill-range@7.1.1:
    dependencies:
      to-regex-range: 5.0.1

  finalhandler@2.1.0:
    dependencies:
      debug: 4.4.0
      encodeurl: 2.0.0
      escape-html: 1.0.3
      on-finished: 2.4.1
      parseurl: 1.3.3
      statuses: 2.0.1
    transitivePeerDependencies:
      - supports-color

  find-up@5.0.0:
    dependencies:
      locate-path: 6.0.0
      path-exists: 4.0.0

  firefox-profile@4.7.0:
    dependencies:
      adm-zip: 0.5.16
      fs-extra: 11.3.0
      ini: 4.1.3
      minimist: 1.2.8
      xml2js: 0.6.2

  flat-cache@4.0.1:
    dependencies:
      flatted: 3.3.3
      keyv: 4.5.4

  flat-cache@6.1.9:
    dependencies:
      cacheable: 1.9.0
      flatted: 3.3.3
      hookified: 1.9.1

  flatbuffers@25.2.10: {}

  flatted@3.3.3: {}

  follow-redirects@1.15.9: {}

  for-each@0.3.5:
    dependencies:
      is-callable: 1.2.7

  foreground-child@3.3.1:
    dependencies:
      cross-spawn: 7.0.6
      signal-exit: 4.1.0

  form-data@4.0.2:
    dependencies:
      asynckit: 0.4.0
      combined-stream: 1.0.8
      es-set-tostringtag: 2.1.0
      mime-types: 2.1.35

  formdata-node@6.0.3: {}

  forwarded@0.2.0: {}

  fresh@2.0.0: {}

  fs-extra@11.3.0:
    dependencies:
      graceful-fs: 4.2.11
      jsonfile: 6.1.0
      universalify: 2.0.1

  fs-minipass@2.1.0:
    dependencies:
      minipass: 3.3.6

  fsevents@2.3.2:
    optional: true

  fsevents@2.3.3:
    optional: true

  function-bind@1.1.2: {}

  fx-runner@1.4.0:
    dependencies:
      commander: 2.9.0
      shell-quote: 1.7.3
      spawn-sync: 1.0.15
      when: 3.7.7
      which: 1.2.4
      winreg: 0.0.12

  gensync@1.0.0-beta.2: {}

  get-caller-file@2.0.5: {}

  get-east-asian-width@1.3.0: {}

  get-intrinsic@1.3.0:
    dependencies:
      call-bind-apply-helpers: 1.0.2
      es-define-property: 1.0.1
      es-errors: 1.3.0
      es-object-atoms: 1.1.1
      function-bind: 1.1.2
      get-proto: 1.0.1
      gopd: 1.2.0
      has-symbols: 1.1.0
      hasown: 2.0.2
      math-intrinsics: 1.1.0

  get-port-please@3.1.2: {}

  get-proto@1.0.1:
    dependencies:
      dunder-proto: 1.0.1
      es-object-atoms: 1.1.1

  get-stream@5.2.0:
    dependencies:
      pump: 3.0.2

  get-stream@6.0.1: {}

  get-stream@8.0.1: {}

  get-uri@6.0.4:
    dependencies:
      basic-ftp: 5.0.5
      data-uri-to-buffer: 6.0.2
      debug: 4.4.0
    transitivePeerDependencies:
      - supports-color

  gifwrap@0.10.1:
    dependencies:
      image-q: 4.0.0
      omggif: 1.0.10

  giget@1.2.5:
    dependencies:
      citty: 0.1.6
      consola: 3.4.2
      defu: 6.1.4
      node-fetch-native: 1.6.6
      nypm: 0.5.4
      pathe: 2.0.3
      tar: 6.2.1

  giget@2.0.0:
    dependencies:
      citty: 0.1.6
      consola: 3.4.2
      defu: 6.1.4
      node-fetch-native: 1.6.6
      nypm: 0.6.0
      pathe: 2.0.3

  git-hooks-list@4.1.1: {}

  git-up@8.1.1:
    dependencies:
      is-ssh: 1.4.1
      parse-url: 9.2.0

  git-url-parse@16.1.0:
    dependencies:
      git-up: 8.1.1

  glob-parent@5.1.2:
    dependencies:
      is-glob: 4.0.3

  glob-parent@6.0.2:
    dependencies:
      is-glob: 4.0.3

  glob-to-regexp@0.4.1: {}

  glob@10.4.5:
    dependencies:
      foreground-child: 3.3.1
      jackspeak: 3.4.3
      minimatch: 9.0.5
      minipass: 7.1.2
      package-json-from-dist: 1.0.1
      path-scurry: 1.11.1

  glob@11.0.3:
    dependencies:
      foreground-child: 3.3.1
      jackspeak: 4.1.1
      minimatch: 10.0.3
      minipass: 7.1.2
      package-json-from-dist: 1.0.1
      path-scurry: 2.0.0

  global-agent@3.0.0:
    dependencies:
      boolean: 3.2.0
      es6-error: 4.1.1
      matcher: 3.0.0
      roarr: 2.15.4
      semver: 7.7.2
      serialize-error: 7.0.1

  global-directory@4.0.1:
    dependencies:
      ini: 4.1.1

  globals@11.12.0: {}

  globals@14.0.0: {}

  globals@16.1.0: {}

  globalthis@1.0.4:
    dependencies:
      define-properties: 1.2.1
      gopd: 1.2.0

  gopd@1.2.0: {}

  graceful-fs@4.2.10: {}

  graceful-fs@4.2.11: {}

  graceful-readlink@1.0.1: {}

  graphemer@1.4.0: {}

  growly@1.3.0: {}

  guesslanguage@0.2.0: {}

  guid-typescript@1.0.9: {}

  happy-dom@18.0.1:
    dependencies:
      '@types/node': 20.19.1
      '@types/whatwg-mimetype': 3.0.2
      whatwg-mimetype: 3.0.0

  has-flag@4.0.0: {}

  has-property-descriptors@1.0.2:
    dependencies:
      es-define-property: 1.0.1

  has-symbols@1.1.0: {}

  has-tostringtag@1.0.2:
    dependencies:
      has-symbols: 1.1.0

  hash-base@2.0.2:
    dependencies:
      inherits: 2.0.4

  hash-base@3.0.5:
    dependencies:
      inherits: 2.0.4
      safe-buffer: 5.2.1

  hash.js@1.1.7:
    dependencies:
      inherits: 2.0.4
      minimalistic-assert: 1.0.1

  hasown@2.0.2:
    dependencies:
      function-bind: 1.1.2

  he@1.2.0: {}

  highlight.js@10.7.3: {}

  highlight.js@11.11.1: {}

  hmac-drbg@1.0.1:
    dependencies:
      hash.js: 1.1.7
      minimalistic-assert: 1.0.1
      minimalistic-crypto-utils: 1.0.1

  hookable@5.5.3: {}

  hookified@1.9.1: {}

  html-escaper@3.0.3: {}

  htmlparser2@10.0.0:
    dependencies:
      domelementtype: 2.3.0
      domhandler: 5.0.3
      domutils: 3.2.2
      entities: 6.0.0

  htmlparser2@9.1.0:
    dependencies:
      domelementtype: 2.3.0
      domhandler: 5.0.3
      domutils: 3.2.2
      entities: 4.5.0

  http-errors@2.0.0:
    dependencies:
      depd: 2.0.0
      inherits: 2.0.4
      setprototypeof: 1.2.0
      statuses: 2.0.1
      toidentifier: 1.0.1

  http-proxy-agent@7.0.2:
    dependencies:
      agent-base: 7.1.3
      debug: 4.4.0
    transitivePeerDependencies:
      - supports-color

  https-browserify@1.0.0: {}

  https-proxy-agent@7.0.6:
    dependencies:
      agent-base: 7.1.3
      debug: 4.4.0
    transitivePeerDependencies:
      - supports-color

  human-signals@2.1.0: {}

  human-signals@4.3.1: {}

  human-signals@5.0.0: {}

  husky@9.1.7: {}

  iconv-lite@0.4.24:
    dependencies:
      safer-buffer: 2.1.2

  iconv-lite@0.6.3:
    dependencies:
      safer-buffer: 2.1.2

  ieee754@1.2.1: {}

  ignore@5.3.2: {}

  image-q@4.0.0:
    dependencies:
      '@types/node': 16.9.1

  immediate@3.0.6: {}

  immutable@5.1.2: {}

  import-fresh@3.3.1:
    dependencies:
      parent-module: 1.0.1
      resolve-from: 4.0.0

  import-meta-resolve@4.1.0: {}

  imurmurhash@0.1.4: {}

  inherits@2.0.4: {}

  ini@1.3.8: {}

  ini@4.1.1: {}

  ini@4.1.3: {}

  inquirer@12.6.0(@types/node@24.0.4):
    dependencies:
      '@inquirer/core': 10.1.11(@types/node@24.0.4)
      '@inquirer/prompts': 7.5.1(@types/node@24.0.4)
      '@inquirer/type': 3.0.6(@types/node@24.0.4)
      ansi-escapes: 4.3.2
      mute-stream: 2.0.0
      run-async: 3.0.0
      rxjs: 7.8.2
    optionalDependencies:
      '@types/node': 24.0.4

  ip-address@9.0.5:
    dependencies:
      jsbn: 1.1.0
      sprintf-js: 1.1.3

  ipaddr.js@1.9.1: {}

  is-absolute@0.1.7:
    dependencies:
      is-relative: 0.1.3

  is-arguments@1.2.0:
    dependencies:
      call-bound: 1.0.4
      has-tostringtag: 1.0.2

  is-arrayish@0.2.1: {}

  is-arrayish@0.3.2: {}

  is-binary-path@2.1.0:
    dependencies:
      binary-extensions: 2.3.0

  is-buffer@1.1.6: {}

  is-callable@1.2.7: {}

  is-core-module@2.16.1:
    dependencies:
      hasown: 2.0.2

  is-docker@2.2.1: {}

  is-docker@3.0.0: {}

  is-extglob@2.1.1: {}

  is-fullwidth-code-point@3.0.0: {}

  is-fullwidth-code-point@4.0.0: {}

  is-fullwidth-code-point@5.0.0:
    dependencies:
      get-east-asian-width: 1.3.0

  is-generator-function@1.1.0:
    dependencies:
      call-bound: 1.0.4
      get-proto: 1.0.1
      has-tostringtag: 1.0.2
      safe-regex-test: 1.1.0

  is-glob@4.0.3:
    dependencies:
      is-extglob: 2.1.1

  is-in-ci@1.0.0: {}

  is-inside-container@1.0.0:
    dependencies:
      is-docker: 3.0.0

  is-installed-globally@1.0.0:
    dependencies:
      global-directory: 4.0.1
      is-path-inside: 4.0.0

  is-interactive@2.0.0: {}

  is-nan@1.3.2:
    dependencies:
      call-bind: 1.0.8
      define-properties: 1.2.1

  is-npm@6.0.0: {}

  is-number@7.0.0: {}

  is-path-inside@4.0.0: {}

  is-plain-obj@4.1.0: {}

  is-plain-object@2.0.4:
    dependencies:
      isobject: 3.0.1

  is-potential-custom-element-name@1.0.1: {}

  is-primitive@3.0.1: {}

  is-promise@4.0.0: {}

  is-regex@1.2.1:
    dependencies:
      call-bound: 1.0.4
      gopd: 1.2.0
      has-tostringtag: 1.0.2
      hasown: 2.0.2

  is-relative@0.1.3: {}

  is-ssh@1.4.1:
    dependencies:
      protocols: 2.0.2

  is-stream@2.0.1: {}

  is-stream@3.0.0: {}

  is-typed-array@1.1.15:
    dependencies:
      which-typed-array: 1.1.19

  is-unicode-supported@1.3.0: {}

  is-unicode-supported@2.1.0: {}

  is-what@4.1.16: {}

  is-wsl@2.2.0:
    dependencies:
      is-docker: 2.2.1

  is-wsl@3.1.0:
    dependencies:
      is-inside-container: 1.0.0

  isarray@1.0.0: {}

  isarray@2.0.5: {}

  isexe@1.1.2: {}

  isexe@2.0.0: {}

  isobject@3.0.1: {}

  isomorphic-timers-promises@1.0.1: {}

  issue-parser@7.0.1:
    dependencies:
      lodash.capitalize: 4.2.1
      lodash.escaperegexp: 4.1.2
      lodash.isplainobject: 4.0.6
      lodash.isstring: 4.0.1
      lodash.uniqby: 4.7.0

  jackspeak@3.4.3:
    dependencies:
      '@isaacs/cliui': 8.0.2
    optionalDependencies:
      '@pkgjs/parseargs': 0.11.0

  jackspeak@4.1.1:
    dependencies:
      '@isaacs/cliui': 8.0.2

  jiti@1.21.7: {}

  jiti@2.4.2: {}

  jpeg-js@0.4.4: {}

  js-beautify@1.15.4:
    dependencies:
      config-chain: 1.1.13
      editorconfig: 1.0.4
      glob: 10.4.5
      js-cookie: 3.0.5
      nopt: 7.2.1

  js-cookie@3.0.5: {}

  js-tokens@4.0.0: {}

  js-tokens@9.0.1: {}

  js-yaml@4.1.0:
    dependencies:
      argparse: 2.0.1

  jsbn@1.1.0: {}

  jsesc@3.1.0: {}

  json-buffer@3.0.1: {}

  json-loose@1.2.4:
    dependencies:
      moo: 0.5.2

  json-parse-even-better-errors@3.0.2: {}

  json-schema-traverse@0.4.1: {}

  json-schema@0.4.0: {}

  json-stable-stringify-without-jsonify@1.0.1: {}

  json-stringify-safe@5.0.1: {}

  json5@2.2.3: {}

  jsondiffpatch@0.6.0:
    dependencies:
      '@types/diff-match-patch': 1.0.36
      chalk: 5.4.1
      diff-match-patch: 1.0.5

  jsonfile@6.1.0:
    dependencies:
      universalify: 2.0.1
    optionalDependencies:
      graceful-fs: 4.2.11

  jszip@3.10.1:
    dependencies:
      lie: 3.3.0
      pako: 1.0.11
      readable-stream: 2.3.8
      setimmediate: 1.0.5

  katex@0.16.22:
    dependencies:
      commander: 8.3.0

  keyv@4.5.4:
    dependencies:
      json-buffer: 3.0.1

  keyv@5.3.3:
    dependencies:
      '@keyv/serialize': 1.0.3

  kleur@3.0.3: {}

  ky@1.8.1: {}

  latest-version@9.0.0:
    dependencies:
      package-json: 10.0.1

  levn@0.4.1:
    dependencies:
      prelude-ls: 1.2.1
      type-check: 0.4.0

  lie@3.3.0:
    dependencies:
      immediate: 3.0.6

  lighthouse-logger@2.0.1:
    dependencies:
      debug: 2.6.9
      marky: 1.3.0
    transitivePeerDependencies:
      - supports-color

  lightningcss-darwin-arm64@1.30.1:
    optional: true

  lightningcss-darwin-x64@1.30.1:
    optional: true

  lightningcss-freebsd-x64@1.30.1:
    optional: true

  lightningcss-linux-arm-gnueabihf@1.30.1:
    optional: true

  lightningcss-linux-arm64-gnu@1.30.1:
    optional: true

  lightningcss-linux-arm64-musl@1.30.1:
    optional: true

  lightningcss-linux-x64-gnu@1.30.1:
    optional: true

  lightningcss-linux-x64-musl@1.30.1:
    optional: true

  lightningcss-win32-arm64-msvc@1.30.1:
    optional: true

  lightningcss-win32-x64-msvc@1.30.1:
    optional: true

  lightningcss@1.30.1:
    dependencies:
      detect-libc: 2.0.4
    optionalDependencies:
      lightningcss-darwin-arm64: 1.30.1
      lightningcss-darwin-x64: 1.30.1
      lightningcss-freebsd-x64: 1.30.1
      lightningcss-linux-arm-gnueabihf: 1.30.1
      lightningcss-linux-arm64-gnu: 1.30.1
      lightningcss-linux-arm64-musl: 1.30.1
      lightningcss-linux-x64-gnu: 1.30.1
      lightningcss-linux-x64-musl: 1.30.1
      lightningcss-win32-arm64-msvc: 1.30.1
      lightningcss-win32-x64-msvc: 1.30.1

  lines-and-columns@2.0.4: {}

  linkedom@0.18.10:
    dependencies:
      css-select: 5.1.0
      cssom: 0.5.0
      html-escaper: 3.0.3
      htmlparser2: 10.0.0
      uhyphen: 0.2.0

  listr2@8.3.2:
    dependencies:
      cli-truncate: 4.0.0
      colorette: 2.0.20
      eventemitter3: 5.0.1
      log-update: 6.1.0
      rfdc: 1.4.1
      wrap-ansi: 9.0.0

  local-pkg@1.1.1:
    dependencies:
      mlly: 1.7.4
      pkg-types: 2.1.0
      quansync: 0.2.10

  locate-path@6.0.0:
    dependencies:
      p-locate: 5.0.0

  lodash.camelcase@4.3.0: {}

  lodash.capitalize@4.2.1: {}

  lodash.escaperegexp@4.1.2: {}

  lodash.get@4.4.2: {}

  lodash.isplainobject@4.0.6: {}

  lodash.isstring@4.0.1: {}

  lodash.kebabcase@4.1.1: {}

  lodash.merge@4.6.2: {}

  lodash.snakecase@4.1.1: {}

  lodash.uniqby@4.7.0: {}

  lodash@4.17.21: {}

  log-symbols@5.1.0:
    dependencies:
      chalk: 5.4.1
      is-unicode-supported: 1.3.0

  log-symbols@6.0.0:
    dependencies:
      chalk: 5.4.1
      is-unicode-supported: 1.3.0

  log-update@6.1.0:
    dependencies:
      ansi-escapes: 7.0.0
      cli-cursor: 5.0.0
      slice-ansi: 7.1.0
      strip-ansi: 7.1.0
      wrap-ansi: 9.0.0

  loglevel@1.9.2: {}

  long@5.3.2: {}

  loupe@3.1.4: {}

  lru-cache@10.4.3: {}

  lru-cache@11.1.0: {}

  lru-cache@5.1.1:
    dependencies:
      yallist: 3.1.1

  lru-cache@7.18.3: {}

  macos-release@3.3.0: {}

  magic-string@0.30.17:
    dependencies:
      '@jridgewell/sourcemap-codec': 1.5.0

  magicast@0.3.5:
    dependencies:
      '@babel/parser': 7.27.1
      '@babel/types': 7.27.1
      source-map-js: 1.2.1

  make-error@1.3.6: {}

  many-keys-map@2.0.1: {}

  marked-directive@1.0.7(marked@15.0.11):
    dependencies:
      attributes-parser: 2.2.3
      marked: 15.0.11

  marked-highlight@2.2.1(marked@15.0.11):
    dependencies:
      marked: 15.0.11

  marked-katex-extension@5.1.4(katex@0.16.22)(marked@15.0.11):
    dependencies:
      katex: 0.16.22
      marked: 15.0.11

  marked@15.0.11: {}

  marky@1.3.0: {}

  matcher@3.0.0:
    dependencies:
      escape-string-regexp: 4.0.0

  math-intrinsics@1.1.0: {}

  md5.js@1.3.5:
    dependencies:
      hash-base: 3.0.5
      inherits: 2.0.4
      safe-buffer: 5.2.1

  md5@2.3.0:
    dependencies:
      charenc: 0.0.2
      crypt: 0.0.2
      is-buffer: 1.1.6

  mdn-data@2.0.28: {}

  mdn-data@2.0.30: {}

  media-typer@1.1.0: {}

  merge-descriptors@2.0.0: {}

  merge-stream@2.0.0: {}

  merge2@1.4.1: {}

  micromatch@4.0.8:
    dependencies:
      braces: 3.0.3
      picomatch: 2.3.1

  miller-rabin@4.0.1:
    dependencies:
      bn.js: 4.12.2
      brorand: 1.1.0

  mime-db@1.52.0: {}

  mime-db@1.54.0: {}

  mime-types@2.1.35:
    dependencies:
      mime-db: 1.52.0

  mime-types@3.0.1:
    dependencies:
      mime-db: 1.54.0

  mime@3.0.0: {}

  mime@4.0.7: {}

  mimic-fn@2.1.0: {}

  mimic-fn@4.0.0: {}

  mimic-function@5.0.1: {}

  minimalistic-assert@1.0.1: {}

  minimalistic-crypto-utils@1.0.1: {}

  minimatch@10.0.1:
    dependencies:
      brace-expansion: 2.0.1

  minimatch@10.0.3:
    dependencies:
      '@isaacs/brace-expansion': 5.0.0

  minimatch@3.1.2:
    dependencies:
      brace-expansion: 1.1.11

  minimatch@9.0.1:
    dependencies:
      brace-expansion: 2.0.1

  minimatch@9.0.5:
    dependencies:
      brace-expansion: 2.0.1

  minimist@1.2.8: {}

  minipass@3.3.6:
    dependencies:
      yallist: 4.0.0

  minipass@5.0.0: {}

  minipass@7.1.2: {}

  minizlib@2.1.2:
    dependencies:
      minipass: 3.3.6
      yallist: 4.0.0

  minizlib@3.0.2:
    dependencies:
      minipass: 7.1.2

  mitt@3.0.1: {}

  mkdirp@1.0.4: {}

  mkdirp@3.0.1: {}

  mlly@1.7.4:
    dependencies:
      acorn: 8.14.1
      pathe: 2.0.3
      pkg-types: 1.3.1
      ufo: 1.6.1

  moo@0.5.2: {}

  mri@1.2.0: {}

  mrmime@2.0.1: {}

  ms@2.0.0: {}

  ms@2.1.3: {}

  muggle-string@0.4.1: {}

  multimatch@6.0.0:
    dependencies:
      '@types/minimatch': 3.0.5
      array-differ: 4.0.0
      array-union: 3.0.1
      minimatch: 3.1.2

  mute-stream@2.0.0: {}

  mz@2.7.0:
    dependencies:
      any-promise: 1.3.0
      object-assign: 4.1.1
      thenify-all: 1.6.0

  nano-spawn@0.2.0: {}

  nanoid@3.3.11: {}

  nanoid@5.1.5: {}

  natural-compare@1.4.0: {}

  negotiator@1.0.0: {}

  netmask@2.0.2: {}

  new-github-release-url@2.0.0:
    dependencies:
      type-fest: 2.19.0

  node-fetch-native@1.6.6: {}

  node-forge@1.3.1: {}

  node-notifier@10.0.1:
    dependencies:
      growly: 1.3.0
      is-wsl: 2.2.0
      semver: 7.7.1
      shellwords: 0.1.1
      uuid: 8.3.2
      which: 2.0.2

  node-releases@2.0.19: {}

  node-stdlib-browser@1.3.1:
    dependencies:
      assert: 2.1.0
      browser-resolve: 2.0.0
      browserify-zlib: 0.2.0
      buffer: 5.7.1
      console-browserify: 1.2.0
      constants-browserify: 1.0.0
      create-require: 1.1.1
      crypto-browserify: 3.12.1
      domain-browser: 4.22.0
      events: 3.3.0
      https-browserify: 1.0.0
      isomorphic-timers-promises: 1.0.1
      os-browserify: 0.3.0
      path-browserify: 1.0.1
      pkg-dir: 5.0.0
      process: 0.11.10
      punycode: 1.4.1
      querystring-es3: 0.2.1
      readable-stream: 3.6.2
      stream-browserify: 3.0.0
      stream-http: 3.2.0
      string_decoder: 1.3.0
      timers-browserify: 2.0.12
      tty-browserify: 0.0.1
      url: 0.11.4
      util: 0.12.5
      vm-browserify: 1.1.2

  nopt@7.2.1:
    dependencies:
      abbrev: 2.0.0

  normalize-path@3.0.0: {}

  npm-run-path@4.0.1:
    dependencies:
      path-key: 3.1.1

  npm-run-path@5.3.0:
    dependencies:
      path-key: 4.0.0

  nth-check@2.1.1:
    dependencies:
      boolbase: 1.0.0

  nypm@0.5.4:
    dependencies:
      citty: 0.1.6
      consola: 3.4.2
      pathe: 2.0.3
      pkg-types: 1.3.1
      tinyexec: 0.3.2
      ufo: 1.6.1

  nypm@0.6.0:
    dependencies:
      citty: 0.1.6
      consola: 3.4.2
      pathe: 2.0.3
      pkg-types: 2.1.0
      tinyexec: 0.3.2

  object-assign@4.1.1: {}

  object-inspect@1.13.4: {}

  object-is@1.1.6:
    dependencies:
      call-bind: 1.0.8
      define-properties: 1.2.1

  object-keys@1.1.1: {}

  object.assign@4.1.7:
    dependencies:
      call-bind: 1.0.8
      call-bound: 1.0.4
      define-properties: 1.2.1
      es-object-atoms: 1.1.1
      has-symbols: 1.1.0
      object-keys: 1.1.1

  ofetch@1.4.1:
    dependencies:
      destr: 2.0.5
      node-fetch-native: 1.6.6
      ufo: 1.6.1

  ohash@1.1.6: {}

  ohash@2.0.11: {}

  ollama@0.5.15:
    dependencies:
      whatwg-fetch: 3.6.20

  omggif@1.0.10: {}

  on-exit-leak-free@2.1.2: {}

  on-finished@2.4.1:
    dependencies:
      ee-first: 1.1.1

  once@1.4.0:
    dependencies:
      wrappy: 1.0.2

  onetime@5.1.2:
    dependencies:
      mimic-fn: 2.1.0

  onetime@6.0.0:
    dependencies:
      mimic-fn: 4.0.0

  onetime@7.0.0:
    dependencies:
      mimic-function: 5.0.1

  onnxruntime-common@1.21.0: {}

  onnxruntime-common@1.22.0-dev.20250409-89f8206ba4: {}

  onnxruntime-node@1.21.0:
    dependencies:
      global-agent: 3.0.0
      onnxruntime-common: 1.21.0
      tar: 7.4.3

  onnxruntime-web@1.22.0-dev.20250409-89f8206ba4:
    dependencies:
      flatbuffers: 25.2.10
      guid-typescript: 1.0.9
      long: 5.3.2
      onnxruntime-common: 1.22.0-dev.20250409-89f8206ba4
      platform: 1.3.6
      protobufjs: 7.5.3

  open@10.1.2:
    dependencies:
      default-browser: 5.2.1
      define-lazy-prop: 3.0.0
      is-inside-container: 1.0.0
      is-wsl: 3.1.0

  open@8.4.2:
    dependencies:
      define-lazy-prop: 2.0.0
      is-docker: 2.2.1
      is-wsl: 2.2.0

  open@9.1.0:
    dependencies:
      default-browser: 4.0.0
      define-lazy-prop: 3.0.0
      is-inside-container: 1.0.0
      is-wsl: 2.2.0

  openai@5.9.2(ws@8.18.1)(zod@3.24.4):
    optionalDependencies:
      ws: 8.18.1
      zod: 3.24.4

  optionator@0.9.4:
    dependencies:
      deep-is: 0.1.4
      fast-levenshtein: 2.0.6
      levn: 0.4.1
      prelude-ls: 1.2.1
      type-check: 0.4.0
      word-wrap: 1.2.5

  ora@6.3.1:
    dependencies:
      chalk: 5.4.1
      cli-cursor: 4.0.0
      cli-spinners: 2.9.2
      is-interactive: 2.0.0
      is-unicode-supported: 1.3.0
      log-symbols: 5.1.0
      stdin-discarder: 0.1.0
      strip-ansi: 7.1.0
      wcwidth: 1.0.1

  ora@8.2.0:
    dependencies:
      chalk: 5.4.1
      cli-cursor: 5.0.0
      cli-spinners: 2.9.2
      is-interactive: 2.0.0
      is-unicode-supported: 2.1.0
      log-symbols: 6.0.0
      stdin-discarder: 0.2.2
      string-width: 7.2.0
      strip-ansi: 7.1.0

  os-browserify@0.3.0: {}

  os-name@6.0.0:
    dependencies:
      macos-release: 3.3.0
      windows-release: 6.0.1

  os-shim@0.1.3: {}

  os-tmpdir@1.0.2: {}

  p-limit@3.1.0:
    dependencies:
      yocto-queue: 0.1.0

  p-locate@5.0.0:
    dependencies:
      p-limit: 3.1.0

  pac-proxy-agent@7.2.0:
    dependencies:
      '@tootallnate/quickjs-emscripten': 0.23.0
      agent-base: 7.1.3
      debug: 4.4.0
      get-uri: 6.0.4
      http-proxy-agent: 7.0.2
      https-proxy-agent: 7.0.6
      pac-resolver: 7.0.1
      socks-proxy-agent: 8.0.5
    transitivePeerDependencies:
      - supports-color

  pac-resolver@7.0.1:
    dependencies:
      degenerator: 5.0.1
      netmask: 2.0.2

  package-json-from-dist@1.0.1: {}

  package-json@10.0.1:
    dependencies:
      ky: 1.8.1
      registry-auth-token: 5.1.0
      registry-url: 6.0.1
      semver: 7.7.1

  pako@1.0.11: {}

  parent-module@1.0.1:
    dependencies:
      callsites: 3.1.0

  parse-asn1@5.1.7:
    dependencies:
      asn1.js: 4.10.1
      browserify-aes: 1.2.0
      evp_bytestokey: 1.0.3
      hash-base: 3.0.5
      pbkdf2: 3.1.3
      safe-buffer: 5.2.1

  parse-json@7.1.1:
    dependencies:
      '@babel/code-frame': 7.27.1
      error-ex: 1.3.2
      json-parse-even-better-errors: 3.0.2
      lines-and-columns: 2.0.4
      type-fest: 3.13.1

  parse-path@7.1.0:
    dependencies:
      protocols: 2.0.2

  parse-url@9.2.0:
    dependencies:
      '@types/parse-path': 7.1.0
      parse-path: 7.1.0

  parse5-htmlparser2-tree-adapter@6.0.1:
    dependencies:
      parse5: 6.0.1

  parse5-htmlparser2-tree-adapter@7.1.0:
    dependencies:
      domhandler: 5.0.3
      parse5: 7.3.0

  parse5-parser-stream@7.1.2:
    dependencies:
      parse5: 7.3.0

  parse5@5.1.1: {}

  parse5@6.0.1: {}

  parse5@7.3.0:
    dependencies:
      entities: 6.0.0

  parseurl@1.3.3: {}

  partial-json@0.1.7: {}

  path-browserify@1.0.1: {}

  path-exists@4.0.0: {}

  path-key@3.1.1: {}

  path-key@4.0.0: {}

  path-parse@1.0.7: {}

  path-scurry@1.11.1:
    dependencies:
      lru-cache: 10.4.3
      minipass: 7.1.2

  path-scurry@2.0.0:
    dependencies:
      lru-cache: 11.1.0
      minipass: 7.1.2

  path-to-regexp@8.2.0: {}

  pathe@1.1.2: {}

  pathe@2.0.3: {}

  pathval@2.0.0: {}

  pbkdf2@3.1.3:
    dependencies:
      create-hash: 1.1.3
      create-hmac: 1.1.7
      ripemd160: 2.0.1
      safe-buffer: 5.2.1
      sha.js: 2.4.12
      to-buffer: 1.2.1

  peek-readable@4.1.0: {}

  pend@1.2.0: {}

  perfect-debounce@1.0.0: {}

  picocolors@1.1.1: {}

  picomatch@2.3.1: {}

  picomatch@4.0.2: {}

  pinia@3.0.2(typescript@5.8.3)(vue@3.5.13(typescript@5.8.3)):
    dependencies:
      '@vue/devtools-api': 7.7.6
      vue: 3.5.13(typescript@5.8.3)
    optionalDependencies:
      typescript: 5.8.3

  pino-abstract-transport@2.0.0:
    dependencies:
      split2: 4.2.0

  pino-std-serializers@7.0.0: {}

  pino@9.6.0:
    dependencies:
      atomic-sleep: 1.0.0
      fast-redact: 3.5.0
      on-exit-leak-free: 2.1.2
      pino-abstract-transport: 2.0.0
      pino-std-serializers: 7.0.0
      process-warning: 4.0.1
      quick-format-unescaped: 4.0.4
      real-require: 0.2.0
      safe-stable-stringify: 2.5.0
      sonic-boom: 4.2.0
      thread-stream: 3.1.0

  pkce-challenge@5.0.0: {}

  pkg-dir@5.0.0:
    dependencies:
      find-up: 5.0.0

  pkg-types@1.3.1:
    dependencies:
      confbox: 0.1.8
      mlly: 1.7.4
      pathe: 2.0.3

  pkg-types@2.1.0:
    dependencies:
      confbox: 0.2.2
      exsolve: 1.0.5
      pathe: 2.0.3

  platform@1.3.6: {}

  playwright-core@1.53.1: {}

  playwright@1.53.1:
    dependencies:
      playwright-core: 1.53.1
    optionalDependencies:
      fsevents: 2.3.2

  pngjs@7.0.0: {}

  possible-typed-array-names@1.1.0: {}

  postcss-selector-parser@6.1.2:
    dependencies:
      cssesc: 3.0.0
      util-deprecate: 1.0.2

  postcss@8.5.3:
    dependencies:
      nanoid: 3.3.11
      picocolors: 1.1.1
      source-map-js: 1.2.1

  prelude-ls@1.2.1: {}

  prettier-plugin-packagejson@2.5.11(prettier@3.5.3):
    dependencies:
      sort-package-json: 3.2.0
      synckit: 0.11.4
    optionalDependencies:
      prettier: 3.5.3

  prettier-plugin-tailwindcss@0.6.11(prettier@3.5.3):
    dependencies:
      prettier: 3.5.3

  prettier@3.5.3: {}

  process-nextick-args@2.0.1: {}

  process-warning@4.0.1: {}

  process@0.11.10: {}

  promise-toolbox@0.21.0:
    dependencies:
      make-error: 1.3.6

  prompts@2.4.2:
    dependencies:
      kleur: 3.0.3
      sisteransi: 1.0.5

  proto-list@1.2.4: {}

  protobufjs@7.5.3:
    dependencies:
      '@protobufjs/aspromise': 1.1.2
      '@protobufjs/base64': 1.1.2
      '@protobufjs/codegen': 2.0.4
      '@protobufjs/eventemitter': 1.1.0
      '@protobufjs/fetch': 1.1.0
      '@protobufjs/float': 1.0.2
      '@protobufjs/inquire': 1.1.0
      '@protobufjs/path': 1.1.2
      '@protobufjs/pool': 1.1.0
      '@protobufjs/utf8': 1.1.0
      '@types/node': 24.0.4
      long: 5.3.2

  protocols@2.0.2: {}

  proxy-addr@2.0.7:
    dependencies:
      forwarded: 0.2.0
      ipaddr.js: 1.9.1

  proxy-agent@6.5.0:
    dependencies:
      agent-base: 7.1.3
      debug: 4.4.0
      http-proxy-agent: 7.0.2
      https-proxy-agent: 7.0.6
      lru-cache: 7.18.3
      pac-proxy-agent: 7.2.0
      proxy-from-env: 1.1.0
      socks-proxy-agent: 8.0.5
    transitivePeerDependencies:
      - supports-color

  proxy-from-env@1.1.0: {}

  public-encrypt@4.0.3:
    dependencies:
      bn.js: 4.12.2
      browserify-rsa: 4.1.1
      create-hash: 1.2.0
      parse-asn1: 5.1.7
      randombytes: 2.1.0
      safe-buffer: 5.2.1

  publish-browser-extension@3.0.0:
    dependencies:
      cac: 6.7.14
      cli-highlight: 2.1.11
      consola: 3.4.2
      dotenv: 16.5.0
      extract-zip: 2.0.1
      formdata-node: 6.0.3
      listr2: 8.3.2
      lodash.camelcase: 4.3.0
      lodash.kebabcase: 4.1.1
      lodash.snakecase: 4.1.1
      ofetch: 1.4.1
      open: 9.1.0
      ora: 6.3.1
      prompts: 2.4.2
      zod: 3.24.4
    transitivePeerDependencies:
      - supports-color

  pump@3.0.2:
    dependencies:
      end-of-stream: 1.4.4
      once: 1.4.0

  punycode@1.4.1: {}

  punycode@2.3.1: {}

  pupa@3.1.0:
    dependencies:
      escape-goat: 4.0.0

  qs@6.14.0:
    dependencies:
      side-channel: 1.1.0

  quansync@0.2.10: {}

  querystring-es3@0.2.1: {}

  queue-microtask@1.2.3: {}

  quick-format-unescaped@4.0.4: {}

  radash@12.1.0: {}

  randombytes@2.1.0:
    dependencies:
      safe-buffer: 5.2.1

  randomfill@1.0.4:
    dependencies:
      randombytes: 2.1.0
      safe-buffer: 5.2.1

  range-parser@1.2.1: {}

  raw-body@3.0.0:
    dependencies:
      bytes: 3.1.2
      http-errors: 2.0.0
      iconv-lite: 0.6.3
      unpipe: 1.0.0

  rc9@2.1.2:
    dependencies:
      defu: 6.1.4
      destr: 2.0.5

  rc@1.2.8:
    dependencies:
      deep-extend: 0.6.0
      ini: 1.3.8
      minimist: 1.2.8
      strip-json-comments: 2.0.1

  react@19.1.0: {}

  readable-stream@2.3.8:
    dependencies:
      core-util-is: 1.0.3
      inherits: 2.0.4
      isarray: 1.0.0
      process-nextick-args: 2.0.1
      safe-buffer: 5.1.2
      string_decoder: 1.1.1
      util-deprecate: 1.0.2

  readable-stream@3.6.2:
    dependencies:
      inherits: 2.0.4
      string_decoder: 1.3.0
      util-deprecate: 1.0.2

  readable-stream@4.7.0:
    dependencies:
      abort-controller: 3.0.0
      buffer: 6.0.3
      events: 3.3.0
      process: 0.11.10
      string_decoder: 1.3.0

  readable-web-to-node-stream@3.0.4:
    dependencies:
      readable-stream: 4.7.0

  readdirp@3.6.0:
    dependencies:
      picomatch: 2.3.1

  readdirp@4.1.2: {}

  real-require@0.2.0: {}

  regenerator-runtime@0.14.1: {}

  registry-auth-token@5.1.0:
    dependencies:
      '@pnpm/npm-conf': 2.3.1

  registry-url@6.0.1:
    dependencies:
      rc: 1.2.8

  release-it-changelogen@0.1.0(changelogen@0.5.7(magicast@0.3.5))(release-it@19.0.2(@types/node@24.0.4)(magicast@0.3.5))(semver@7.7.2):
    dependencies:
      chalk: 5.4.1
      changelogen: 0.5.7(magicast@0.3.5)
      defu: 6.1.4
      dotenv: 16.5.0
      execa: 8.0.1
      pathe: 1.1.2
      release-it: 19.0.2(@types/node@24.0.4)(magicast@0.3.5)
      semver: 7.7.2
      yargs-parser: 21.1.1

  release-it@19.0.2(@types/node@24.0.4)(magicast@0.3.5):
    dependencies:
      '@nodeutils/defaults-deep': 1.1.0
      '@octokit/rest': 21.1.1
      '@phun-ky/typeof': 1.2.8
      async-retry: 1.3.3
      c12: 3.0.3(magicast@0.3.5)
      ci-info: 4.2.0
      eta: 3.5.0
      git-url-parse: 16.1.0
      inquirer: 12.6.0(@types/node@24.0.4)
      issue-parser: 7.0.1
      lodash.get: 4.4.2
      lodash.merge: 4.6.2
      mime-types: 3.0.1
      new-github-release-url: 2.0.0
      open: 10.1.2
      ora: 8.2.0
      os-name: 6.0.0
      proxy-agent: 6.5.0
      semver: 7.7.1
      tinyexec: 1.0.1
      tinyglobby: 0.2.13
      undici: 6.21.2
      url-join: 5.0.0
      wildcard-match: 5.1.4
      yargs-parser: 21.1.1
    transitivePeerDependencies:
      - '@types/node'
      - magicast
      - supports-color

  require-directory@2.1.1: {}

  resolve-from@4.0.0: {}

  resolve@1.22.10:
    dependencies:
      is-core-module: 2.16.1
      path-parse: 1.0.7
      supports-preserve-symlinks-flag: 1.0.0

  restore-cursor@4.0.0:
    dependencies:
      onetime: 5.1.2
      signal-exit: 3.0.7

  restore-cursor@5.1.0:
    dependencies:
      onetime: 7.0.0
      signal-exit: 4.1.0

  retry@0.13.1: {}

  reusify@1.1.0: {}

  rfdc@1.4.1: {}

  ripemd160@2.0.1:
    dependencies:
      hash-base: 2.0.2
      inherits: 2.0.4

  ripemd160@2.0.2:
    dependencies:
      hash-base: 3.0.5
      inherits: 2.0.4

  roarr@2.15.4:
    dependencies:
      boolean: 3.2.0
      detect-node: 2.1.0
      globalthis: 1.0.4
      json-stringify-safe: 5.0.1
      semver-compare: 1.0.0
      sprintf-js: 1.1.3

  rollup@4.40.1:
    dependencies:
      '@types/estree': 1.0.7
    optionalDependencies:
      '@rollup/rollup-android-arm-eabi': 4.40.1
      '@rollup/rollup-android-arm64': 4.40.1
      '@rollup/rollup-darwin-arm64': 4.40.1
      '@rollup/rollup-darwin-x64': 4.40.1
      '@rollup/rollup-freebsd-arm64': 4.40.1
      '@rollup/rollup-freebsd-x64': 4.40.1
      '@rollup/rollup-linux-arm-gnueabihf': 4.40.1
      '@rollup/rollup-linux-arm-musleabihf': 4.40.1
      '@rollup/rollup-linux-arm64-gnu': 4.40.1
      '@rollup/rollup-linux-arm64-musl': 4.40.1
      '@rollup/rollup-linux-loongarch64-gnu': 4.40.1
      '@rollup/rollup-linux-powerpc64le-gnu': 4.40.1
      '@rollup/rollup-linux-riscv64-gnu': 4.40.1
      '@rollup/rollup-linux-riscv64-musl': 4.40.1
      '@rollup/rollup-linux-s390x-gnu': 4.40.1
      '@rollup/rollup-linux-x64-gnu': 4.40.1
      '@rollup/rollup-linux-x64-musl': 4.40.1
      '@rollup/rollup-win32-arm64-msvc': 4.40.1
      '@rollup/rollup-win32-ia32-msvc': 4.40.1
      '@rollup/rollup-win32-x64-msvc': 4.40.1
      fsevents: 2.3.3

  router@2.2.0:
    dependencies:
      debug: 4.4.0
      depd: 2.0.0
      is-promise: 4.0.0
      parseurl: 1.3.3
      path-to-regexp: 8.2.0
    transitivePeerDependencies:
      - supports-color

  run-applescript@5.0.0:
    dependencies:
      execa: 5.1.1

  run-applescript@7.0.0: {}

  run-async@3.0.0: {}

  run-parallel@1.2.0:
    dependencies:
      queue-microtask: 1.2.3

  rxjs@7.8.2:
    dependencies:
      tslib: 2.8.1

  safe-buffer@5.1.2: {}

  safe-buffer@5.2.1: {}

  safe-regex-test@1.1.0:
    dependencies:
      call-bound: 1.0.4
      es-errors: 1.3.0
      is-regex: 1.2.1

  safe-stable-stringify@2.5.0: {}

  safer-buffer@2.1.2: {}

  sass-embedded-android-arm64@1.87.0:
    optional: true

  sass-embedded-android-arm@1.87.0:
    optional: true

  sass-embedded-android-ia32@1.87.0:
    optional: true

  sass-embedded-android-riscv64@1.87.0:
    optional: true

  sass-embedded-android-x64@1.87.0:
    optional: true

  sass-embedded-darwin-arm64@1.87.0:
    optional: true

  sass-embedded-darwin-x64@1.87.0:
    optional: true

  sass-embedded-linux-arm64@1.87.0:
    optional: true

  sass-embedded-linux-arm@1.87.0:
    optional: true

  sass-embedded-linux-ia32@1.87.0:
    optional: true

  sass-embedded-linux-musl-arm64@1.87.0:
    optional: true

  sass-embedded-linux-musl-arm@1.87.0:
    optional: true

  sass-embedded-linux-musl-ia32@1.87.0:
    optional: true

  sass-embedded-linux-musl-riscv64@1.87.0:
    optional: true

  sass-embedded-linux-musl-x64@1.87.0:
    optional: true

  sass-embedded-linux-riscv64@1.87.0:
    optional: true

  sass-embedded-linux-x64@1.87.0:
    optional: true

  sass-embedded-win32-arm64@1.87.0:
    optional: true

  sass-embedded-win32-ia32@1.87.0:
    optional: true

  sass-embedded-win32-x64@1.87.0:
    optional: true

  sass-embedded@1.87.0:
    dependencies:
      '@bufbuild/protobuf': 2.3.0
      buffer-builder: 0.2.0
      colorjs.io: 0.5.2
      immutable: 5.1.2
      rxjs: 7.8.2
      supports-color: 8.1.1
      sync-child-process: 1.0.2
      varint: 6.0.0
    optionalDependencies:
      sass-embedded-android-arm: 1.87.0
      sass-embedded-android-arm64: 1.87.0
      sass-embedded-android-ia32: 1.87.0
      sass-embedded-android-riscv64: 1.87.0
      sass-embedded-android-x64: 1.87.0
      sass-embedded-darwin-arm64: 1.87.0
      sass-embedded-darwin-x64: 1.87.0
      sass-embedded-linux-arm: 1.87.0
      sass-embedded-linux-arm64: 1.87.0
      sass-embedded-linux-ia32: 1.87.0
      sass-embedded-linux-musl-arm: 1.87.0
      sass-embedded-linux-musl-arm64: 1.87.0
      sass-embedded-linux-musl-ia32: 1.87.0
      sass-embedded-linux-musl-riscv64: 1.87.0
      sass-embedded-linux-musl-x64: 1.87.0
      sass-embedded-linux-riscv64: 1.87.0
      sass-embedded-linux-x64: 1.87.0
      sass-embedded-win32-arm64: 1.87.0
      sass-embedded-win32-ia32: 1.87.0
      sass-embedded-win32-x64: 1.87.0

  sax@1.4.1: {}

  scule@1.3.0: {}

  secure-json-parse@2.7.0: {}

  semver-compare@1.0.0: {}

  semver@6.3.1: {}

  semver@7.7.1: {}

  semver@7.7.2: {}

  send@1.2.0:
    dependencies:
      debug: 4.4.0
      encodeurl: 2.0.0
      escape-html: 1.0.3
      etag: 1.8.1
      fresh: 2.0.0
      http-errors: 2.0.0
      mime-types: 3.0.1
      ms: 2.1.3
      on-finished: 2.4.1
      range-parser: 1.2.1
      statuses: 2.0.1
    transitivePeerDependencies:
      - supports-color

  serialize-error@7.0.1:
    dependencies:
      type-fest: 0.13.1

  serve-static@2.2.0:
    dependencies:
      encodeurl: 2.0.0
      escape-html: 1.0.3
      parseurl: 1.3.3
      send: 1.2.0
    transitivePeerDependencies:
      - supports-color

  set-function-length@1.2.2:
    dependencies:
      define-data-property: 1.1.4
      es-errors: 1.3.0
      function-bind: 1.1.2
      get-intrinsic: 1.3.0
      gopd: 1.2.0
      has-property-descriptors: 1.0.2

  set-value@4.1.0:
    dependencies:
      is-plain-object: 2.0.4
      is-primitive: 3.0.1

  setimmediate@1.0.5: {}

  setprototypeof@1.2.0: {}

  sha.js@2.4.12:
    dependencies:
      inherits: 2.0.4
      safe-buffer: 5.2.1
      to-buffer: 1.2.1

  sharp@0.34.2:
    dependencies:
      color: 4.2.3
      detect-libc: 2.0.4
      semver: 7.7.2
    optionalDependencies:
      '@img/sharp-darwin-arm64': 0.34.2
      '@img/sharp-darwin-x64': 0.34.2
      '@img/sharp-libvips-darwin-arm64': 1.1.0
      '@img/sharp-libvips-darwin-x64': 1.1.0
      '@img/sharp-libvips-linux-arm': 1.1.0
      '@img/sharp-libvips-linux-arm64': 1.1.0
      '@img/sharp-libvips-linux-ppc64': 1.1.0
      '@img/sharp-libvips-linux-s390x': 1.1.0
      '@img/sharp-libvips-linux-x64': 1.1.0
      '@img/sharp-libvips-linuxmusl-arm64': 1.1.0
      '@img/sharp-libvips-linuxmusl-x64': 1.1.0
      '@img/sharp-linux-arm': 0.34.2
      '@img/sharp-linux-arm64': 0.34.2
      '@img/sharp-linux-s390x': 0.34.2
      '@img/sharp-linux-x64': 0.34.2
      '@img/sharp-linuxmusl-arm64': 0.34.2
      '@img/sharp-linuxmusl-x64': 0.34.2
      '@img/sharp-wasm32': 0.34.2
      '@img/sharp-win32-arm64': 0.34.2
      '@img/sharp-win32-ia32': 0.34.2
      '@img/sharp-win32-x64': 0.34.2

  shebang-command@2.0.0:
    dependencies:
      shebang-regex: 3.0.0

  shebang-regex@3.0.0: {}

  shell-quote@1.7.3: {}

  shellwords@0.1.1: {}

  side-channel-list@1.0.0:
    dependencies:
      es-errors: 1.3.0
      object-inspect: 1.13.4

  side-channel-map@1.0.1:
    dependencies:
      call-bound: 1.0.4
      es-errors: 1.3.0
      get-intrinsic: 1.3.0
      object-inspect: 1.13.4

  side-channel-weakmap@1.0.2:
    dependencies:
      call-bound: 1.0.4
      es-errors: 1.3.0
      get-intrinsic: 1.3.0
      object-inspect: 1.13.4
      side-channel-map: 1.0.1

  side-channel@1.1.0:
    dependencies:
      es-errors: 1.3.0
      object-inspect: 1.13.4
      side-channel-list: 1.0.0
      side-channel-map: 1.0.1
      side-channel-weakmap: 1.0.2

  siginfo@2.0.0: {}

  signal-exit@3.0.7: {}

  signal-exit@4.1.0: {}

  simple-swizzle@0.2.2:
    dependencies:
      is-arrayish: 0.3.2

  sirv@3.0.1:
    dependencies:
      '@polka/url': 1.0.0-next.29
      mrmime: 2.0.1
      totalist: 3.0.1

  sisteransi@1.0.5: {}

  slice-ansi@5.0.0:
    dependencies:
      ansi-styles: 6.2.1
      is-fullwidth-code-point: 4.0.0

  slice-ansi@7.1.0:
    dependencies:
      ansi-styles: 6.2.1
      is-fullwidth-code-point: 5.0.0

  smart-buffer@4.2.0: {}

  socks-proxy-agent@8.0.5:
    dependencies:
      agent-base: 7.1.3
      debug: 4.4.0
      socks: 2.8.4
    transitivePeerDependencies:
      - supports-color

  socks@2.8.4:
    dependencies:
      ip-address: 9.0.5
      smart-buffer: 4.2.0

  sonic-boom@4.2.0:
    dependencies:
      atomic-sleep: 1.0.0

  sort-object-keys@1.1.3: {}

  sort-package-json@3.2.0:
    dependencies:
      detect-indent: 7.0.1
      detect-newline: 4.0.1
      git-hooks-list: 4.1.1
      is-plain-obj: 4.1.0
      semver: 7.7.1
      sort-object-keys: 1.1.3
      tinyglobby: 0.2.13

  source-map-js@1.2.1: {}

  source-map-support@0.5.21:
    dependencies:
      buffer-from: 1.1.2
      source-map: 0.6.1

  source-map@0.6.1: {}

  source-map@0.7.4: {}

  spawn-sync@1.0.15:
    dependencies:
      concat-stream: 1.6.2
      os-shim: 0.1.3

  speakingurl@14.0.1: {}

  split2@4.2.0: {}

  split@1.0.1:
    dependencies:
      through: 2.3.8

  sprintf-js@1.1.3: {}

  stackback@0.0.2: {}

  statuses@2.0.1: {}

  std-env@3.9.0: {}

  stdin-discarder@0.1.0:
    dependencies:
      bl: 5.1.0

  stdin-discarder@0.2.2: {}

  stream-browserify@3.0.0:
    dependencies:
      inherits: 2.0.4
      readable-stream: 3.6.2

  stream-http@3.2.0:
    dependencies:
      builtin-status-codes: 3.0.0
      inherits: 2.0.4
      readable-stream: 3.6.2
      xtend: 4.0.2

  string-width@4.2.3:
    dependencies:
      emoji-regex: 8.0.0
      is-fullwidth-code-point: 3.0.0
      strip-ansi: 6.0.1

  string-width@5.1.2:
    dependencies:
      eastasianwidth: 0.2.0
      emoji-regex: 9.2.2
      strip-ansi: 7.1.0

  string-width@7.2.0:
    dependencies:
      emoji-regex: 10.4.0
      get-east-asian-width: 1.3.0
      strip-ansi: 7.1.0

  string_decoder@1.1.1:
    dependencies:
      safe-buffer: 5.1.2

  string_decoder@1.3.0:
    dependencies:
      safe-buffer: 5.2.1

  strip-ansi@6.0.1:
    dependencies:
      ansi-regex: 5.0.1

  strip-ansi@7.1.0:
    dependencies:
      ansi-regex: 6.1.0

  strip-bom@5.0.0: {}

  strip-final-newline@2.0.0: {}

  strip-final-newline@3.0.0: {}

  strip-json-comments@2.0.1: {}

  strip-json-comments@3.1.1: {}

  strip-json-comments@5.0.1: {}

  strip-literal@3.0.0:
    dependencies:
      js-tokens: 9.0.1

  strtok3@6.3.0:
    dependencies:
      '@tokenizer/token': 0.3.0
      peek-readable: 4.1.0

  stubborn-fs@1.2.5: {}

  superjson@2.2.2:
    dependencies:
      copy-anything: 3.0.5

  supports-color@7.2.0:
    dependencies:
      has-flag: 4.0.0

  supports-color@8.1.1:
    dependencies:
      has-flag: 4.0.0

  supports-preserve-symlinks-flag@1.0.0: {}

  svgo@3.3.2:
    dependencies:
      '@trysound/sax': 0.2.0
      commander: 7.2.0
      css-select: 5.1.0
      css-tree: 2.3.1
      css-what: 6.1.0
      csso: 5.0.5
      picocolors: 1.1.1

  swr@2.3.3(react@19.1.0):
    dependencies:
      dequal: 2.0.3
      react: 19.1.0
      use-sync-external-store: 1.5.0(react@19.1.0)

  sync-child-process@1.0.2:
    dependencies:
      sync-message-port: 1.1.3

  sync-message-port@1.1.3: {}

  synckit@0.11.4:
    dependencies:
      '@pkgr/core': 0.2.4
      tslib: 2.8.1

  tailwind-merge@3.3.0: {}

  tailwindcss@4.1.7: {}

  tapable@2.2.1: {}

  tar@6.2.1:
    dependencies:
      chownr: 2.0.0
      fs-minipass: 2.1.0
      minipass: 5.0.0
      minizlib: 2.1.2
      mkdirp: 1.0.4
      yallist: 4.0.0

  tar@7.4.3:
    dependencies:
      '@isaacs/fs-minipass': 4.0.1
      chownr: 3.0.0
      minipass: 7.1.2
      minizlib: 3.0.2
      mkdirp: 3.0.1
      yallist: 5.0.0

  temporal-polyfill@0.3.0:
    dependencies:
      temporal-spec: 0.3.0

  temporal-spec@0.3.0: {}

  thenify-all@1.6.0:
    dependencies:
      thenify: 3.3.1

  thenify@3.3.1:
    dependencies:
      any-promise: 1.3.0

  thread-stream@3.1.0:
    dependencies:
      real-require: 0.2.0

  throttleit@2.1.0: {}

  through@2.3.8: {}

  timers-browserify@2.0.12:
    dependencies:
      setimmediate: 1.0.5

  tinybench@2.9.0: {}

  tinycolor2@1.6.0: {}

  tinyexec@0.3.2: {}

  tinyexec@1.0.1: {}

  tinyglobby@0.2.13:
    dependencies:
      fdir: 6.4.4(picomatch@4.0.2)
      picomatch: 4.0.2

  tinyglobby@0.2.14:
    dependencies:
      fdir: 6.4.4(picomatch@4.0.2)
      picomatch: 4.0.2

  tinypool@1.1.1: {}

  tinyrainbow@2.0.0: {}

  tinyspy@4.0.3: {}

  titleize@3.0.0: {}

  tmp@0.0.33:
    dependencies:
      os-tmpdir: 1.0.2

  tmp@0.2.3: {}

  to-buffer@1.2.1:
    dependencies:
      isarray: 2.0.5
      safe-buffer: 5.2.1
      typed-array-buffer: 1.0.3

  to-regex-range@5.0.1:
    dependencies:
      is-number: 7.0.0

  toidentifier@1.0.1: {}

  token-types@4.2.1:
    dependencies:
      '@tokenizer/token': 0.3.0
      ieee754: 1.2.1

  totalist@3.0.1: {}

  ts-api-utils@2.1.0(typescript@5.8.3):
    dependencies:
      typescript: 5.8.3

  tslib@2.8.1: {}

  tty-browserify@0.0.1: {}

  type-check@0.4.0:
    dependencies:
      prelude-ls: 1.2.1

  type-fest@0.13.1: {}

  type-fest@0.21.3: {}

  type-fest@2.19.0: {}

  type-fest@3.13.1: {}

  type-fest@4.40.1: {}

  type-is@2.0.1:
    dependencies:
      content-type: 1.0.5
      media-typer: 1.1.0
      mime-types: 3.0.1

  typed-array-buffer@1.0.3:
    dependencies:
      call-bound: 1.0.4
      es-errors: 1.3.0
      is-typed-array: 1.1.15

  typedarray@0.0.6: {}

  typescript-eslint@8.32.0(eslint@9.26.0(jiti@2.4.2))(typescript@5.8.3):
    dependencies:
      '@typescript-eslint/eslint-plugin': 8.32.0(@typescript-eslint/parser@8.32.0(eslint@9.26.0(jiti@2.4.2))(typescript@5.8.3))(eslint@9.26.0(jiti@2.4.2))(typescript@5.8.3)
      '@typescript-eslint/parser': 8.32.0(eslint@9.26.0(jiti@2.4.2))(typescript@5.8.3)
      '@typescript-eslint/utils': 8.32.0(eslint@9.26.0(jiti@2.4.2))(typescript@5.8.3)
      eslint: 9.26.0(jiti@2.4.2)
      typescript: 5.8.3
    transitivePeerDependencies:
      - supports-color

  typescript@5.8.3: {}

  ufo@1.6.1: {}

  uhyphen@0.2.0: {}

  undici-types@6.21.0: {}

  undici-types@7.8.0: {}

  undici@6.21.2: {}

  unimport@5.0.1:
    dependencies:
      acorn: 8.14.1
      escape-string-regexp: 5.0.0
      estree-walker: 3.0.3
      local-pkg: 1.1.1
      magic-string: 0.30.17
      mlly: 1.7.4
      pathe: 2.0.3
      picomatch: 4.0.2
      pkg-types: 2.1.0
      scule: 1.3.0
      strip-literal: 3.0.0
      tinyglobby: 0.2.13
      unplugin: 2.3.2
      unplugin-utils: 0.2.4

  universal-user-agent@7.0.2: {}

  universalify@2.0.1: {}

  unpdf@1.0.6: {}

  unpipe@1.0.0: {}

  unplugin-utils@0.2.4:
    dependencies:
      pathe: 2.0.3
      picomatch: 4.0.2

  unplugin@2.3.2:
    dependencies:
      acorn: 8.14.1
      picomatch: 4.0.2
      webpack-virtual-modules: 0.6.2

  untildify@4.0.0: {}

  update-browserslist-db@1.1.3(browserslist@4.24.5):
    dependencies:
      browserslist: 4.24.5
      escalade: 3.2.0
      picocolors: 1.1.1

  update-notifier@7.3.1:
    dependencies:
      boxen: 8.0.1
      chalk: 5.4.1
      configstore: 7.0.0
      is-in-ci: 1.0.0
      is-installed-globally: 1.0.0
      is-npm: 6.0.0
      latest-version: 9.0.0
      pupa: 3.1.0
      semver: 7.7.1
      xdg-basedir: 5.1.0

  uri-js@4.4.1:
    dependencies:
      punycode: 2.3.1

  url-join@5.0.0: {}

  url@0.11.4:
    dependencies:
      punycode: 1.4.1
      qs: 6.14.0

  use-sync-external-store@1.5.0(react@19.1.0):
    dependencies:
      react: 19.1.0

  utif2@4.1.0:
    dependencies:
      pako: 1.0.11

  util-deprecate@1.0.2: {}

  util@0.12.5:
    dependencies:
      inherits: 2.0.4
      is-arguments: 1.2.0
      is-generator-function: 1.1.0
      is-typed-array: 1.1.15
      which-typed-array: 1.1.19

  uuid@8.3.2: {}

  varint@6.0.0: {}

  vary@1.1.2: {}

  vite-bundle-analyzer@1.1.0: {}

  vite-node@3.1.3(@types/node@24.0.4)(jiti@2.4.2)(lightningcss@1.30.1)(sass-embedded@1.87.0)(yaml@2.7.1):
    dependencies:
      cac: 6.7.14
      debug: 4.4.0
      es-module-lexer: 1.7.0
      pathe: 2.0.3
      vite: 6.3.5(@types/node@24.0.4)(jiti@2.4.2)(lightningcss@1.30.1)(sass-embedded@1.87.0)(yaml@2.7.1)
    transitivePeerDependencies:
      - '@types/node'
      - jiti
      - less
      - lightningcss
      - sass
      - sass-embedded
      - stylus
      - sugarss
      - supports-color
      - terser
      - tsx
      - yaml

  vite-node@3.2.4(@types/node@24.0.4)(jiti@2.4.2)(lightningcss@1.30.1)(sass-embedded@1.87.0)(yaml@2.7.1):
    dependencies:
      cac: 6.7.14
      debug: 4.4.1
      es-module-lexer: 1.7.0
      pathe: 2.0.3
      vite: 6.3.5(@types/node@24.0.4)(jiti@2.4.2)(lightningcss@1.30.1)(sass-embedded@1.87.0)(yaml@2.7.1)
    transitivePeerDependencies:
      - '@types/node'
      - jiti
      - less
      - lightningcss
      - sass
      - sass-embedded
      - stylus
      - sugarss
      - supports-color
      - terser
      - tsx
      - yaml

  vite-plugin-node-polyfills@0.24.0(rollup@4.40.1)(vite@6.3.5(@types/node@24.0.4)(jiti@2.4.2)(lightningcss@1.30.1)(sass-embedded@1.87.0)(yaml@2.7.1)):
    dependencies:
      '@rollup/plugin-inject': 5.0.5(rollup@4.40.1)
      node-stdlib-browser: 1.3.1
      vite: 6.3.5(@types/node@24.0.4)(jiti@2.4.2)(lightningcss@1.30.1)(sass-embedded@1.87.0)(yaml@2.7.1)
    transitivePeerDependencies:
      - rollup

  vite-plugin-webfont-dl@3.10.5(vite@6.3.5(@types/node@24.0.4)(jiti@2.4.2)(lightningcss@1.30.1)(sass-embedded@1.87.0)(yaml@2.7.1)):
    dependencies:
      axios: 1.9.0
      clean-css: 5.3.3
      flat-cache: 6.1.9
      picocolors: 1.1.1
      vite: 6.3.5(@types/node@24.0.4)(jiti@2.4.2)(lightningcss@1.30.1)(sass-embedded@1.87.0)(yaml@2.7.1)
    transitivePeerDependencies:
      - debug

  vite-svg-loader@5.1.0(vue@3.5.13(typescript@5.8.3)):
    dependencies:
      svgo: 3.3.2
      vue: 3.5.13(typescript@5.8.3)

  vite@6.3.5(@types/node@24.0.4)(jiti@2.4.2)(lightningcss@1.30.1)(sass-embedded@1.87.0)(yaml@2.7.1):
    dependencies:
      esbuild: 0.25.4
      fdir: 6.4.4(picomatch@4.0.2)
      picomatch: 4.0.2
      postcss: 8.5.3
      rollup: 4.40.1
      tinyglobby: 0.2.14
    optionalDependencies:
      '@types/node': 24.0.4
      fsevents: 2.3.3
      jiti: 2.4.2
      lightningcss: 1.30.1
      sass-embedded: 1.87.0
      yaml: 2.7.1

  vitest@3.2.4(@types/node@24.0.4)(@vitest/ui@3.2.4)(happy-dom@18.0.1)(jiti@2.4.2)(lightningcss@1.30.1)(sass-embedded@1.87.0)(yaml@2.7.1):
    dependencies:
      '@types/chai': 5.2.2
      '@vitest/expect': 3.2.4
      '@vitest/mocker': 3.2.4(vite@6.3.5(@types/node@24.0.4)(jiti@2.4.2)(lightningcss@1.30.1)(sass-embedded@1.87.0)(yaml@2.7.1))
      '@vitest/pretty-format': 3.2.4
      '@vitest/runner': 3.2.4
      '@vitest/snapshot': 3.2.4
      '@vitest/spy': 3.2.4
      '@vitest/utils': 3.2.4
      chai: 5.2.0
      debug: 4.4.1
      expect-type: 1.2.1
      magic-string: 0.30.17
      pathe: 2.0.3
      picomatch: 4.0.2
      std-env: 3.9.0
      tinybench: 2.9.0
      tinyexec: 0.3.2
      tinyglobby: 0.2.14
      tinypool: 1.1.1
      tinyrainbow: 2.0.0
      vite: 6.3.5(@types/node@24.0.4)(jiti@2.4.2)(lightningcss@1.30.1)(sass-embedded@1.87.0)(yaml@2.7.1)
      vite-node: 3.2.4(@types/node@24.0.4)(jiti@2.4.2)(lightningcss@1.30.1)(sass-embedded@1.87.0)(yaml@2.7.1)
      why-is-node-running: 2.3.0
    optionalDependencies:
      '@types/node': 24.0.4
      '@vitest/ui': 3.2.4(vitest@3.2.4)
      happy-dom: 18.0.1
    transitivePeerDependencies:
      - jiti
      - less
      - lightningcss
      - msw
      - sass
      - sass-embedded
      - stylus
      - sugarss
      - supports-color
      - terser
      - tsx
      - yaml

  vm-browserify@1.1.2: {}

  vscode-uri@3.1.0: {}

  vue-component-type-helpers@2.2.10: {}

  vue-eslint-parser@10.1.3(eslint@9.26.0(jiti@2.4.2)):
    dependencies:
      debug: 4.4.1
      eslint: 9.26.0(jiti@2.4.2)
      eslint-scope: 8.3.0
      eslint-visitor-keys: 4.2.0
      espree: 10.3.0
      esquery: 1.6.0
      lodash: 4.17.21
      semver: 7.7.2
    transitivePeerDependencies:
      - supports-color

  vue-i18n@11.1.5(vue@3.5.13(typescript@5.8.3)):
    dependencies:
      '@intlify/core-base': 11.1.5
      '@intlify/shared': 11.1.5
      '@vue/devtools-api': 6.6.4
      vue: 3.5.13(typescript@5.8.3)

  vue-router@4.5.1(vue@3.5.13(typescript@5.8.3)):
    dependencies:
      '@vue/devtools-api': 6.6.4
      vue: 3.5.13(typescript@5.8.3)

  vue-shadow-dom@4.2.0: {}

  vue-tsc@3.0.4(typescript@5.8.3):
    dependencies:
      '@volar/typescript': 2.4.20
      '@vue/language-core': 3.0.4(typescript@5.8.3)
      typescript: 5.8.3

  vue@3.5.13(typescript@5.8.3):
    dependencies:
      '@vue/compiler-dom': 3.5.13
      '@vue/compiler-sfc': 3.5.13
      '@vue/runtime-dom': 3.5.13
      '@vue/server-renderer': 3.5.13(vue@3.5.13(typescript@5.8.3))
      '@vue/shared': 3.5.13
    optionalDependencies:
      typescript: 5.8.3

  watchpack@2.4.2:
    dependencies:
      glob-to-regexp: 0.4.1
      graceful-fs: 4.2.11

  wcwidth@1.0.1:
    dependencies:
      defaults: 1.0.4

  web-ext-run@0.2.3:
    dependencies:
      '@babel/runtime': 7.27.0
      '@devicefarmer/adbkit': 3.3.8
      chrome-launcher: 1.1.2
      debounce: 1.2.1
      es6-error: 4.1.1
      firefox-profile: 4.7.0
      fx-runner: 1.4.0
      multimatch: 6.0.0
      node-notifier: 10.0.1
      parse-json: 7.1.1
      pino: 9.6.0
      promise-toolbox: 0.21.0
      set-value: 4.1.0
      source-map-support: 0.5.21
      strip-bom: 5.0.0
      strip-json-comments: 5.0.1
      tmp: 0.2.3
      update-notifier: 7.3.1
      watchpack: 2.4.2
      ws: 8.18.1
      zip-dir: 2.0.0
    transitivePeerDependencies:
      - bufferutil
      - supports-color
      - utf-8-validate

  webpack-virtual-modules@0.6.2: {}

  whatwg-encoding@3.1.1:
    dependencies:
      iconv-lite: 0.6.3

  whatwg-fetch@3.6.20: {}

  whatwg-mimetype@3.0.0: {}

  whatwg-mimetype@4.0.0: {}

  when-exit@2.1.4: {}

  when@3.7.7: {}

  which-typed-array@1.1.19:
    dependencies:
      available-typed-arrays: 1.0.7
      call-bind: 1.0.8
      call-bound: 1.0.4
      for-each: 0.3.5
      get-proto: 1.0.1
      gopd: 1.2.0
      has-tostringtag: 1.0.2

  which@1.2.4:
    dependencies:
      is-absolute: 0.1.7
      isexe: 1.1.2

  which@2.0.2:
    dependencies:
      isexe: 2.0.0

  why-is-node-running@2.3.0:
    dependencies:
      siginfo: 2.0.0
      stackback: 0.0.2

  widest-line@5.0.0:
    dependencies:
      string-width: 7.2.0

  wildcard-match@5.1.4: {}

  windows-release@6.0.1:
    dependencies:
      execa: 8.0.1

  winreg@0.0.12: {}

  word-wrap@1.2.5: {}

  wrap-ansi@6.2.0:
    dependencies:
      ansi-styles: 4.3.0
      string-width: 4.2.3
      strip-ansi: 6.0.1

  wrap-ansi@7.0.0:
    dependencies:
      ansi-styles: 4.3.0
      string-width: 4.2.3
      strip-ansi: 6.0.1

  wrap-ansi@8.1.0:
    dependencies:
      ansi-styles: 6.2.1
      string-width: 5.1.2
      strip-ansi: 7.1.0

  wrap-ansi@9.0.0:
    dependencies:
      ansi-styles: 6.2.1
      string-width: 7.2.0
      strip-ansi: 7.1.0

  wrappy@1.0.2: {}

  ws@8.18.1: {}

  wxt@0.20.6(@types/node@24.0.4)(jiti@2.4.2)(lightningcss@1.30.1)(rollup@4.40.1)(sass-embedded@1.87.0)(yaml@2.7.1):
    dependencies:
      '@1natsu/wait-element': 4.1.2
      '@aklinker1/rollup-plugin-visualizer': 5.12.0(rollup@4.40.1)
      '@webext-core/fake-browser': 1.3.2
      '@webext-core/isolated-element': 1.1.2
      '@webext-core/match-patterns': 1.0.3
      '@wxt-dev/browser': 0.0.317
      '@wxt-dev/storage': 1.1.1
      async-mutex: 0.5.0
      c12: 3.0.3(magicast@0.3.5)
      cac: 6.7.14
      chokidar: 4.0.3
      ci-info: 4.2.0
      consola: 3.4.2
      defu: 6.1.4
      dotenv: 16.5.0
      dotenv-expand: 12.0.2
      esbuild: 0.25.4
      fast-glob: 3.3.3
      filesize: 10.1.6
      fs-extra: 11.3.0
      get-port-please: 3.1.2
      giget: 2.0.0
      hookable: 5.5.3
      import-meta-resolve: 4.1.0
      is-wsl: 3.1.0
      json5: 2.2.3
      jszip: 3.10.1
      linkedom: 0.18.10
      magicast: 0.3.5
      minimatch: 10.0.1
      nano-spawn: 0.2.0
      normalize-path: 3.0.0
      nypm: 0.6.0
      ohash: 2.0.11
      open: 10.1.2
      ora: 8.2.0
      perfect-debounce: 1.0.0
      picocolors: 1.1.1
      prompts: 2.4.2
      publish-browser-extension: 3.0.0
      scule: 1.3.0
      unimport: 5.0.1
      vite: 6.3.5(@types/node@24.0.4)(jiti@2.4.2)(lightningcss@1.30.1)(sass-embedded@1.87.0)(yaml@2.7.1)
      vite-node: 3.1.3(@types/node@24.0.4)(jiti@2.4.2)(lightningcss@1.30.1)(sass-embedded@1.87.0)(yaml@2.7.1)
      web-ext-run: 0.2.3
    transitivePeerDependencies:
      - '@types/node'
      - bufferutil
      - jiti
      - less
      - lightningcss
      - rollup
      - sass
      - sass-embedded
      - stylus
      - sugarss
      - supports-color
      - terser
      - tsx
      - utf-8-validate
      - yaml

  xdg-basedir@5.1.0: {}

  xml-name-validator@4.0.0: {}

  xml2js@0.6.2:
    dependencies:
      sax: 1.4.1
      xmlbuilder: 11.0.1

  xmlbuilder@11.0.1: {}

  xtend@4.0.2: {}

  y18n@5.0.8: {}

  yallist@3.1.1: {}

  yallist@4.0.0: {}

  yallist@5.0.0: {}

  yaml@2.7.1: {}

  yargs-parser@20.2.9: {}

  yargs-parser@21.1.1: {}

  yargs@16.2.0:
    dependencies:
      cliui: 7.0.4
      escalade: 3.2.0
      get-caller-file: 2.0.5
      require-directory: 2.1.1
      string-width: 4.2.3
      y18n: 5.0.8
      yargs-parser: 20.2.9

  yargs@17.7.2:
    dependencies:
      cliui: 8.0.1
      escalade: 3.2.0
      get-caller-file: 2.0.5
      require-directory: 2.1.1
      string-width: 4.2.3
      y18n: 5.0.8
      yargs-parser: 21.1.1

  yauzl@2.10.0:
    dependencies:
      buffer-crc32: 0.2.13
      fd-slicer: 1.1.0

  yocto-queue@0.1.0: {}

  yoctocolors-cjs@2.1.2: {}

  zip-dir@2.0.0:
    dependencies:
      async: 3.2.6
      jszip: 3.10.1

  zod-from-json-schema@0.0.5:
    dependencies:
      zod: 3.24.4

  zod-to-json-schema@3.24.5(zod@3.24.4):
    dependencies:
      zod: 3.24.4

  zod@3.24.4: {}<|MERGE_RESOLUTION|>--- conflicted
+++ resolved
@@ -266,11 +266,7 @@
         version: 5.8.3
       typescript-eslint:
         specifier: ^8.32.0
-<<<<<<< HEAD
         version: 8.32.0(eslint@9.26.0(jiti@2.4.2))(typescript@5.8.3)
-=======
-        version: 8.32.0(eslint@9.26.0(jiti@2.4.2))(typescript@5.6.3)
->>>>>>> 6b41fc26
       vite:
         specifier: 6.3.5
         version: 6.3.5(@types/node@24.0.4)(jiti@2.4.2)(lightningcss@1.30.1)(sass-embedded@1.87.0)(yaml@2.7.1)
@@ -6707,7 +6703,7 @@
       '@typescript-eslint/types': 8.32.0
       '@typescript-eslint/typescript-estree': 8.32.0(typescript@5.8.3)
       '@typescript-eslint/visitor-keys': 8.32.0
-      debug: 4.4.0
+      debug: 4.4.1
       eslint: 9.26.0(jiti@2.4.2)
       typescript: 5.8.3
     transitivePeerDependencies:
@@ -6740,7 +6736,7 @@
     dependencies:
       '@typescript-eslint/typescript-estree': 8.32.0(typescript@5.8.3)
       '@typescript-eslint/utils': 8.32.0(eslint@9.26.0(jiti@2.4.2))(typescript@5.8.3)
-      debug: 4.4.0
+      debug: 4.4.1
       eslint: 9.26.0(jiti@2.4.2)
       ts-api-utils: 2.1.0(typescript@5.8.3)
       typescript: 5.8.3
@@ -6755,11 +6751,11 @@
     dependencies:
       '@typescript-eslint/types': 8.32.0
       '@typescript-eslint/visitor-keys': 8.32.0
-      debug: 4.4.0
+      debug: 4.4.1
       fast-glob: 3.3.3
       is-glob: 4.0.3
       minimatch: 9.0.5
-      semver: 7.7.1
+      semver: 7.7.2
       ts-api-utils: 2.1.0(typescript@5.8.3)
       typescript: 5.8.3
     transitivePeerDependencies:
