{
  "chat": {
    "input": {
      "placeholder": {
        "ask_anything": "Pregunta lo que quieras...",
        "ask_follow_up": "Haz una pregunta de seguimiento..."
      },
      "attachment_selector": {
        "all_tabs": "Todas las pestañas abiertas",
        "upload_from_computer": "Subir desde mi computadora",
        "image_oversize": "El tamaño de la imagen debe ser menor que {size}",
        "too_many_images": "Máximo {max} archivos de imagen permitidos",
        "unsupported_image_type": "Formato de imagen no compatible. Por favor, sube archivos JPEG o PNG.",
        "unsupported_model": "La carga de imágenes requiere un modelo con capacidad de visión. Por favor, cambie a Gemma3 o un modelo de visión similar.",
        "pdf_oversize": "El tamaño del archivo PDF debe ser menor que {size}",
        "pdf_text_extract_error": "La extracción de texto falló - este PDF puede estar escaneado o basado en imágenes.",
        "too_many_pdfs": "Máximo {max} archivo PDF permitido",
        "pdf_page_count_exceeded": "El PDF debe tener menos de {max} páginas",
        "only_load_partial_pages": "Solo se cargan las primeras {max} páginas debido al tamaño del archivo"
      }
    },
    "messages": {
      "reading": "Leyendo",
      "search_locally": "Buscando localmente en el navegador...",
      "thinking": "Pensando...",
      "thought_for_seconds": "Pensando durante {second} segundo | Pensando durante {second} segundos"
    },
    "quick_actions": {
      "title": "Acciones Rápidas"
    },
    "thinking_mode": {
      "label": "Pensando"
    },
    "prompt": {
      "highlight_key_insights": {
        "title": "Resalta las ideas clave"
      },
      "search_more": {
        "title": "Busca más contenido como este"
      },
      "summarize_page_content": {
        "title": "Resumir la página"
      }
    },
    "tool_calls": {
      "common": {
        "reading": "Leyendo",
        "read_failed": "Error de lectura: {error}",
        "reading_success": "Lectura completada"
      },
      "search_online": {
        "searching": "Buscando: \"{query}\"...",
        "search_completed": "Búsqueda completada: \"{query}\"",
        "search_failed": "Búsqueda fallida: {query}"
      },
      "fetch_page": {
        "error_no_content": "no se encontró contenido"
      },
      "view_image": {
        "analyzing": "Analizando: {title}",
        "analyze_failed": "Análisis falló: {error}",
        "analyze_success": "Análisis completado: {title}",
        "image_not_found": "imagen no encontrada"
      },
      "view_pdf": {
        "pdf_not_found": "PDF no encontrado"
      },
      "view_tab": {
        "tab_not_found": "pestaña no encontrada"
      },
      "page_click": {
        "click": "Haz clic en {content}",
        "error_can_not_click": "No se puede hacer clic y saltar a {destination}",
        "error_no_active_tab": "No se encontró ninguna pestaña activa",
        "error_unable_to_jump": "No se puede hacer clic y saltar a {destination}",
        "redirected": "Redirigido a {destination}",
        "error_click_before_view_tab": "Intenta hacer clic en un enlace de página antes de ver cualquier página",
        "error_click_incorrect_link": "Intenta hacer clic en el enlace de página incorrecto"
      }
    },
    "tools": {
      "online_search": {
        "title": "Buscar"
      }
    }
  },
  "chat_history": {
    "delete_confirm": "¿Estás seguro de que quieres eliminar esta conversación? Esta acción no se puede deshacer.",
    "delete": "Borrar",
    "rename": "Rebautizar",
    "unpin": "Desanclar",
    "pin": "Anclar",
    "title": "Historial de Chat",
    "pinned_section": "Chats Anclados",
    "recent_section": "Chats Recientes",
    "empty_state": "Aún no hay conversaciones",
    "untitled_chat": "Chat Sin Título",
    "new_chat": "Nuevo Chat",
    "save": "Guardar",
    "cancel": "Cancelar"
  },
  "context_menu": {
    "quick_actions": {
      "title": "Acciones Rápidas"
    },
    "translation": {
      "show_original": "Mostrar original",
      "translate_page_into": "Traducir esta página a {language}",
      "translate_selected_text": "Traducir texto seleccionado"
    },
    "add_image": {
      "title": "Agregar Imagen al Chat"
    },
    "settings": {
      "title": "Configuración"
    }
  },
  "errors": {
    "model_not_found": "¡Ups! Algo salió mal. Por favor verifica tu conexión de {endpointType} en la configuración e inténtalo de nuevo.",
    "model_request_error": "¡Ups! Algo salió mal. Por favor verifica tu conexión de {endpointType} en la configuración e inténtalo de nuevo.",
    "model_request_timeout": "Tiempo de espera agotado, por favor verifica tu conexión {endpointType} o considera iniciar una nueva sesión ya que los contextos largos pueden afectar los tiempos de respuesta.",
    "timeout_error": "La operación agotó el tiempo de espera: {message}",
    "unknown_error": "Se produjo un error inesperado: {message}",
    "webllm_not_supported": "WebLLM no es compatible con tu dispositivo.",
    "max_characters_error": "Máximo {count} caracteres permitidos"
  },
  "onboarding": {
    "banner": {
      "description": "Privado y seguro, con funciones potentes que se ejecutan completamente en tu dispositivo.",
      "title": "IA en el dispositivo, creada solo para ti"
    },
    "guide": {
      "already_installed": "¿Ya instalaste y ejecutaste {endpointType}?",
      "features": {
        "1": "Ejecuta modelos avanzados como gpt-oss, DeepSeek, Qwen, Llama",
        "2": "Personaliza y cambia modelos con control total",
        "3": "Tus datos permanecen privados, en tu dispositivo"
      },
      "follow_our_tutorial": "Sigue nuestra guía de instalación",
      "install_desc": "¿Cómo quieres ejecutar IA localmente?",
      "need_help": "¿Necesitas ayuda?",
      "setup": "Configuración",
      "step1": "PASO 1",
      "download_model_to_begin": "Descarga un modelo para comenzar.",
      "select_model_to_start": "Selecciona y descarga un modelo para comenzar",
      "download_and_install": "Descargar & Instalar",
      "choose_model": "Elegir Modelo",
      "no_sure_which_one": "🤔 ¿No estás seguro cuál elegir?",
      "learn_about_models": "Aprende sobre modelos",
      "looking_for_more_options": "🔍 ¿Buscas más opciones?",
      "browse_more_models": "Explorar más modelos",
      "get_endpoint": "Obtener {endpointType}",
      "lm_studio_select_desc": "Aplicación de Escritorio Fácil de Usar",
      "ollama_select_desc": "Herramienta de Desarrollador Profesional",
      "unlock_full_power_with": "Desbloquea todo el poder de la IA local con {endpointType}."
    },
    "webllm_tutorial": {
      "desc": "Usa un modelo ligero (Qwen 0.6b) directamente en tu navegador — sin configuración, sin espera.",
      "not_support_webllm": "WebLLM no es compatible con tu dispositivo",
      "start_with_webllm": "Comenzar con Modelo Web",
      "title": "¿No estás listo para instalar? Pruébalo al instante."
    },
    "welcome_msg": {
      "body": "NativeMind es una extensión de navegador con IA que prioriza la privacidad y te ayuda a chatear, buscar y traducir — todo impulsado por modelos de lenguaje en el dispositivo.\n\nEsto es lo que puedes hacer con NativeMind:\n\n- Chatear en múltiples pestañas para hacer seguimiento de diferentes páginas.\n- Buscar en la web directamente dentro del chat para más contexto.\n- Hacer clic derecho para traducir cualquier parte de la página al instante.\n- Cambiar o descargar modelos en cualquier momento en Configuración.\n\nPuedes empezar probando las acciones rápidas a continuación.",
      "title": "👋 Bienvenido a **NativeMind**"
    },
    "ollama_is_running": "Ollama está ejecutándose",
    "backend_is_running": "{endpointType} está ejecutándose"
  },
  "settings": {
    "cache": {
      "title": "Caché de Traducción",
      "enable": "Habilitar Caché",
      "enabled": "Habilitado",
      "disabled": "Deshabilitado",
      "max_size": "Tamaño Máximo",
      "retention_days": "Período de Retención",
      "days": "días"
    },
    "advanced": {
      "title": "Avanzado"
    },
    "choose_model": "Elegir Modelo",
    "download": "Descargar",
    "feedback": {
      "contact_msg": "📧¿Preguntas o comentarios? Únete a nuestro {discord} o envíanos un email a {email}.",
      "discord": "Discord",
      "join_waitlist": "💼¿Quieres usarlo en el trabajo? {join_waitlist_link} para actualizaciones empresariales.",
      "join_waitlist_link": "Únete a la lista de espera"
    },
    "general": {
      "system_language": "Idioma del Sistema",
      "title": "General",
      "description": "Configurar ajustes básicos y conexión del servidor",
      "discover_more_models": "Descubre Más Modelos",
      "refresh_status": "Actualizar Estado",
      "unload_model_confirm": "¿Estás seguro de que quieres descargar el modelo \"{model}\"?",
      "running_models": {
        "vram": "{size} VRAM",
        "params": "{size} parámetros",
        "quant": "{level} cuantitativo",
        "thinking": "Pensando",
        "no_active_models": "Ollama conectado, pero no hay modelos activos",
        "not_connected_to_ollama": "No conectado a Ollama",
        "lm_studio_no_active_models": "LM Studio conectado, pero no hay modelos activos",
        "not_connected_to_lm_studio": "No conectado a Ollama"
      },
      "delete_model_confirm": "¿Estás seguro de que quieres eliminar el modelo \"{model}\"?"
    },
    "get_ollama": "Obtener Ollama",
    "models": {
      "title": "Modelos",
      "discover_more": "Descubre más modelos",
      "no_model": "⚠️ Sin modelo",
      "add_model_to_start": "Añadir un modelo para empezar",
      "ollama_models": "Modelos de Ollama ({count})",
      "lmstudio_models": "Modelos de LM Studio ({count})"
    },
    "ollama": {
      "already_installed": "¿Ya instalaste y ejecutaste Ollama?",
      "connected": "Conectado",
      "connection_error": "Error de Conexión",
      "downloadable_model": "Modelo Descargable",
      "follow_guide": "Sigue nuestra guía de instalación",
      "learn_more_about_models": "Aprende más sobre modelos",
      "need_help": "¿Necesitas ayuda?",
      "re_scan": "Volver a escanear",
      "server_address": "Dirección del Servidor",
      "setup": "Configuración",
      "unconnected": "Desconectado",
      "context_window_size": "Tamaño de ventana de contexto",
      "custom_context_window_size": "Tamaño de ventana de contexto personalizado",
      "context_window_size_desc": "Ingrese el tamaño personalizado de la ventana de contexto en tokens (mínimo: 512)",
      "server_address_desc": "Punto final de la API del servidor Ollama",
      "context_window_size_error": "El tamaño de la ventana de contexto debe ser de al menos {min} tokens",
      "unload": "Descargar",
      "expires_in": "Expira en {duration}",
      "running": "Ejecutándose",
      "running_models": "Modelos en Ejecución",
      "model_management": "Gestión de Modelos",
      "downloaded_models": "Modelos Descargados"
    },
    "prompts": {
      "chat_system_prompt": "Sistema de Indicaciones de Chat",
      "title": "Instrucciones",
      "translation_system_prompt": "Prompt del sistema de traducción"
    },
    "quick_actions": {
      "description": "Configura Acciones Rápidas para ejecutar tus instrucciones favoritas más rápido -- desde Nuevo Chat o el menú contextual.",
      "edit": {
        "cancel": "Cancelar",
        "prompt": "Instrucción",
        "reset": "Restablecer",
        "save": "Guardar",
        "show_in_context_menu": "Mostrar en menú contextual",
        "title": "Título"
      },
      "title": "Personalizar Acciones Rápidas"
    },
    "test": "Prueba",
    "translation": {
      "title": "Idioma de Traducción",
      "description": "Configurar funcionalidad de traducción e idiomas de destino",
      "basic_config": {
        "target_language": "Idioma de destino",
        "target_language_desc": "Selecciona el idioma de destino para la traducción",
        "title": "Configuración Básica",
        "translation_model": "Modelo de traducción",
        "translation_model_desc": "Selecciona el modelo de IA para tareas de traducción",
        "translation_system_prompt": "Prompt del sistema de traducción",
        "translation_system_prompt_desc": "Definir el comportamiento de la IA y el formato de salida durante la traducción",
        "translation_system_prompt_error": "el prompt del sistema debe contener {'{{LANGUAGE}}'}"
      }
    },
    "webllm-desc": "Ahora estás usando WebLLM: qwen3:0.6b para una prueba rápida. Para soporte completo del modelo y mejor rendimiento, por favor instala Ollama.",
    "title": "Configuración",
    "model_downloader": {
      "description": "Este modelo necesita ser descargado antes de su uso. La descarga puede tomar unos minutos.",
      "downloading_model": "Descargando \"{model}\"",
      "download_model": "Descargar \"{model}\"",
      "downloading": "Tu modelo se está descargando. Por favor, espera…",
      "download": "Descargar",
      "retry": "Reintentar",
      "unable_to_download": "No se puede iniciar la descarga",
      "could_not_connect_ollama": "No pudimos conectar con Ollama. Por favor, asegúrate de que Ollama esté ejecutándose e inténtalo de nuevo.",
      "could_not_connect": "No pudimos conectar con {endpointType}. Por favor, asegúrate de que {endpointType} esté ejecutándose e inténtalo de nuevo."
    },
    "webllm_downloader": {
      "description": "Para usar el modo Local, necesitas descargar el modelo {model} ({size}). ¿Te gustaría descargarlo ahora?"
    },
    "writing_tools": {
      "title": "Herramientas de Escritura",
      "basic_config": {
        "enable": "Habilitar Herramientas de Escritura",
        "enable_desc": "Mostrar opciones de asistencia de escritura cuando se selecciona texto",
        "title": "Configuración Básica"
      },
      "description": "Configurar varias funciones de asistencia de escritura",
      "tool_config": {
        "at_least_one_tool_error": "Al menos una herramienta de escritura debe ser seleccionada.",
        "list": {
          "description": "Convierte el contenido en listas claras y organizadas",
          "title": "Lista"
        },
        "proofread": {
          "description": "Revisar errores de gramática, ortografía y puntuación",
          "title": "Revisar"
        },
        "rewrite": {
          "description": "Mejorar la claridad y fluidez del texto",
          "title": "Reescribir"
        },
        "sparkle": {
          "description": "Añade emojis y elementos visuales",
          "title": "Embellecer"
        },
        "title": "Configuración de Herramientas"
      }
    },
    "chat": {
      "title": "Chat",
      "description": "Configurar funcionalidad de chat y acciones rápidas",
      "basic_config": {
        "title": "Configuración Básica",
        "chat_model": "Modelo de chat",
        "chat_model_description": "Selecciona el modelo de IA para conversaciones de chat",
        "chat_system_prompt": "Sistema de Indicaciones de Chat",
        "chat_system_prompt_description": "Define el comportamiento y el rol de la IA durante las conversaciones de chat",
        "thinking_visibility": "Visibilidad del Proceso de Pensamiento",
        "thinking_visibility_description": "Elige cómo se muestra el proceso de pensamiento durante el razonamiento LLM",
        "thinking_visibility_hide": "Ocultar Pensamiento",
        "thinking_visibility_hide_description": "Solo mostrar carga y respuesta final",
        "thinking_visibility_preview": "Vista Previa del Pensamiento",
        "thinking_visibility_preview_description": "Mostrar las últimas 2 líneas, expandible",
        "thinking_visibility_full": "Mostrar Pensamiento Completo",
        "thinking_visibility_full_description": "Mostrar todo por defecto, colapsable"
      },
      "quick_actions": {
        "title": "Acciones Rápidas",
        "reset_to_default": "Restablecer a predeterminado",
        "reset_to_default_confirm": "¿Estás seguro de que quieres restablecer las Acciones Rápidas a los valores predeterminados?"
      }
    },
    "common": {
      "saved": "Guardado"
    },
    "interface": {
      "title": "Interfaz",
      "interface_language": "Idioma de la Interfaz",
      "interface_language_desc": "Elige el idioma de visualización para la interfaz de NativeMind"
    },
    "header": {
      "starts_on_github": "Estrellas en GitHub",
      "goto_website": "Ir al Sitio Web"
    },
<<<<<<< HEAD
    "providers": {
      "lm_studio": {
        "title": "Configurar LM Studio",
        "already_installed": "¿Ya instalaste y ejecutaste LM Studio?",
        "model_management_desc": "La descarga, carga y eliminación de modelos debe realizarse en la aplicación de escritorio de LM Studio. Esto solo muestra el estado de ejecución actual."
      },
      "ollama": {
        "title": "Configurar Ollama"
      }
    },
    "get_lm_studio": "Obtener LM Studio",
    "delete": "Eliminar",
    "lm_studio": {
      "server_address": "Dirección del Servidor",
      "server_address_desc": "Punto final de la API del servidor LM Studio"
    },
    "webllm_desc_lm_studio": "Ahora estás usando WebLLM: qwen3:0.6b para una prueba rápida. Para soporte completo del modelo y mejor rendimiento, por favor instala LM Studio."
=======
    "gmail_tools": {
      "title": "Herramientas de Gmail",
      "description": "Configurar varias funciones de asistencia de escritura",
      "basic_config": {
        "title": "Configuración básica",
        "enable": "Habilitar herramientas de Gmail",
        "enable_desc": "Mostrar funciones de asistencia IA directamente dentro de Gmail.",
        "output_language": "Idioma de salida",
        "output_language_desc": "Elige el idioma predeterminado para los correos generados por IA.",
        "output_style": "Estilo de salida",
        "output_style_desc": "Elige el tono predeterminado para tus correos",
        "options": {
          "auto": "Automático",
          "default": "Predeterminado"
        }
      },
      "system_prompt": {
        "title": "Prompt del sistema",
        "summarize": {
          "title": "Resumir",
          "description": "Extrae rápidamente puntos clave de correos largos o hilos completos."
        },
        "reply": {
          "title": "Responder",
          "description": "Redacta instantáneamente una respuesta natural basada en el contenido del correo y tus notas."
        },
        "compose": {
          "title": "Redactar",
          "description": "Comienza desde cero o perfecciona tu borrador."
        },
        "reset_to_default": "Restablecer a predeterminado",
        "reset_to_default_confirm": "¿Estás seguro de que quieres restablecer {setting} a los valores predeterminados?"
      }
    }
>>>>>>> b95e17f1
  },
  "common": {
    "cancel": "Cancelar",
    "duration": {
      "days": "{day} día | {day} días",
      "seconds": "{second} segundo | {second} segundos",
      "minutes": "{minute} minuto | {minute} minutos",
      "hours": "{hour} hora | {hour} horas",
      "years": "{year} año | {year} años",
      "months": "{month} mes | {month} meses"
    },
    "confirm": "Confirmar"
  },
  "ollama": {
    "sites": {
      "add_to_nativemind": "Usar en NativeMind"
    }
  },
  "popup": {
    "reload_page": "Por favor, recarga la página para usar NativeMind.",
    "page_not_supported": "Esta página no es compatible con NativeMind.",
    "local_pdf_file_not_supported": "Debido a las limitaciones de permisos del navegador, no podemos acceder directamente a los archivos locales de su computadora. Por favor, abra el complemento en otra pestaña del navegador y cargue manualmente el archivo PDF local."
  },
  "writing_tools": {
    "processing": "Procesando...",
    "rewrite_suggestion": "Sugerencia de Reescritura",
    "sparkle_text": "Embellecer Texto",
    "key_points": "Puntos Clave",
    "grammar_and_style": "Gramática y Estilo",
    "proofread": "Revisar",
    "list": "Lista",
    "sparkle": "Embellecer",
    "rewrite": "Reescribir",
    "apply": "Aplicar",
    "dismiss": "Descartar"
  },
  "textarea": {
    "reset_to_default": "Restablecer valores predeterminados"
  },
  "tooltips": {
    "clear_chat": "Limpiar chat",
    "settings": "Configuración",
    "pin_sidebar": "Fijar",
    "unpin_sidebar": "Desfijar",
    "close": "Cerrar",
    "chat_history": "Historia",
    "new_chat": "Nuevo chat",
    "back": "Atrás"
  },
  "gmail_tools": {
    "buttons": {
      "ai_summary": "Resumen IA",
      "ai_reply": "Respuesta IA",
      "ai_polish": "Pulir con IA"
    },
    "cards": {
      "reply": {
        "title": "Sugerencia de respuesta",
        "processing": "Procesando...",
        "regenerate": "Regenerar",
        "apply": "Aplicar",
        "language_selector": "Idioma",
        "style_selector": "Estilo",
        "copy_to_clipboard": "Copiar al portapapeles"
      },
      "compose": {
        "title": "Redacción IA",
        "subject": "Asunto:",
        "email_body": "Cuerpo del correo:",
        "processing": "Procesando...",
        "regenerate": "Regenerar",
        "apply": "Aplicar",
        "language_selector": "Idioma",
        "style_selector": "Estilo",
        "copy_subject_to_clipboard": "Copiar asunto al portapapeles",
        "copy_body_to_clipboard": "Copiar cuerpo al portapapeles",
        "no_subject_generated": "No se generó asunto"
      },
      "styles": {
        "change_style": "Cambiar estilo",
        "formal": "Formal",
        "friendly": "Amigable",
        "urgent": "Urgente"
      },
      "notifications": {
        "copied_to_clipboard": "¡Copiado al portapapeles!",
        "subject_copied": "¡Asunto copiado al portapapeles!",
        "body_copied": "¡Cuerpo copiado al portapapeles!",
        "reply_applied": "¡Respuesta aplicada al cuadro de redacción!",
        "email_content_applied": "¡Contenido del correo aplicado a los campos de redacción!",
        "no_content_to_apply": "No hay contenido para aplicar",
        "no_compose_box_found": "No se encontró cuadro de redacción",
        "failed_to_copy": "Error al copiar al portapapeles",
        "failed_to_apply_reply": "Error al aplicar contenido de respuesta",
        "failed_to_apply_compose": "Error al aplicar contenido de redacción"
      },
      "errors": {
        "failed_to_summarize": "Error al resumir correo:",
        "failed_to_show_reply_card": "Error al mostrar tarjeta de respuesta de Gmail:",
        "failed_to_show_compose_card": "Error al mostrar tarjeta de redacción de Gmail:",
        "failed_to_locate_reply_element": "Error al localizar elemento de redacción de respuesta",
        "error_generating_reply": "Error generando respuesta: {error}",
        "error_generating_compose": "Error generando contenido de redacción: {error}"
      }
    }
  }
}<|MERGE_RESOLUTION|>--- conflicted
+++ resolved
@@ -353,7 +353,6 @@
       "starts_on_github": "Estrellas en GitHub",
       "goto_website": "Ir al Sitio Web"
     },
-<<<<<<< HEAD
     "providers": {
       "lm_studio": {
         "title": "Configurar LM Studio",
@@ -370,8 +369,7 @@
       "server_address": "Dirección del Servidor",
       "server_address_desc": "Punto final de la API del servidor LM Studio"
     },
-    "webllm_desc_lm_studio": "Ahora estás usando WebLLM: qwen3:0.6b para una prueba rápida. Para soporte completo del modelo y mejor rendimiento, por favor instala LM Studio."
-=======
+    "webllm_desc_lm_studio": "Ahora estás usando WebLLM: qwen3:0.6b para una prueba rápida. Para soporte completo del modelo y mejor rendimiento, por favor instala LM Studio.",
     "gmail_tools": {
       "title": "Herramientas de Gmail",
       "description": "Configurar varias funciones de asistencia de escritura",
@@ -406,7 +404,6 @@
         "reset_to_default_confirm": "¿Estás seguro de que quieres restablecer {setting} a los valores predeterminados?"
       }
     }
->>>>>>> b95e17f1
   },
   "common": {
     "cancel": "Cancelar",
