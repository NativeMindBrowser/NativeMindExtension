{
  "chat": {
    "messages": {
      "thought_for_seconds": "Suy nghĩ trong {second} giây | Suy nghĩ trong {second} giây",
      "thinking": "Đang suy nghĩ...",
      "reading": "Đang đọc...",
      "search_locally": "Đang tìm kiếm trong trình duyệt..."
    },
    "quick_actions": {
      "title": "Thao tác nhanh"
    },
    "thinking_mode": {
      "label": "Suy nghĩ"
    },
    "input": {
      "placeholder": {
        "ask_anything": "Hỏi bất cứ điều gì...",
        "ask_follow_up": "Hỏi tiếp theo..."
      },
      "attachment_selector": {
        "all_tabs": "Tất cả các tab mở",
        "upload_from_computer": "Tải lên từ máy tính của tôi",
        "image_oversize": "Kích thước hình ảnh phải nhỏ hơn {size}",
        "too_many_images": "Tối đa {max} tệp hình ảnh được phép",
        "unsupported_image_type": "Định dạng hình ảnh không được hỗ trợ. Vui lòng tải lên tệp JPEG hoặc PNG.",
        "unsupported_model": "Tải lên hình ảnh yêu cầu mô hình có khả năng thị giác. Vui lòng chuyển sang Gemma3 hoặc mô hình thị giác tương tự.",
        "pdf_oversize": "Kích thước file PDF phải nhỏ hơn {size}",
        "pdf_text_extract_error": "Trích xuất văn bản thất bại - tệp PDF này có thể được quét hoặc dựa trên hình ảnh.",
        "too_many_pdfs": "Tối đa {max} tệp PDF được phép",
        "pdf_page_count_exceeded": "PDF phải có ít hơn {max} trang",
        "only_load_partial_pages": "Chỉ {max} trang đầu tiên được tải do kích thước tệp"
      }
    },
    "prompt": {
      "highlight_key_insights": {
        "title": "Làm nổi bật những hiểu biết quan trọng"
      },
      "search_more": {
        "title": "Tìm kiếm thêm nội dung như thế này"
      },
      "summarize_page_content": {
        "title": "Tóm tắt trang"
      }
    },
    "tool_calls": {
      "common": {
        "reading": "Đang đọc",
        "read_failed": "Đọc thất bại: {error}",
        "reading_success": "Đọc hoàn tất"
      },
      "search_online": {
        "searching": "Đang tìm kiếm: \"{query}\"...",
        "search_completed": "Tìm kiếm hoàn tất: \"{query}\"",
        "search_failed": "Tìm kiếm thất bại: {query}"
      },
      "fetch_page": {
        "error_no_content": "không tìm thấy nội dung"
      },
      "view_image": {
        "analyzing": "Đang phân tích: {title}",
        "analyze_failed": "Phân tích thất bại: {error}",
        "analyze_success": "Hoàn thành phân tích: {title}",
        "image_not_found": "ảnh không tìm thấy"
      },
      "view_pdf": {
        "pdf_not_found": "PDF không tìm thấy"
      },
      "view_tab": {
        "tab_not_found": "tab không tìm thấy"
      },
      "page_click": {
        "click": "Nhấp {content}",
        "error_can_not_click": "Không thể nhấp và chuyển đến {destination}",
        "error_no_active_tab": "Không tìm thấy tab đang hoạt động",
        "error_unable_to_jump": "Không thể nhấp và chuyển đến {destination}",
        "redirected": "Đã chuyển hướng đến {destination}",
        "error_click_before_view_tab": "Hãy thử nhấp vào một liên kết trang trước khi xem bất kỳ trang nào",
        "error_click_incorrect_link": "Hãy thử nhấp vào liên kết trang không chính xác"
      }
    },
    "tools": {
      "online_search": {
        "title": "Tìm kiếm"
      }
    }
  },
  "chat_history": {
    "delete_confirm": "Bạn có chắc chắn muốn xóa cuộc trò chuyện này không? Hành động này không thể hoàn tác.",
    "delete": "Xóa bỏ",
    "rename": "Đổi tên",
    "unpin": "Bỏ ghim",
    "pin": "Ghim",
    "title": "Lịch sử Trò chuyện",
    "pinned_section": "Chats Đã Ghim",
    "recent_section": "Chats Gần Đây",
    "empty_state": "Chưa có cuộc trò chuyện nào",
    "untitled_chat": "Trò chuyện Không Tiêu đề",
    "new_chat": "Trò chuyện Mới",
    "save": "Lưu",
    "cancel": "Hủy"
  },
  "onboarding": {
    "banner": {
      "description": "Riêng tư và an toàn, với các tính năng mạnh mẽ chạy hoàn toàn trong thiết bị của bạn.",
      "title": "AI trên thiết bị, được xây dựng chỉ dành cho bạn"
    },
    "guide": {
      "already_installed": "Đã cài đặt và chạy {endpointType}?",
      "features": {
        "1": "Chạy các mô hình tiên tiến như gpt-oss, DeepSeek, Qwen, Llama",
        "2": "Tùy chỉnh và chuyển đổi các mô hình với toàn bộ điều khiển",
        "3": "Dữ liệu của bạn vẫn riêng tư, trên thiết bị của bạn"
      },
      "follow_our_tutorial": "Thực hiện theo hướng dẫn cài đặt của chúng tôi",
      "install_desc": "Bạn muốn chạy AI cục bộ như thế nào?",
      "need_help": "Cần giúp đỡ?",
      "setup": "Cài đặt",
      "step1": "Bước 1",
      "download_model_to_begin": "Tải xuống một mô hình để bắt đầu.",
      "select_model_to_start": "Chọn và tải xuống một mô hình để bắt đầu",
      "download_and_install": "Tải xuống & Cài đặt",
      "choose_model": "Chọn Mô hình",
      "no_sure_which_one": "🤔 Không chắc chọn cái nào?",
      "learn_about_models": "Tìm hiểu về các mô hình",
      "looking_for_more_options": "🔍 Đang tìm kiếm thêm tùy chọn?",
      "browse_more_models": "Duyệt qua các mô hình khác",
      "get_endpoint": "Lấy {endpointType}",
      "lm_studio_select_desc": "Ứng dụng Desktop dễ sử dụng",
      "ollama_select_desc": "Công cụ Phát triển Chuyên nghiệp",
      "unlock_full_power_with": "Mở khóa toàn bộ sức mạnh AI cục bộ với {endpointType}."
    },
    "webllm_tutorial": {
      "desc": "Sử dụng mô hình nhẹ (QWEN 0,6B) ngay trong trình duyệt của bạn - không thiết lập, không chờ đợi.",
      "not_support_webllm": "WEBLLM không được hỗ trợ trên thiết bị của bạn",
      "start_with_webllm": "Bắt đầu với mô hình web",
      "title": "Chưa sẵn sàng cài đặt? \nHãy thử ngay bây giờ."
    },
    "welcome_msg": {
      "title": "👋 Chào mừng bạn đến với **NativeMind**",
      "body": "NativeMind là tiện ích mở rộng trình duyệt AI đầu tiên riêng tư giúp bạn trò chuyện, tìm kiếm và dịch - tất cả được cung cấp bởi các mô hình ngôn ngữ trên thiết bị.\n\nĐây là những gì bạn có thể làm với NativeMind:\n\n- Trò chuyện qua nhiều tab để theo dõi các trang khác nhau.\n- Tìm kiếm web trực tiếp trong trò chuyện để biết thêm bối cảnh.\n- Nhấp chuột phải để dịch bất kỳ phần nào của trang ngay lập tức.\n- Chuyển đổi hoặc tải xuống mô hình bất cứ lúc nào trong cài đặt.\n\nBạn có thể bắt đầu bằng cách thử các thao tác nhanh dưới đây."
    },
    "ollama_is_running": "Ollama đang chạy",
    "backend_is_running": "{endpointType} đang chạy"
  },
  "settings": {
    "cache": {
      "title": "Bộ nhớ đệm Dịch thuật",
      "enable": "Bật Bộ nhớ đệm",
      "enabled": "Đã bật",
      "disabled": "Đã tắt",
      "max_size": "Kích thước Tối đa",
      "retention_days": "Thời gian Lưu trữ",
      "days": "ngày"
    },
    "advanced": {
      "title": "Nâng cao"
    },
    "choose_model": "Chọn Mô hình",
    "download": "Tải xuống",
    "feedback": {
      "contact_msg": "📧 Có câu hỏi hay phản hồi? Tham gia {discord} của chúng tôi hoặc gửi email cho chúng tôi tại {email}.",
      "join_waitlist": "💼 Muốn sử dụng tại nơi làm việc? {join_waitlist_link} để nhận cập nhật doanh nghiệp.",
      "join_waitlist_link": "Tham gia danh sách chờ",
      "discord": "Discord"
    },
    "get_ollama": "Nhận Ollama",
    "models": {
      "title": "Mô hình",
      "discover_more": "Khám phá thêm các mô hình",
      "no_model": "⚠️ Không có mô hình",
      "add_model_to_start": "Thêm một mô hình để bắt đầu",
      "ollama_models": "Các Mô hình Ollama ({count})",
      "lmstudio_models": "LM Studio Models ({count}) → Các Mô hình LM Studio ({count})"
    },
    "ollama": {
      "already_installed": "Bạn đã cài đặt và chạy Ollama?",
      "connected": "Kết nối",
      "connection_error": "Lỗi kết nối",
      "downloadable_model": "Mô hình có thể tải xuống",
      "follow_guide": "Thực hiện theo hướng dẫn cài đặt của chúng tôi",
      "learn_more_about_models": "Tìm hiểu thêm về các mô hình",
      "need_help": "Cần giúp đỡ?",
      "re_scan": "Quét lại",
      "server_address": "Địa chỉ máy chủ",
      "setup": "Cài đặt",
      "unconnected": "Không kết nối",
      "context_window_size": "Kích thước cửa sổ ngữ cảnh",
      "custom_context_window_size": "Kích thước cửa sổ ngữ cảnh tùy chỉnh",
      "context_window_size_desc": "Nhập kích thước cửa sổ ngữ cảnh tùy chỉnh theo token (tối thiểu: 512)",
      "server_address_desc": "Điểm cuối API máy chủ Ollama",
      "context_window_size_error": "Kích thước cửa sổ ngữ cảnh phải có ít nhất {min} token",
      "unload": "Dỡ tải",
      "expires_in": "Hết hạn trong {duration}",
      "running": "Chạy",
      "running_models": "Mô hình đang chạy",
      "model_management": "Quản lý Mô hình",
      "downloaded_models": "Các Mô hình Đã tải xuống"
    },
    "prompts": {
      "chat_system_prompt": "Nhắc hệ thống trò chuyện",
      "title": "Nhắc nhở",
      "translation_system_prompt": "Prompt hệ thống dịch thuật"
    },
    "quick_actions": {
      "description": "Thiết lập các thao tác nhanh để chạy lời nhắc yêu thích của bạn nhanh hơn - từ trò chuyện mới hoặc menu chuột phải.",
      "edit": {
        "cancel": "Hủy bỏ",
        "prompt": "Lời nhắc",
        "reset": "Đặt lại",
        "save": "Lưu",
        "show_in_context_menu": "Hiển thị trong menu chuột phải",
        "title": "Tiêu đề"
      },
      "title": "Tùy chỉnh thao tác nhanh"
    },
    "test": "Bài kiểm tra",
    "translation": {
      "title": "Ngôn ngữ dịch",
      "description": "Cấu hình chức năng dịch thuật và ngôn ngữ đích",
      "basic_config": {
        "target_language": "Ngôn ngữ đích",
        "target_language_desc": "Chọn ngôn ngữ đích để dịch",
        "title": "Cấu hình cơ bản",
        "translation_model": "Mô hình dịch thuật",
        "translation_model_desc": "Chọn mô hình AI cho các tác vụ dịch thuật",
        "translation_system_prompt": "Prompt hệ thống dịch thuật",
        "translation_system_prompt_desc": "Xác định hành vi AI và định dạng đầu ra trong quá trình dịch thuật",
        "translation_system_prompt_error": "lời nhắc hệ thống phải chứa {'{{LANGUAGE}}'}"
      }
    },
    "webllm-desc": "Bạn hiện đang sử dụng WebLLM: qwen3:0.6b để dùng thử nhanh. Để có hỗ trợ mô hình đầy đủ và hiệu suất tốt hơn, vui lòng cài đặt Ollama.",
    "general": {
      "system_language": "Ngôn ngữ hệ thống",
      "title": "Tổng quan",
      "description": "Cấu hình cài đặt cơ bản và kết nối máy chủ",
      "discover_more_models": "Khám phá thêm các mô hình",
      "refresh_status": "Làm mới Trạng thái",
      "unload_model_confirm": "Bạn có chắc chắn muốn gỡ bỏ mô hình \"{model}\" không?",
      "running_models": {
        "vram": "{size} VRAM",
        "params": "{size} tham số",
        "quant": "{level} định lượng",
        "thinking": "Suy nghĩ",
        "no_active_models": "Ollama đã kết nối, nhưng không có mô hình nào đang hoạt động",
        "not_connected_to_ollama": "Không kết nối với Ollama",
        "lm_studio_no_active_models": "LM Studio đã kết nối, nhưng không có mô hình nào đang hoạt động",
        "not_connected_to_lm_studio": "Không kết nối với Ollama"
      },
      "delete_model_confirm": "Bạn có chắc chắn muốn xóa mô hình \"{model}\" không?"
    },
    "title": "Cài đặt",
    "model_downloader": {
      "description": "Mô hình này cần được tải xuống trước khi sử dụng. Quá trình tải xuống có thể mất vài phút.",
      "downloading_model": "Đang tải xuống \"{model}\"",
      "download_model": "Tải xuống \"{model}\"",
      "downloading": "Mô hình của bạn đang được tải xuống. Vui lòng đợi…",
      "download": "Tải xuống",
      "retry": "Thử lại",
      "unable_to_download": "Không thể bắt đầu tải xuống",
      "could_not_connect_ollama": "Chúng tôi không thể kết nối với Ollama. Vui lòng đảm bảo Ollama đang chạy và thử lại.",
      "could_not_connect": "Chúng tôi không thể kết nối tới {endpointType}. Vui lòng đảm bảo {endpointType} đang chạy và thử lại."
    },
    "webllm_downloader": {
      "description": "Để sử dụng chế độ Cục bộ, bạn cần tải xuống mô hình {model} ({size}). Bạn có muốn tải xuống ngay bây giờ không?"
    },
    "writing_tools": {
      "title": "Công cụ Viết",
      "basic_config": {
        "enable": "Bật Công cụ Viết",
        "enable_desc": "Hiển thị các tùy chọn hỗ trợ viết khi văn bản được chọn",
        "title": "Cài đặt cơ bản"
      },
      "description": "Cấu hình các tính năng hỗ trợ viết khác nhau",
      "tool_config": {
        "at_least_one_tool_error": "Phải chọn ít nhất một công cụ viết.",
        "list": {
          "description": "Chuyển đổi nội dung thành các danh sách rõ ràng, có tổ chức",
          "title": "Danh sách"
        },
        "proofread": {
          "description": "Kiểm tra lỗi ngữ pháp, chính tả và dấu câu",
          "title": "Đọc lại và sửa lỗi"
        },
        "rewrite": {
          "description": "Cải thiện độ rõ ràng và tính mạch lạc của văn bản",
          "title": "Viết lại"
        },
        "sparkle": {
          "description": "Thêm emoji và các yếu tố hình ảnh",
          "title": "Làm đẹp"
        },
        "title": "Cấu hình Công cụ"
      }
    },
    "chat": {
      "title": "Trò chuyện",
      "description": "Cấu hình chức năng trò chuyện và các hành động nhanh",
      "basic_config": {
        "title": "Cấu hình cơ bản",
        "chat_model": "Mô hình chat",
        "chat_model_description": "Chọn mô hình AI cho các cuộc trò chuyện",
        "chat_system_prompt": "Hệ thống Nhắc nhở Trò chuyện",
        "chat_system_prompt_description": "Xác định hành vi và vai trò của AI trong các cuộc trò chuyện",
        "thinking_visibility": "Hiển thị Quá trình Suy nghĩ",
        "thinking_visibility_description": "Chọn cách hiển thị quá trình suy nghĩ trong quá trình lý luận LLM",
        "thinking_visibility_hide": "Ẩn Suy nghĩ",
        "thinking_visibility_hide_description": "Chỉ hiển thị loading và câu trả lời cuối cùng",
        "thinking_visibility_preview": "Xem trước Suy nghĩ",
        "thinking_visibility_preview_description": "Hiển thị 2 dòng cuối, có thể mở rộng",
        "thinking_visibility_full": "Hiển thị Suy nghĩ Đầy đủ",
        "thinking_visibility_full_description": "Hiển thị tất cả theo mặc định, có thể thu gọn"
      },
      "quick_actions": {
        "title": "Hành động nhanh",
        "reset_to_default": "Đặt lại về Mặc định",
        "reset_to_default_confirm": "Bạn có chắc chắn muốn đặt lại Thao tác Nhanh về giá trị mặc định không?"
      }
    },
    "common": {
      "saved": "Đã lưu"
    },
    "interface": {
      "title": "Giao diện",
      "interface_language": "Ngôn ngữ giao diện",
      "interface_language_desc": "Chọn ngôn ngữ hiển thị cho giao diện NativeMind"
    },
    "header": {
      "starts_on_github": "Sao trên GitHub",
      "goto_website": "Đi đến Trang web"
    },
<<<<<<< HEAD
    "providers": {
      "lm_studio": {
        "title": "Cấu hình LM Studio",
        "already_installed": "Đã cài đặt và chạy LM Studio chưa?",
        "model_management_desc": "Việc tải xuống, tải và xóa mô hình phải được thực hiện trong ứng dụng desktop LM Studio. Đây chỉ hiển thị trạng thái đang chạy hiện tại."
      },
      "ollama": {
        "title": "Cấu hình Ollama"
      }
    },
    "get_lm_studio": "Tải LM Studio",
    "delete": "Xóa",
    "lm_studio": {
      "server_address": "Địa chỉ máy chủ",
      "server_address_desc": "Điểm cuối API máy chủ LM Studio"
    },
    "webllm_desc_lm_studio": "Bạn hiện đang sử dụng WebLLM: qwen3:0.6b để dùng thử nhanh. Để có hỗ trợ mô hình đầy đủ và hiệu suất tốt hơn, vui lòng cài đặt LM Studio."
=======
    "gmail_tools": {
      "title": "Công cụ Gmail",
      "description": "Cấu hình các tính năng hỗ trợ viết khác nhau",
      "basic_config": {
        "title": "Cài đặt cơ bản",
        "enable": "Bật công cụ Gmail",
        "enable_desc": "Hiển thị các tính năng hỗ trợ AI trực tiếp trong Gmail.",
        "output_language": "Ngôn ngữ đầu ra",
        "output_language_desc": "Chọn ngôn ngữ mặc định cho email được tạo bởi AI.",
        "output_style": "Phong cách đầu ra",
        "output_style_desc": "Chọn tông giọng mặc định cho email của bạn",
        "options": {
          "auto": "Tự động",
          "default": "Mặc định"
        }
      },
      "system_prompt": {
        "title": "Prompt hệ thống",
        "summarize": {
          "title": "Tóm tắt",
          "description": "Nhanh chóng trích xuất các điểm chính từ email dài hoặc chuỗi thảo luận."
        },
        "reply": {
          "title": "Trả lời",
          "description": "Ngay lập tức soạn thảo phản hồi tự nhiên dựa trên nội dung email và ghi chú của bạn."
        },
        "compose": {
          "title": "Soạn thảo",
          "description": "Bắt đầu từ đầu hoặc hoàn thiện bản thảo của bạn."
        },
        "reset_to_default": "Đặt lại về mặc định",
        "reset_to_default_confirm": "Bạn có chắc chắn muốn đặt lại {setting} về giá trị mặc định không?"
      }
    }
>>>>>>> b95e17f1
  },
  "context_menu": {
    "quick_actions": {
      "title": "Thao tác nhanh"
    },
    "translation": {
      "show_original": "Hiển thị bản gốc",
      "translate_page_into": "Dịch trang này thành {language}",
      "translate_selected_text": "Dịch văn bản đã chọn"
    },
    "add_image": {
      "title": "Thêm Hình Ảnh vào Cuộc Trò Chuyện"
    },
    "settings": {
      "title": "Cài đặt"
    }
  },
  "errors": {
    "model_not_found": "Rất tiếc! Đã xảy ra lỗi. Vui lòng kiểm tra kết nối {endpointType} trong cài đặt và thử lại.",
    "model_request_error": "Rất tiếc! Đã xảy ra lỗi. Vui lòng kiểm tra kết nối {endpointType} trong cài đặt và thử lại.",
    "model_request_timeout": "Hết thời gian chờ yêu cầu, vui lòng kiểm tra kết nối {endpointType} của bạn hoặc cân nhắc bắt đầu phiên mới vì ngữ cảnh dài có thể ảnh hưởng đến thời gian phản hồi.",
    "timeout_error": "Thao tác đã hết thời gian: {message}",
    "unknown_error": "Đã xảy ra lỗi không xác định: {message}",
    "webllm_not_supported": "WebLLM không được hỗ trợ trên thiết bị của bạn.",
    "max_characters_error": "Tối đa {count} ký tự được phép"
  },
  "common": {
    "cancel": "Hủy",
    "duration": {
      "days": "{day} ngày | {day} ngày",
      "seconds": "{second} giây | {second} giây",
      "minutes": "{minute} phút | {minute} phút",
      "hours": "{hour} giờ | {hour} giờ",
      "years": "{year} năm | {year} năm",
      "months": "{month} tháng | {month} tháng"
    },
    "confirm": "Xác nhận"
  },
  "ollama": {
    "sites": {
      "add_to_nativemind": "Sử dụng trong NativeMind"
    }
  },
  "popup": {
    "reload_page": "Vui lòng tải lại trang để sử dụng NativeMind.",
    "page_not_supported": "Trang này không được hỗ trợ bởi NativeMind.",
    "local_pdf_file_not_supported": "Do hạn chế quyền của trình duyệt, chúng tôi không thể truy cập trực tiếp các tệp cục bộ trên máy tính của bạn. Vui lòng mở plugin trong tab trình duyệt khác và tải lên tệp PDF cục bộ theo cách thủ công."
  },
  "writing_tools": {
    "processing": "Đang xử lý...",
    "rewrite_suggestion": "Gợi ý viết lại",
    "sparkle_text": "Làm đẹp văn bản",
    "key_points": "Những Điểm Chính",
    "grammar_and_style": "Ngữ pháp & Phong cách",
    "proofread": "Đọc lại và sửa lỗi",
    "list": "Danh sách",
    "sparkle": "Làm đẹp",
    "rewrite": "Viết lại",
    "apply": "Áp dụng",
    "dismiss": "Bỏ qua"
  },
  "textarea": {
    "reset_to_default": "Đặt lại về mặc định"
  },
  "tooltips": {
    "clear_chat": "Xóa trò chuyện",
    "settings": "Cài đặt",
    "pin_sidebar": "Ghim",
    "unpin_sidebar": "Bỏ ghim",
    "close": "Đóng",
    "chat_history": "Lịch sử",
    "new_chat": "Trò chuyện mới",
    "back": "Quay lại"
  },
  "gmail_tools": {
    "buttons": {
      "ai_summary": "Tóm tắt AI",
      "ai_reply": "Trả lời AI",
      "ai_polish": "Hoàn thiện AI"
    },
    "cards": {
      "reply": {
        "title": "Gợi ý trả lời",
        "processing": "Đang xử lý...",
        "regenerate": "Tạo lại",
        "apply": "Áp dụng",
        "language_selector": "Ngôn ngữ",
        "style_selector": "Phong cách",
        "copy_to_clipboard": "Sao chép vào clipboard"
      },
      "compose": {
        "title": "Soạn thảo AI",
        "subject": "Chủ đề:",
        "email_body": "Nội dung email:",
        "processing": "Đang xử lý...",
        "regenerate": "Tạo lại",
        "apply": "Áp dụng",
        "language_selector": "Ngôn ngữ",
        "style_selector": "Phong cách",
        "copy_subject_to_clipboard": "Sao chép chủ đề vào clipboard",
        "copy_body_to_clipboard": "Sao chép nội dung vào clipboard",
        "no_subject_generated": "Không có chủ đề được tạo"
      },
      "styles": {
        "change_style": "Thay đổi phong cách",
        "formal": "Trang trọng",
        "friendly": "Thân thiện",
        "urgent": "Khẩn cấp"
      },
      "notifications": {
        "copied_to_clipboard": "Đã sao chép vào clipboard!",
        "subject_copied": "Chủ đề đã được sao chép vào clipboard!",
        "body_copied": "Nội dung đã được sao chép vào clipboard!",
        "reply_applied": "Phản hồi đã được áp dụng vào hộp soạn thảo!",
        "email_content_applied": "Nội dung email đã được áp dụng vào các trường soạn thảo!",
        "no_content_to_apply": "Không có nội dung để áp dụng",
        "no_compose_box_found": "Không tìm thấy hộp soạn thảo",
        "failed_to_copy": "Sao chép vào clipboard thất bại",
        "failed_to_apply_reply": "Áp dụng nội dung trả lời thất bại",
        "failed_to_apply_compose": "Áp dụng nội dung soạn thảo thất bại"
      },
      "errors": {
        "failed_to_summarize": "Tóm tắt email thất bại:",
        "failed_to_show_reply_card": "Hiển thị thẻ trả lời Gmail thất bại:",
        "failed_to_show_compose_card": "Hiển thị thẻ soạn thảo Gmail thất bại:",
        "failed_to_locate_reply_element": "Không thể định vị phần tử soạn thảo trả lời",
        "error_generating_reply": "Lỗi tạo phản hồi: {error}",
        "error_generating_compose": "Lỗi tạo nội dung soạn thảo: {error}"
      }
    }
  }
}<|MERGE_RESOLUTION|>--- conflicted
+++ resolved
@@ -328,7 +328,6 @@
       "starts_on_github": "Sao trên GitHub",
       "goto_website": "Đi đến Trang web"
     },
-<<<<<<< HEAD
     "providers": {
       "lm_studio": {
         "title": "Cấu hình LM Studio",
@@ -345,8 +344,7 @@
       "server_address": "Địa chỉ máy chủ",
       "server_address_desc": "Điểm cuối API máy chủ LM Studio"
     },
-    "webllm_desc_lm_studio": "Bạn hiện đang sử dụng WebLLM: qwen3:0.6b để dùng thử nhanh. Để có hỗ trợ mô hình đầy đủ và hiệu suất tốt hơn, vui lòng cài đặt LM Studio."
-=======
+    "webllm_desc_lm_studio": "Bạn hiện đang sử dụng WebLLM: qwen3:0.6b để dùng thử nhanh. Để có hỗ trợ mô hình đầy đủ và hiệu suất tốt hơn, vui lòng cài đặt LM Studio.",
     "gmail_tools": {
       "title": "Công cụ Gmail",
       "description": "Cấu hình các tính năng hỗ trợ viết khác nhau",
@@ -381,7 +379,6 @@
         "reset_to_default_confirm": "Bạn có chắc chắn muốn đặt lại {setting} về giá trị mặc định không?"
       }
     }
->>>>>>> b95e17f1
   },
   "context_menu": {
     "quick_actions": {
