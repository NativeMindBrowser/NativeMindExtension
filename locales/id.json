{
  "chat": {
    "messages": {
      "thought_for_seconds": "Berpikir selama {second} detik | Berpikir selama {second} detik",
      "thinking": "Sedang berpikir...",
      "reading": "Sedang membaca...",
      "search_locally": "Mencari secara lokal di browser..."
    },
    "quick_actions": {
      "title": "Tindakan cepat"
    },
    "thinking_mode": {
      "label": "Berpikir"
    },
    "input": {
      "placeholder": {
        "ask_anything": "Tanyakan apa saja...",
        "ask_follow_up": "Ajukan pertanyaan lanjutan..."
      },
      "attachment_selector": {
        "all_tabs": "Semua tab terbuka",
        "upload_from_computer": "Unggah dari komputer saya",
        "image_oversize": "Ukuran gambar harus kurang dari {size}",
        "too_many_images": "Maksimal {max} file gambar diizinkan",
        "unsupported_image_type": "Format gambar tidak didukung. Silakan unggah file JPEG atau PNG.",
        "unsupported_model": "Unggah gambar memerlukan model yang mampu memproses visual. Silakan beralih ke Gemma3 atau model visual serupa.",
        "pdf_oversize": "Ukuran file PDF harus kurang dari {size}",
        "pdf_text_extract_error": "Ekstraksi teks gagal - PDF ini mungkin hasil scan atau berbasis gambar.",
        "too_many_pdfs": "Maksimal {max} file PDF diizinkan",
        "pdf_page_count_exceeded": "PDF harus kurang dari {max} halaman",
        "only_load_partial_pages": "Hanya {max} halaman pertama yang dimuat karena ukuran file"
      }
    },
    "prompt": {
      "highlight_key_insights": {
        "title": "Sorot wawasan kunci"
      },
      "search_more": {
        "title": "Cari lebih banyak konten seperti ini"
      },
      "summarize_page_content": {
        "title": "Ringkas halaman"
      }
    },
    "tool_calls": {
      "common": {
        "reading": "Sedang membaca",
        "read_failed": "Gagal membaca: {error}",
        "reading_success": "Pembacaan selesai"
      },
      "search_online": {
        "searching": "Mencari: \"{query}\"...",
        "search_completed": "Pencarian selesai: \"{query}\"",
        "search_failed": "Pencarian gagal: {query}"
      },
      "fetch_page": {
        "error_no_content": "tidak ada konten yang ditemukan"
      },
      "view_image": {
        "analyzing": "Menganalisis: {title}",
        "analyze_failed": "Analisis gagal: {error}",
        "analyze_success": "Analisis selesai: {title}",
        "image_not_found": "gambar tidak ditemukan"
      },
      "view_pdf": {
        "pdf_not_found": "PDF tidak ditemukan"
      },
      "view_tab": {
        "tab_not_found": "tab tidak ditemukan"
      },
      "page_click": {
        "click": "Klik {content}",
        "error_can_not_click": "Tidak dapat mengklik dan melompat ke {destination}",
        "error_no_active_tab": "Tidak ditemukan tab aktif",
        "error_unable_to_jump": "Tidak dapat mengklik dan melompat ke {destination}",
        "redirected": "Dialihkan ke {destination}",
        "error_click_before_view_tab": "Coba klik tautan halaman sebelum melihat halaman apa pun",
        "error_click_incorrect_link": "Coba klik pada tautan halaman yang salah"
      }
    },
    "tools": {
      "online_search": {
        "title": "Cari"
      }
    }
  },
  "chat_history": {
    "delete_confirm": "Apakah Anda yakin ingin menghapus percakapan ini? Tindakan ini tidak dapat dibatalkan.",
    "delete": "Menghapus",
    "rename": "Ganti nama",
    "unpin": "Lepas Pin",
    "pin": "Pin",
    "title": "Riwayat Obrolan",
    "pinned_section": "Chat Dipasang",
    "recent_section": "Chat Terbaru",
    "empty_state": "Belum ada percakapan",
    "untitled_chat": "Obrolan Tanpa Judul",
    "new_chat": "Obrolan Baru",
    "save": "Simpan",
    "cancel": "Batal"
  },
  "onboarding": {
    "banner": {
      "description": "Privat dan aman, dengan fitur-fitur canggih yang sepenuhnya berjalan di perangkat Anda.",
      "title": "AI di perangkat, dibuat khusus untuk Anda"
    },
    "guide": {
      "already_installed": "Sudah terinstal dan menjalankan {endpointType}?",
      "features": {
        "1": "Jalankan model canggih seperti gpt-oss, DeepSeek, Qwen, Llama",
        "2": "Sesuaikan dan beralih antar model dengan kontrol penuh",
        "3": "Data Anda tetap pribadi, tersimpan di perangkat Anda"
      },
      "follow_our_tutorial": "Ikuti panduan instalasi kami",
      "install_desc": "Bagaimana Anda ingin menjalankan AI secara lokal?",
      "need_help": "Butuh bantuan?",
      "setup": "Pengaturan",
      "step1": "LANGKAH 1",
      "download_model_to_begin": "Unduh model untuk memulai.",
      "select_model_to_start": "Pilih dan unduh model untuk memulai",
      "download_and_install": "Unduh & Instal",
      "choose_model": "Pilih Model",
      "no_sure_which_one": "🤔 Tidak yakin yang mana yang dipilih?",
      "learn_about_models": "Pelajari tentang model",
      "looking_for_more_options": "🔍 Mencari lebih banyak opsi?",
      "browse_more_models": "Jelajahi lebih banyak model",
      "get_endpoint": "Dapatkan {endpointType}",
      "lm_studio_select_desc": "Aplikasi Desktop yang Mudah Digunakan",
      "ollama_select_desc": "Alat Pengembang Profesional",
      "unlock_full_power_with": "Buka kekuatan AI lokal penuh dengan {endpointType}."
    },
    "webllm_tutorial": {
      "desc": "Gunakan model ringan (Qwen 0.6b) langsung di browser Anda — tanpa pengaturan, tanpa menunggu.",
      "not_support_webllm": "WebLLM tidak didukung di perangkat Anda",
      "start_with_webllm": "Mulai dengan Model Web",
      "title": "Belum siap untuk menginstal? Coba langsung sekarang."
    },
    "welcome_msg": {
      "title": "👋 Selamat datang di **NativeMind**",
      "body": "NativeMind adalah ekstensi browser AI yang mengutamakan privasi dan membantu Anda mengobrol, mencari, dan menerjemahkan — semuanya didukung oleh model bahasa yang berjalan di perangkat Anda.\n\nInilah yang dapat Anda lakukan dengan NativeMind:\n\n- Mengobrol di beberapa tab untuk melacak berbagai halaman.\n- Mencari di web secara langsung dalam obrolan untuk mendapatkan konteks lebih banyak.\n- Klik kanan untuk menerjemahkan bagian mana pun dari halaman secara instan.\n- Beralih atau mengunduh model kapan saja di Pengaturan.\n\nAnda dapat mulai dengan mencoba tindakan cepat di bawah ini."
    },
    "ollama_is_running": "Ollama sedang berjalan",
    "backend_is_running": "{endpointType} sedang berjalan"
  },
  "settings": {
    "cache": {
      "title": "Cache Terjemahan",
      "enable": "Aktifkan Cache",
      "enabled": "Diaktifkan",
      "disabled": "Dinonaktifkan",
      "max_size": "Ukuran Maksimal",
      "retention_days": "Periode Penyimpanan",
      "days": "hari"
    },
    "advanced": {
      "title": "Canggih"
    },
    "choose_model": "Pilih Model",
    "download": "Unduh",
    "feedback": {
      "contact_msg": "📧 Ada pertanyaan atau masukan? Bergabunglah dengan {discord} kami atau kirim email ke {email}.",
      "join_waitlist": "💼 Ingin menggunakannya di tempat kerja? {join_waitlist_link} untuk mendapatkan pembaruan perusahaan.",
      "join_waitlist_link": "Bergabung dengan daftar tunggu",
      "discord": "Discord"
    },
    "get_ollama": "Dapatkan Ollama",
    "models": {
      "title": "Model",
      "discover_more": "Temukan lebih banyak model",
      "no_model": "⚠️ Tidak ada model",
      "add_model_to_start": "Tambahkan model untuk memulai",
      "ollama_models": "Model Ollama ({count})",
      "lmstudio_models": "Model LM Studio ({count})"
    },
    "ollama": {
      "already_installed": "Sudah menginstal dan menjalankan Ollama?",
      "connected": "Terhubung",
      "connection_error": "Kesalahan koneksi",
      "downloadable_model": "Model yang dapat diunduh",
      "follow_guide": "Ikuti panduan instalasi kami",
      "learn_more_about_models": "Pelajari lebih lanjut tentang model",
      "need_help": "Butuh bantuan?",
      "re_scan": "Pindai ulang",
      "server_address": "Alamat server",
      "setup": "Pengaturan",
      "unconnected": "Tidak terhubung",
      "context_window_size": "Ukuran jendela konteks",
      "custom_context_window_size": "Ukuran jendela konteks kustom",
      "context_window_size_desc": "Masukkan ukuran jendela konteks kustom dalam token (minimum: 512)",
      "server_address_desc": "Endpoint API server Ollama",
      "context_window_size_error": "Ukuran jendela konteks harus minimal {min} token",
      "unload": "Bongkar",
      "expires_in": "Berakhir dalam {duration}",
      "running": "Berjalan",
      "running_models": "Model yang Berjalan",
      "model_management": "Manajemen Model",
      "downloaded_models": "Model yang Diunduh"
    },
    "prompts": {
      "chat_system_prompt": "Prompt sistem obrolan",
      "title": "Prompt",
      "translation_system_prompt": "Prompt sistem terjemahan"
    },
    "quick_actions": {
      "description": "Siapkan tindakan cepat untuk menjalankan prompt favorit Anda lebih cepat -- dari Obrolan Baru atau menu klik kanan.",
      "edit": {
        "cancel": "Batal",
        "prompt": "Prompt",
        "reset": "Atur ulang",
        "save": "Simpan",
        "show_in_context_menu": "Tampilkan di menu klik kanan",
        "title": "Judul"
      },
      "title": "Kustomisasi tindakan cepat"
    },
    "test": "Tes",
    "translation": {
      "title": "Bahasa terjemahan",
      "description": "Konfigurasi fungsionalitas terjemahan dan bahasa target",
      "basic_config": {
        "target_language": "Bahasa target",
        "target_language_desc": "Pilih bahasa target untuk terjemahan",
        "title": "Konfigurasi Dasar",
        "translation_model": "Model terjemahan",
        "translation_model_desc": "Pilih model AI untuk tugas terjemahan",
        "translation_system_prompt": "Prompt sistem terjemahan",
        "translation_system_prompt_desc": "Tentukan perilaku AI dan format output selama penerjemahan",
        "translation_system_prompt_error": "Perintah sistem harus mengandung {'{{LANGUAGE}}'}"
      }
    },
    "webllm-desc": "Anda sekarang menggunakan WebLLM: qwen3:0.6b untuk percobaan cepat. Untuk dukungan model lengkap dan performa yang lebih baik, silakan instal Ollama.",
    "general": {
      "system_language": "Bahasa sistem",
      "title": "Umum",
      "description": "Konfigurasi pengaturan dasar dan koneksi server",
      "discover_more_models": "Temukan Lebih Banyak Model",
      "refresh_status": "Segarkan Status",
      "unload_model_confirm": "Apakah Anda yakin ingin membongkar model \"{model}\"?",
      "running_models": {
        "vram": "{size} VRAM",
        "params": "{size} parameter",
        "quant": "{level} kuant",
        "thinking": "Berpikir",
        "no_active_models": "Ollama terhubung, tetapi tidak ada model yang aktif",
        "not_connected_to_ollama": "Tidak terhubung ke Ollama",
        "lm_studio_no_active_models": "LM Studio terhubung, tetapi tidak ada model yang aktif",
        "not_connected_to_lm_studio": "Tidak terhubung ke Ollama"
      },
      "delete_model_confirm": "Apakah Anda yakin ingin menghapus model \"{model}\"?"
    },
    "title": "Pengaturan",
    "model_downloader": {
      "description": "Model ini perlu diunduh sebelum digunakan. Pengunduhan mungkin memerlukan waktu beberapa menit.",
      "downloading_model": "Mengunduh \"{model}\"",
      "download_model": "Unduh \"{model}\"",
      "downloading": "Model Anda sedang diunduh. Mohon tunggu…",
      "download": "Unduh",
      "retry": "Coba lagi",
      "unable_to_download": "Tidak Dapat Memulai Unduhan",
      "could_not_connect_ollama": "Kami tidak dapat terhubung ke Ollama. Pastikan Ollama sedang berjalan dan coba lagi.",
      "could_not_connect": "Kami tidak dapat terhubung ke {endpointType}. Pastikan {endpointType} sedang berjalan dan coba lagi."
    },
    "webllm_downloader": {
      "description": "Untuk menggunakan mode Lokal, Anda perlu mengunduh model {model} ({size}). Apakah Anda ingin mengunduhnya sekarang?"
    },
    "writing_tools": {
      "title": "Alat Tulis",
      "basic_config": {
        "enable": "Aktifkan Alat Tulis",
        "enable_desc": "Tampilkan opsi bantuan penulisan saat teks dipilih",
        "title": "Pengaturan Dasar"
      },
      "description": "Konfigurasikan berbagai fitur bantuan penulisan",
      "tool_config": {
        "at_least_one_tool_error": "Setidaknya satu alat tulis harus dipilih.",
        "list": {
          "description": "Ubah konten menjadi daftar yang jelas dan terorganisir",
          "title": "Daftar"
        },
        "proofread": {
          "description": "Periksa kesalahan tata bahasa, ejaan dan tanda baca",
          "title": "Koreksi"
        },
        "rewrite": {
          "description": "Tingkatkan kejelasan dan alur teks",
          "title": "Tulis ulang"
        },
        "sparkle": {
          "description": "Tambahkan emoji dan elemen visual",
          "title": "Percantik"
        },
        "title": "Konfigurasi Alat"
      }
    },
    "chat": {
      "title": "Obrolan",
      "description": "Konfigurasi fungsionalitas chat dan tindakan cepat",
      "basic_config": {
        "title": "Konfigurasi Dasar",
        "chat_model": "Model chat",
        "chat_model_description": "Pilih model AI untuk percakapan chat",
        "chat_system_prompt": "Sistem Prompt Obrolan",
        "chat_system_prompt_description": "Tentukan perilaku dan peran AI selama percakapan chat",
        "thinking_visibility": "Visibilitas Proses Berpikir",
        "thinking_visibility_description": "Pilih cara proses berpikir ditampilkan selama penalaran LLM",
        "thinking_visibility_hide": "Sembunyikan Pemikiran",
        "thinking_visibility_hide_description": "Hanya tampilkan loading dan jawaban akhir",
        "thinking_visibility_preview": "Pratinjau Pemikiran",
        "thinking_visibility_preview_description": "Tampilkan 2 baris terakhir, dapat diperluas",
        "thinking_visibility_full": "Tampilkan Pemikiran Lengkap",
        "thinking_visibility_full_description": "Tampilkan semua secara default, dapat diciutkan"
      },
      "quick_actions": {
        "title": "Tindakan Cepat",
        "reset_to_default": "Atur Ulang ke Default",
        "reset_to_default_confirm": "Apakah Anda yakin ingin mengatur ulang Tindakan Cepat ke nilai default?"
      }
    },
    "common": {
      "saved": "Tersimpan"
    },
    "interface": {
      "title": "Antarmuka",
      "interface_language": "Bahasa Antarmuka",
      "interface_language_desc": "Pilih bahasa tampilan untuk antarmuka NativeMind"
    },
    "header": {
      "starts_on_github": "Bintang di GitHub",
      "goto_website": "Kunjungi Situs Web"
    },
<<<<<<< HEAD
    "providers": {
      "lm_studio": {
        "title": "Konfigurasi LM Studio",
        "already_installed": "Sudah menginstal dan menjalankan LM Studio?",
        "model_management_desc": "Unduhan, pemuatan, dan penghapusan model harus dilakukan di aplikasi desktop LM Studio. Ini hanya menampilkan status yang sedang berjalan saat ini."
      },
      "ollama": {
        "title": "Konfigurasi Ollama"
      }
    },
    "get_lm_studio": "Dapatkan LM Studio",
    "delete": "Hapus",
    "lm_studio": {
      "server_address": "Alamat Server",
      "server_address_desc": "Endpoint API server LM Studio"
    },
    "webllm_desc_lm_studio": "Anda sekarang menggunakan WebLLM: qwen3:0.6b untuk percobaan cepat. Untuk dukungan model lengkap dan performa yang lebih baik, silakan instal LM Studio."
=======
    "gmail_tools": {
      "title": "Alat Gmail",
      "description": "Konfigurasi berbagai fitur bantuan penulisan",
      "basic_config": {
        "title": "Pengaturan dasar",
        "enable": "Aktifkan alat Gmail",
        "enable_desc": "Tampilkan fitur bantuan AI langsung di dalam Gmail.",
        "output_language": "Bahasa keluaran",
        "output_language_desc": "Pilih bahasa default untuk email yang dihasilkan AI.",
        "output_style": "Gaya keluaran",
        "output_style_desc": "Pilih nada default untuk email Anda",
        "options": {
          "auto": "Otomatis",
          "default": "Default"
        }
      },
      "system_prompt": {
        "title": "Prompt sistem",
        "summarize": {
          "title": "Ringkas",
          "description": "Ekstrak poin-poin utama dengan cepat dari email panjang atau seluruh thread."
        },
        "reply": {
          "title": "Balas",
          "description": "Buat balasan alami secara instan berdasarkan konten email dan catatan Anda."
        },
        "compose": {
          "title": "Tulis",
          "description": "Mulai dari awal atau sempurnakan draft Anda."
        },
        "reset_to_default": "Reset ke default",
        "reset_to_default_confirm": "Apakah Anda yakin ingin mengatur ulang {setting} ke nilai default?"
      }
    }
>>>>>>> b95e17f1
  },
  "context_menu": {
    "quick_actions": {
      "title": "Tindakan cepat"
    },
    "translation": {
      "show_original": "Tampilkan asli",
      "translate_page_into": "Terjemahkan halaman ini ke {language}",
      "translate_selected_text": "Terjemahkan teks yang dipilih"
    },
    "add_image": {
      "title": "Tambahkan Gambar ke Chat"
    },
    "settings": {
      "title": "Pengaturan"
    }
  },
  "errors": {
    "model_not_found": "Ups! Ada yang salah. Silakan periksa koneksi {endpointType} Anda di pengaturan dan coba lagi.",
    "model_request_error": "Ups! Ada yang salah. Silakan periksa koneksi {endpointType} Anda di pengaturan dan coba lagi.",
    "model_request_timeout": "Waktu permintaan habis, silakan periksa koneksi {endpointType} Anda atau pertimbangkan untuk memulai sesi baru karena konteks yang panjang dapat mempengaruhi waktu respons.",
    "timeout_error": "Operasi waktu habis: {message}",
    "unknown_error": "Terjadi kesalahan yang tidak terduga: {message}",
    "webllm_not_supported": "WebLLM tidak didukung pada perangkat Anda.",
    "max_characters_error": "Maksimal {count} karakter diizinkan"
  },
  "common": {
    "cancel": "Batal",
    "duration": {
      "days": "{day} hari | {day} hari",
      "seconds": "{second} detik | {second} detik",
      "minutes": "{minute} menit | {minute} menit",
      "hours": "{hour} jam | {hour} jam",
      "years": "{year} tahun | {year} tahun",
      "months": "{month} bulan | {month} bulan"
    },
    "confirm": "Konfirmasi"
  },
  "ollama": {
    "sites": {
      "add_to_nativemind": "Gunakan di NativeMind"
    }
  },
  "popup": {
    "reload_page": "Silakan muat ulang halaman untuk menggunakan NativeMind.",
    "page_not_supported": "Halaman ini tidak didukung oleh NativeMind.",
    "local_pdf_file_not_supported": "Karena keterbatasan izin browser, kami tidak dapat mengakses file lokal di komputer Anda secara langsung. Silakan buka plugin di tab browser lain dan unggah file PDF lokal secara manual."
  },
  "writing_tools": {
    "processing": "Memproses...",
    "rewrite_suggestion": "Saran Penulisan Ulang",
    "sparkle_text": "Percantik Teks",
    "key_points": "Poin-Poin Utama",
    "grammar_and_style": "Tata Bahasa & Gaya",
    "proofread": "Koreksi",
    "list": "Daftar",
    "sparkle": "Percantik",
    "rewrite": "Tulis Ulang",
    "apply": "Terapkan",
    "dismiss": "Abaikan"
  },
  "textarea": {
    "reset_to_default": "Atur ulang ke default"
  },
  "tooltips": {
    "clear_chat": "Hapus obrolan",
    "settings": "Pengaturan",
    "pin_sidebar": "Sematkan",
    "unpin_sidebar": "Lepas sematan",
    "close": "Tutup",
    "chat_history": "Sejarah",
    "new_chat": "Obrolan baru",
    "back": "Kembali"
  },
  "gmail_tools": {
    "buttons": {
      "ai_summary": "Ringkasan AI",
      "ai_reply": "Balasan AI",
      "ai_polish": "Poles AI"
    },
    "cards": {
      "reply": {
        "title": "Saran balasan",
        "processing": "Memproses...",
        "regenerate": "Generate ulang",
        "apply": "Terapkan",
        "language_selector": "Bahasa",
        "style_selector": "Gaya",
        "copy_to_clipboard": "Salin ke clipboard"
      },
      "compose": {
        "title": "Tulis AI",
        "subject": "Subjek:",
        "email_body": "Isi email:",
        "processing": "Memproses...",
        "regenerate": "Generate ulang",
        "apply": "Terapkan",
        "language_selector": "Bahasa",
        "style_selector": "Gaya",
        "copy_subject_to_clipboard": "Salin subjek ke clipboard",
        "copy_body_to_clipboard": "Salin isi ke clipboard",
        "no_subject_generated": "Tidak ada subjek yang dihasilkan"
      },
      "styles": {
        "change_style": "Ubah gaya",
        "formal": "Formal",
        "friendly": "Ramah",
        "urgent": "Mendesak"
      },
      "notifications": {
        "copied_to_clipboard": "Disalin ke clipboard!",
        "subject_copied": "Subjek disalin ke clipboard!",
        "body_copied": "Isi disalin ke clipboard!",
        "reply_applied": "Balasan diterapkan ke kotak tulis!",
        "email_content_applied": "Konten email diterapkan ke bidang tulis!",
        "no_content_to_apply": "Tidak ada konten untuk diterapkan",
        "no_compose_box_found": "Kotak tulis tidak ditemukan",
        "failed_to_copy": "Gagal menyalin ke clipboard",
        "failed_to_apply_reply": "Gagal menerapkan konten balasan",
        "failed_to_apply_compose": "Gagal menerapkan konten penulisan"
      },
      "errors": {
        "failed_to_summarize": "Gagal meringkas email:",
        "failed_to_show_reply_card": "Gagal menampilkan kartu balasan Gmail:",
        "failed_to_show_compose_card": "Gagal menampilkan kartu tulis Gmail:",
        "failed_to_locate_reply_element": "Gagal menemukan elemen tulis balasan",
        "error_generating_reply": "Error saat menghasilkan balasan: {error}",
        "error_generating_compose": "Error saat menghasilkan konten penulisan: {error}"
      }
    }
  }
}<|MERGE_RESOLUTION|>--- conflicted
+++ resolved
@@ -328,7 +328,6 @@
       "starts_on_github": "Bintang di GitHub",
       "goto_website": "Kunjungi Situs Web"
     },
-<<<<<<< HEAD
     "providers": {
       "lm_studio": {
         "title": "Konfigurasi LM Studio",
@@ -345,8 +344,7 @@
       "server_address": "Alamat Server",
       "server_address_desc": "Endpoint API server LM Studio"
     },
-    "webllm_desc_lm_studio": "Anda sekarang menggunakan WebLLM: qwen3:0.6b untuk percobaan cepat. Untuk dukungan model lengkap dan performa yang lebih baik, silakan instal LM Studio."
-=======
+    "webllm_desc_lm_studio": "Anda sekarang menggunakan WebLLM: qwen3:0.6b untuk percobaan cepat. Untuk dukungan model lengkap dan performa yang lebih baik, silakan instal LM Studio.",
     "gmail_tools": {
       "title": "Alat Gmail",
       "description": "Konfigurasi berbagai fitur bantuan penulisan",
@@ -381,7 +379,6 @@
         "reset_to_default_confirm": "Apakah Anda yakin ingin mengatur ulang {setting} ke nilai default?"
       }
     }
->>>>>>> b95e17f1
   },
   "context_menu": {
     "quick_actions": {
