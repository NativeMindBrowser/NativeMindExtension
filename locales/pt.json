--- conflicted
+++ resolved
@@ -328,7 +328,6 @@
       "starts_on_github": "Estrelas no GitHub",
       "goto_website": "Ir para o Website"
     },
-<<<<<<< HEAD
     "providers": {
       "lm_studio": {
         "title": "Configurar LM Studio",
@@ -345,8 +344,7 @@
       "server_address": "Endereço do Servidor",
       "server_address_desc": "endpoint da API do servidor LM Studio"
     },
-    "webllm_desc_lm_studio": "Você está agora usando WebLLM: qwen3:0.6b para teste rápido. Para suporte completo de modelos e melhor desempenho, por favor instale o LM Studio."
-=======
+    "webllm_desc_lm_studio": "Você está agora usando WebLLM: qwen3:0.6b para teste rápido. Para suporte completo de modelos e melhor desempenho, por favor instale o LM Studio.",
     "gmail_tools": {
       "title": "Ferramentas do Gmail",
       "description": "Configurar várias funcionalidades de assistência de escrita",
@@ -381,7 +379,6 @@
         "reset_to_default_confirm": "Tem certeza de que deseja redefinir {setting} para os valores padrão?"
       }
     }
->>>>>>> b95e17f1
   },
   "context_menu": {
     "quick_actions": {
