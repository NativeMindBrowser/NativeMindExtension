{
  "chat": {
    "messages": {
      "thought_for_seconds": "{second}초 동안 생각 중 | {second}초 동안 생각 중",
      "thinking": "생각하는 중...",
      "reading": "읽는 중",
      "search_locally": "브라우저에서 검색 중..."
    },
    "quick_actions": {
      "title": "빠른 액션"
    },
    "thinking_mode": {
      "label": "사고"
    },
    "input": {
      "placeholder": {
        "ask_anything": "무엇이든 물어보세요...",
        "ask_follow_up": "추가 질문하기..."
      },
      "attachment_selector": {
        "all_tabs": "모든 열린 탭",
        "upload_from_computer": "내 컴퓨터에서 업로드",
        "image_oversize": "이미지 크기는 {size}보다 작아야 합니다",
        "too_many_images": "최대 {max}개의 이미지 파일이 허용됩니다",
        "unsupported_image_type": "지원되지 않는 이미지 형식입니다. JPEG 또는 PNG 파일을 업로드해 주세요.",
        "unsupported_model": "이미지 업로드에는 비전 기능이 있는 모델이 필요합니다. Gemma3 또는 유사한 비전 모델로 전환해 주세요.",
        "pdf_oversize": "PDF 파일 크기는 {size}보다 작아야 합니다",
        "pdf_text_extract_error": "PDF에서 텍스트 추출에 실패했습니다 - 이 PDF는 스캔되었거나 이미지 기반일 수 있습니다.",
        "too_many_pdfs": "최대 {max}개의 PDF 파일이 허용됩니다",
        "pdf_page_count_exceeded": "PDF는 {max}페이지 미만이어야 합니다",
        "only_load_partial_pages": "파일 크기로 인해 처음 {max}페이지만 로드됩니다"
      }
    },
    "prompt": {
      "highlight_key_insights": {
        "title": "핵심 인사이트 강조"
      },
      "search_more": {
        "title": "이와 같은 콘텐츠를 더 검색하세요"
      },
      "summarize_page_content": {
        "title": "페이지 요약"
      }
    },
    "tool_calls": {
      "common": {
        "reading": "읽는 중：",
        "read_failed": "읽기 실패：{error}",
        "reading_success": "읽기 완료："
      },
      "search_online": {
        "searching": "검색 중: \"{query}\"...",
        "search_completed": "검색 완료: \"{query}\"",
        "search_failed": "검색 실패: {query}"
      },
      "fetch_page": {
        "error_no_content": "콘텐츠를 찾을 수 없습니다"
      },
      "view_image": {
        "analyzing": "분석 중: {title}",
        "analyze_failed": "분석 실패: {error}",
        "analyze_success": "분석 완료: {title}",
        "image_not_found": "이미지를 찾을 수 없습니다"
      },
      "view_pdf": {
        "pdf_not_found": "PDF를 찾을 수 없습니다"
      },
      "view_tab": {
        "tab_not_found": "탭을 찾을 수 없음"
      },
      "page_click": {
        "click": "{content}을(를) 클릭하세요",
        "error_can_not_click": "{destination}을(를) 클릭하여 이동할 수 없습니다",
        "error_no_active_tab": "활성 탭을 찾을 수 없습니다",
        "redirected": "{destination}로 리디렉션됨",
        "error_unable_to_jump": "{destination}을(를) 클릭하여 이동할 수 없습니다",
        "error_click_before_view_tab": "페이지를 보기 전에 페이지 링크를 클릭해 보세요",
        "error_click_incorrect_link": "잘못된 페이지 링크를 클릭해 보세요"
      }
    },
    "tools": {
      "online_search": {
        "title": "검색"
      }
    }
  },
  "chat_history": {
    "delete_confirm": "이 대화를 삭제하시겠습니까? 이 작업은 되돌릴 수 없습니다.",
    "delete": "삭제",
    "rename": "이름 바꾸기",
    "unpin": "고정 해제",
    "pin": "고정",
    "title": "채팅 기록",
    "pinned_section": "고정된 채팅",
    "recent_section": "최근 채팅",
    "empty_state": "아직 대화가 없습니다",
    "untitled_chat": "제목 없는 채팅",
    "new_chat": "새 채팅",
    "save": "저장",
    "cancel": "취소"
  },
  "onboarding": {
    "banner": {
      "description": "사용자의 기기에서만 실행되는 강력한 기능으로 개인 정보를 보호하고 안전합니다.",
      "title": "사용자를 위해 만들어진 온디바이스 AI"
    },
    "guide": {
      "already_installed": "이미 Ollama를 설치하고 실행 중인가요?",
      "features": {
        "1": "고급 모델들인 gpt-oss, DeepSeek, Qwen, Llama를 실행하세요",
        "2": "모델을 완전히 제어하여 사용자 지정하고 전환할 수 있습니다",
        "3": "사용자의 데이터는 기기에서 안전하게 유지됩니다"
      },
      "follow_our_tutorial": "설치 가이드를 확인하세요",
      "install_desc": "Ollama를 설치하여 로컬 AI를 설정하세요.",
      "need_help": "도움이 필요하세요?",
      "setup": "설정",
      "step1": "1단계",
      "download_model_to_begin": "시작하려면 모델을 다운로드하세요.",
      "select_model_to_start": "시작하려면 모델을 선택하고 다운로드하세요",
      "download_and_install": "다운로드 & 설치",
      "choose_model": "모델 선택",
      "no_sure_which_one": "🤔 어떤 것을 선택해야 할지 확실하지 않나요?",
      "learn_about_models": "모델에 대해 알아보기",
      "looking_for_more_options": "🔍 더 많은 옵션을 찾고 계신가요?",
      "browse_more_models": "더 많은 모델 둘러보기",
      "get_endpoint": "{endpointType} 가져오기",
      "ollama_select_desc": "전문 개발자 도구",
      "lm_studio_select_desc": "사용하기 쉬운 데스크톱 앱",
      "unlock_full_power_with": "{endpointType}로 완전한 로컬 AI 성능을 잠금 해제하세요."
    },
    "webllm_tutorial": {
      "desc": "브라우저에서 바로 경량 모델(Qwen 0.6B)을 사용해 보세요. 설정 없이 바로 시작할 수 있습니다.",
      "not_support_webllm": "WebLLM은 이 기기에서 지원되지 않습니다",
      "start_with_webllm": "웹 모델로 시작하기",
      "title": "설치할 준비가 안 되셨나요? \n지금 바로 시작해 보세요."
    },
    "welcome_msg": {
      "title": "👋 **NativeMind**에 오신 것을 환영합니다",
      "body": "NativeMind는 개인 정보 보호에 중점을 둔 AI 브라우저 확장 프로그램으로, 온디바이스 언어 모델을 통해 채팅, 검색 및 번역을 지원합니다.\n\n\nNativeMind로 할 수 있는 일은 다음과 같습니다.\n\n\n\n- 여러 탭에서 채팅하여 다양한 페이지의 내용을 파악할 수 있습니다.\n\n- 채팅 내에서 직접 웹을 검색하여 더 많은 정보를 얻을 수 있습니다.\n\n- 마우스 오른쪽 버튼을 클릭하여 페이지의 일부를 즉시 번역할 수 있습니다.\n\n- 설정에서 언제든지 모델을 변경하거나 새 모델을 다운로드할 수 있습니다.\n\n\n아래의 빠른 액션으로 지금 바로 시작해 보세요."
    },
    "ollama_is_running": "Ollama가 실행 중입니다",
    "backend_is_running": "{endpointType}이(가) 실행 중입니다"
  },
  "settings": {
    "cache": {
      "title": "번역 캐시",
      "enable": "캐시 활성화",
      "enabled": "활성화됨",
      "disabled": "비활성화됨",
      "max_size": "최대 크기",
      "retention_days": "보존 기간",
      "days": "일"
    },
    "advanced": {
      "title": "고급 설정"
    },
    "choose_model": "모델 선택",
    "download": "다운로드",
    "feedback": {
      "contact_msg": "📧 질문이나 피드백이 있으신가요? {discord}에 가입하거나 {email}로 이메일을 보내주세요.",
      "join_waitlist": "💼 직장에서 사용하고 싶으신가요? 기업용 업데이트를 위해 {join_waitlist_link}하세요.",
      "join_waitlist_link": "대기자 명단 가입하기",
      "discord": "Discord"
    },
    "get_ollama": "Ollama 얻기",
    "models": {
      "title": "모델",
      "discover_more": "더 많은 모델 살펴보기",
      "no_model": "⚠️ 모델 없음",
      "add_model_to_start": "모델을 추가하여 시작하세요",
      "lmstudio_models": "LM Studio 모델 ({count})",
      "ollama_models": "Ollama 모델 ({count})"
    },
    "ollama": {
      "already_installed": "이미 Ollama를 설치하고 실행 중인가요?",
      "connected": "연결됨",
      "connection_error": "연결 오류",
      "downloadable_model": "다운로드 가능한 모델",
      "follow_guide": "설치 가이드를 확인하세요",
      "learn_more_about_models": "모델에 대해 더 알아보기",
      "need_help": "도움이 필요하세요?",
      "re_scan": "다시 스캔하기",
      "server_address": "서버 주소",
      "setup": "설정",
      "unconnected": "연결되지 않음",
      "context_window_size": "컨텍스트 윈도우 크기",
      "custom_context_window_size": "사용자 정의 컨텍스트 윈도우 크기",
      "context_window_size_desc": "토큰 단위로 사용자 정의 컨텍스트 윈도우 크기를 입력하세요 (최소: 512)",
      "server_address_desc": "Ollama 서버 API 엔드포인트",
      "context_window_size_error": "컨텍스트 윈도우 크기는 최소 {min} 토큰이어야 합니다",
      "unload": "내리다",
      "expires_in": "{duration} 후 만료",
      "running": "실행 중",
      "running_models": "실행 중인 모델",
      "downloaded_models": "다운로드된 모델",
      "model_management": "모델 관리"
    },
    "prompts": {
      "chat_system_prompt": "채팅 시스템 프롬프트",
      "title": "프롬프트",
      "translation_system_prompt": "번역 시스템 프롬프트"
    },
    "quick_actions": {
      "description": "새 채팅이나 컨텍스트 메뉴에서 자주 사용하는 프롬프트를 더 빠르게 실행할 수 있도록 빠른 액션을 설정하세요.",
      "edit": {
        "cancel": "취소",
        "prompt": "프롬프트",
        "reset": "초기화",
        "save": "저장",
        "show_in_context_menu": "컨텍스트 메뉴에 표시",
        "title": "제목"
      },
      "title": "빠른 액션 설정"
    },
    "test": "테스트",
    "translation": {
      "title": "번역 언어",
      "description": "번역 기능 및 대상 언어 구성",
      "basic_config": {
        "target_language": "대상 언어",
        "target_language_desc": "번역할 대상 언어를 선택하세요",
        "title": "기본 구성",
        "translation_model": "번역 모델",
        "translation_model_desc": "번역 작업을 위한 AI 모델을 선택하세요",
        "translation_system_prompt": "번역 시스템 프롬프트",
        "translation_system_prompt_desc": "AI 번역 중 행동과 출력 형식 정의",
        "translation_system_prompt_error": "시스템 프롬프트는 반드시 {'{{LANGUAGE}}'}를 포함해야 합니다"
      }
    },
    "webllm-desc": "지금 빠른 체험을 위해 WebLLM: qwen3:0.6b를 사용하고 있습니다. 전체 모델 지원과 더 나은 성능을 위해서는 Ollama를 설치해 주세요.",
    "general": {
      "system_language": "시스템 언어",
      "title": "일반",
      "description": "기본 설정 및 서버 연결 구성",
      "discover_more_models": "더 많은 모델 살펴보기",
      "refresh_status": "상태 새로고침",
      "unload_model_confirm": "모델 \"{model}\"을 언로드하시겠습니까?",
      "running_models": {
        "vram": "{size} VRAM",
        "params": "{size} 매개변수",
        "quant": "{level} 퀀트",
        "thinking": "사고",
        "no_active_models": "Ollama가 연결되었지만 활성화된 모델이 없습니다",
        "not_connected_to_ollama": "Ollama에 연결되지 않음",
        "not_connected_to_lm_studio": "Ollama에 연결되지 않음",
        "lm_studio_no_active_models": "LM Studio가 연결되었지만 활성화된 모델이 없습니다"
      },
      "delete_model_confirm": "모델 \"{model}\"을(를) 삭제하시겠습니까?"
    },
    "title": "설정",
    "model_downloader": {
      "description": "이 모델은 사용하기 전에 다운로드해야 합니다. 다운로드에 몇 분이 소요될 수 있습니다.",
      "downloading_model": "\"{model}\" 다운로드 중",
      "download_model": "\"{model}\" 다운로드",
      "downloading": "모델을 다운로드하고 있습니다. 잠시만 기다려 주세요…",
      "download": "다운로드",
      "retry": "다시 시도",
      "unable_to_download": "다운로드를 시작할 수 없음",
      "could_not_connect_ollama": "Ollama에 연결할 수 없습니다. Ollama가 실행 중인지 확인하고 다시 시도해 주세요.",
      "could_not_connect": "{endpointType}에 연결할 수 없습니다. {endpointType}이 실행 중인지 확인하고 다시 시도해 주세요."
    },
    "webllm_downloader": {
      "description": "로컬 모드를 사용하려면 {model} 모델({size})을 다운로드해야 합니다. 지금 다운로드하시겠습니까?"
    },
    "writing_tools": {
      "title": "글쓰기 도구",
      "basic_config": {
        "enable": "쓰기 도구 활성화",
        "enable_desc": "텍스트가 선택되었을 때 작성 도움 옵션 표시",
        "title": "기본 설정"
      },
      "description": "다양한 작성 지원 기능 구성",
      "tool_config": {
        "at_least_one_tool_error": "최소 하나의 작성 도구를 선택해야 합니다.",
        "list": {
          "description": "콘텐츠를 명확하고 체계적인 목록으로 변환하세요",
          "title": "목록"
        },
        "proofread": {
          "description": "문법, 맞춤법 및 구두점 오류를 확인하세요",
          "title": "교정하다"
        },
        "rewrite": {
          "description": "텍스트의 명확성과 흐름 개선",
          "title": "다시 쓰기"
        },
        "sparkle": {
          "description": "이모지와 시각적 요소 추가",
          "title": "미화"
        },
        "title": "도구 구성"
      }
    },
    "chat": {
      "title": "채팅",
      "description": "채팅 기능 및 빠른 작업 구성",
      "basic_config": {
        "title": "기본 구성",
        "chat_model": "채팅 모델",
        "chat_model_description": "채팅 대화를 위한 AI 모델을 선택하세요",
        "chat_system_prompt": "채팅 시스템 프롬프트",
        "chat_system_prompt_description": "채팅 대화 중 AI의 행동과 역할을 정의하세요",
        "thinking_visibility": "사고 과정 표시",
        "thinking_visibility_description": "LLM 추론 중 사고 과정 표시 방법 선택",
        "thinking_visibility_hide": "사고 과정 숨기기",
        "thinking_visibility_hide_description": "로딩과 최종 답변만 표시",
        "thinking_visibility_preview": "사고 과정 미리보기",
        "thinking_visibility_preview_description": "마지막 2줄 표시, 확장 가능",
        "thinking_visibility_full": "전체 사고 과정 표시",
        "thinking_visibility_full_description": "기본적으로 모두 표시, 접을 수 있음"
      },
      "quick_actions": {
        "title": "빠른 작업",
        "reset_to_default": "기본값으로 재설정",
        "reset_to_default_confirm": "빠른 작업을 기본값으로 재설정하시겠습니까?"
      }
    },
    "common": {
      "saved": "저장됨"
    },
    "interface": {
      "title": "인터페이스",
      "interface_language": "인터페이스 언어",
      "interface_language_desc": "NativeMind 인터페이스의 표시 언어를 선택하세요"
    },
    "header": {
      "starts_on_github": "GitHub에서 별점 주기",
      "goto_website": "웹사이트로 이동"
    },
<<<<<<< HEAD
    "providers": {
      "lm_studio": {
        "title": "LM Studio 구성",
        "already_installed": "이미 LM Studio를 설치하고 실행했나요?",
        "model_management_desc": "모델 다운로드, 로딩, 삭제는 LM Studio 데스크톱 앱에서 수행해야 합니다. 여기서는 현재 실행 상태만 표시됩니다."
      },
      "ollama": {
        "title": "Ollama 구성"
      }
    },
    "delete": "삭제",
    "get_lm_studio": "LM Studio 다운로드",
    "lm_studio": {
      "server_address": "서버 주소",
      "server_address_desc": "LM Studio 서버 API 엔드포인트"
    },
    "webllm_desc_lm_studio": "지금 빠른 체험을 위해 WebLLM: qwen3:0.6b를 사용하고 있습니다. 전체 모델 지원과 더 나은 성능을 위해서는 LM Studio를 설치해 주세요."
=======
    "gmail_tools": {
      "title": "Gmail 도구",
      "description": "다양한 작성 지원 기능을 설정",
      "basic_config": {
        "title": "기본 설정",
        "enable": "Gmail 도구 활성화",
        "enable_desc": "Gmail 내에서 AI 지원 기능을 직접 표시합니다.",
        "output_language": "출력 언어",
        "output_language_desc": "AI 생성 이메일의 기본 언어를 선택하세요.",
        "output_style": "출력 스타일",
        "output_style_desc": "이메일의 기본 톤을 선택하세요",
        "options": {
          "auto": "자동",
          "default": "기본값"
        }
      },
      "system_prompt": {
        "title": "시스템 프롬프트",
        "summarize": {
          "title": "요약",
          "description": "긴 이메일이나 전체 스레드에서 핵심 포인트를 빠르게 추출합니다."
        },
        "reply": {
          "title": "답장",
          "description": "이메일 내용과 메모를 바탕으로 자연스러운 답장을 즉시 작성합니다."
        },
        "compose": {
          "title": "작성",
          "description": "처음부터 시작하거나 초안을 다듬습니다."
        },
        "reset_to_default": "기본값으로 재설정",
        "reset_to_default_confirm": "{setting}을(를) 기본값으로 재설정하시겠습니까?"
      }
    }
>>>>>>> b95e17f1
  },
  "context_menu": {
    "quick_actions": {
      "title": "빠른 액션"
    },
    "translation": {
      "show_original": "원본 표시",
      "translate_page_into": "이 페이지를 {language}로 번역하기",
      "translate_selected_text": "선택된 텍스트 번역"
    },
    "add_image": {
      "title": "채팅에 이미지 추가"
    },
    "settings": {
      "title": "설정"
    }
  },
  "errors": {
    "model_not_found": "문제가 발생했습니다! 설정에서 Ollama 연결을 확인하고 다시 시도해 주세요.",
    "model_request_error": "문제가 발생했습니다! 설정에서 Ollama 연결을 확인하고 다시 시도해 주세요.",
    "model_request_timeout": "요청 시간이 초과되었습니다. Ollama 연결을 확인하거나, 긴 컨텍스트가 응답 시간에 영향을 미칠 수 있으므로 새 세션 시작을 고려해 주세요.",
    "timeout_error": "작업 시간 초과: {message}",
    "unknown_error": "예기치 않은 오류가 발생했습니다: {message}",
    "webllm_not_supported": "WebLLM이 귀하의 기기에서 지원되지 않습니다.",
    "max_characters_error": "최대 {count}자까지 입력 가능합니다"
  },
  "common": {
    "cancel": "취소",
    "duration": {
      "days": "{day}일 | {day}일",
      "seconds": "{second}초 | {second}초",
      "minutes": "{minute}분 | {minute}분",
      "hours": "{hour}시간 | {hour}시간",
      "years": "{year}년 | {year}년",
      "months": "{month}개월 | {month}개월"
    },
    "confirm": "확인"
  },
  "ollama": {
    "sites": {
      "add_to_nativemind": "NativeMind에서 사용"
    }
  },
  "popup": {
    "reload_page": "페이지를 새로고침하여 NativeMind를 사용하세요.",
    "page_not_supported": "이 페이지는 NativeMind에서 지원되지 않습니다.",
    "local_pdf_file_not_supported": "브라우저 권한 제한으로 인해 컴퓨터의 로컬 파일에 직접 액세스할 수 없습니다. 다른 브라우저 탭에서 플러그인을 열고 로컬 PDF 파일을 수동으로 업로드해 주세요."
  },
  "writing_tools": {
    "processing": "처리 중...",
    "rewrite_suggestion": "다시 쓰기 제안",
    "sparkle_text": "텍스트 미화",
    "key_points": "주요 사항",
    "grammar_and_style": "문법 및 문체",
    "proofread": "교정하다",
    "list": "목록",
    "sparkle": "미화",
    "rewrite": "다시 쓰기",
    "apply": "적용",
    "dismiss": "해제"
  },
  "textarea": {
    "reset_to_default": "기본값으로 재설정"
  },
  "tooltips": {
    "clear_chat": "채팅 지우기",
    "settings": "설정",
    "pin_sidebar": "고정",
    "unpin_sidebar": "고정 해제",
    "close": "닫기",
    "chat_history": "역사",
    "new_chat": "새로운 채팅",
    "back": "뒤로"
  },
  "gmail_tools": {
    "buttons": {
      "ai_summary": "AI 요약",
      "ai_reply": "AI 답장",
      "ai_polish": "AI 다듬기"
    },
    "cards": {
      "reply": {
        "title": "답장 제안",
        "processing": "처리 중...",
        "regenerate": "재생성",
        "apply": "적용",
        "language_selector": "언어",
        "style_selector": "스타일",
        "copy_to_clipboard": "클립보드에 복사"
      },
      "compose": {
        "title": "AI 작성",
        "subject": "제목:",
        "email_body": "이메일 본문:",
        "processing": "처리 중...",
        "regenerate": "재생성",
        "apply": "적용",
        "language_selector": "언어",
        "style_selector": "스타일",
        "copy_subject_to_clipboard": "제목을 클립보드에 복사",
        "copy_body_to_clipboard": "본문을 클립보드에 복사",
        "no_subject_generated": "제목이 생성되지 않음"
      },
      "styles": {
        "change_style": "스타일 변경",
        "formal": "공식적",
        "friendly": "친근한",
        "urgent": "긴급"
      },
      "notifications": {
        "copied_to_clipboard": "클립보드에 복사되었습니다!",
        "subject_copied": "제목이 클립보드에 복사되었습니다!",
        "body_copied": "본문이 클립보드에 복사되었습니다!",
        "reply_applied": "답장이 작성함에 적용되었습니다!",
        "email_content_applied": "이메일 내용이 작성 필드에 적용되었습니다!",
        "no_content_to_apply": "적용할 내용이 없습니다",
        "no_compose_box_found": "작성함을 찾을 수 없습니다",
        "failed_to_copy": "클립보드 복사에 실패했습니다",
        "failed_to_apply_reply": "답장 내용 적용에 실패했습니다",
        "failed_to_apply_compose": "작성 내용 적용에 실패했습니다"
      },
      "errors": {
        "failed_to_summarize": "이메일 요약에 실패했습니다:",
        "failed_to_show_reply_card": "Gmail 답장 카드 표시에 실패했습니다:",
        "failed_to_show_compose_card": "Gmail 작성 카드 표시에 실패했습니다:",
        "failed_to_locate_reply_element": "답장 작성 요소를 찾지 못했습니다",
        "error_generating_reply": "답장 생성 오류: {error}",
        "error_generating_compose": "작성 내용 생성 오류: {error}"
      }
    }
  }
}<|MERGE_RESOLUTION|>--- conflicted
+++ resolved
@@ -328,7 +328,6 @@
       "starts_on_github": "GitHub에서 별점 주기",
       "goto_website": "웹사이트로 이동"
     },
-<<<<<<< HEAD
     "providers": {
       "lm_studio": {
         "title": "LM Studio 구성",
@@ -345,8 +344,7 @@
       "server_address": "서버 주소",
       "server_address_desc": "LM Studio 서버 API 엔드포인트"
     },
-    "webllm_desc_lm_studio": "지금 빠른 체험을 위해 WebLLM: qwen3:0.6b를 사용하고 있습니다. 전체 모델 지원과 더 나은 성능을 위해서는 LM Studio를 설치해 주세요."
-=======
+    "webllm_desc_lm_studio": "지금 빠른 체험을 위해 WebLLM: qwen3:0.6b를 사용하고 있습니다. 전체 모델 지원과 더 나은 성능을 위해서는 LM Studio를 설치해 주세요.",
     "gmail_tools": {
       "title": "Gmail 도구",
       "description": "다양한 작성 지원 기능을 설정",
@@ -381,7 +379,6 @@
         "reset_to_default_confirm": "{setting}을(를) 기본값으로 재설정하시겠습니까?"
       }
     }
->>>>>>> b95e17f1
   },
   "context_menu": {
     "quick_actions": {
