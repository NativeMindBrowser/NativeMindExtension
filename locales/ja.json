--- conflicted
+++ resolved
@@ -328,7 +328,6 @@
       "starts_on_github": "GitHubでスター",
       "goto_website": "ウェブサイトに移動"
     },
-<<<<<<< HEAD
     "providers": {
       "lm_studio": {
         "title": "LM Studioを設定する",
@@ -345,8 +344,7 @@
       "server_address": "サーバーアドレス",
       "server_address_desc": "LM Studio サーバー API エンドポイント"
     },
-    "webllm_desc_lm_studio": "WebLLMを使用中：クイック試用のためのqwen3:0.6b。フルモデルサポートとより良いパフォーマンスのために、LM Studioをインストールしてください。"
-=======
+    "webllm_desc_lm_studio": "WebLLMを使用中：クイック試用のためのqwen3:0.6b。フルモデルサポートとより良いパフォーマンスのために、LM Studioをインストールしてください。",
     "gmail_tools": {
       "title": "Gmail ツール",
       "description": "様々な執筆支援機能を設定",
@@ -381,7 +379,6 @@
         "reset_to_default_confirm": "{setting}をデフォルトにリセットしてもよろしいですか？"
       }
     }
->>>>>>> b95e17f1
   },
   "context_menu": {
     "quick_actions": {
