{
  "chat": {
    "messages": {
      "thought_for_seconds": "思考了{second}秒 | 思考了{second}秒",
      "thinking": "正在思考...",
      "reading": "讀取中",
      "search_locally": "在瀏覽器中本地搜尋…"
    },
    "quick_actions": {
      "title": "快捷操作"
    },
    "thinking_mode": {
      "label": "推理"
    },
    "input": {
      "placeholder": {
        "ask_anything": "問些什麼...",
        "ask_follow_up": "繼續提問..."
      },
      "attachment_selector": {
        "all_tabs": "所有打開的分頁",
        "upload_from_computer": "從我的電腦上傳",
        "image_oversize": "圖片大小必須小於 {size}",
        "too_many_images": "最多允許 {max} 個圖片檔案",
        "unsupported_image_type": "不支援的圖片格式。請上傳 JPEG 或 PNG 檔案。",
        "unsupported_model": "圖片上傳需要具備視覺能力的模型。請切換至 Gemma3 或類似的視覺模型。",
        "pdf_oversize": "PDF 檔案大小必須小於 {size}",
        "pdf_text_extract_error": "文字擷取失敗 - 此 PDF 可能是掃描檔或圖像格式。",
        "too_many_pdfs": "最多允許 {max} 個 PDF 檔案",
        "pdf_page_count_exceeded": "PDF 必須少於 {max} 頁",
        "only_load_partial_pages": "由於檔案大小限制，僅載入前 {max} 頁"
      }
    },
    "prompt": {
      "highlight_key_insights": {
        "title": "突出重點洞察"
      },
      "search_more": {
        "title": "搜尋更多類似內容"
      },
      "summarize_page_content": {
        "title": "總結頁面"
      }
    },
    "tool_calls": {
      "common": {
        "reading": "讀取中",
        "read_failed": "讀取失敗：{error}",
        "reading_success": "讀取完成"
      },
      "search_online": {
        "searching": "搜尋中：「{query}」...",
        "search_completed": "搜尋完成：「{query}」",
        "search_failed": "搜尋失敗：{query}"
      },
      "fetch_page": {
        "error_no_content": "找不到內容"
      },
      "view_image": {
        "analyzing": "分析中：{title}",
        "analyze_failed": "分析失敗：{error}",
        "analyze_success": "已完成分析：{title}",
        "image_not_found": "找不到圖片"
      },
      "view_pdf": {
        "pdf_not_found": "找不到 PDF"
      },
      "view_tab": {
        "tab_not_found": "找不到分頁"
      },
      "page_click": {
        "click": "點擊 {content}",
        "error_can_not_click": "無法點擊並跳轉至 {destination}",
        "error_no_active_tab": "找不到使用中的分頁",
        "error_unable_to_jump": "無法點擊並跳轉至 {destination}",
        "redirected": "重新導向至 {destination}",
        "error_click_before_view_tab": "在查看任何頁面之前，請先嘗試點擊頁面連結",
        "error_click_incorrect_link": "請嘗試點擊錯誤的頁面連結"
      }
    },
    "tools": {
      "online_search": {
        "title": "搜尋"
      }
    }
  },
  "chat_history": {
    "delete_confirm": "您確定要刪除此對話嗎？此操作無法復原。",
    "delete": "刪除",
    "rename": "重命名",
    "unpin": "取消固定",
    "pin": "固定",
    "title": "聊天紀錄",
    "pinned_section": "已固定聊天",
    "recent_section": "最近聊天",
    "empty_state": "尚無對話",
    "untitled_chat": "無標題聊天",
    "new_chat": "新聊天",
    "save": "儲存",
    "cancel": "取消"
  },
  "onboarding": {
    "banner": {
      "description": "私人和安全，具有完全在裝置中執行的強大功能。",
      "title": "裝置AI，專為您打造"
    },
    "guide": {
      "already_installed": "已安裝並執行 {endpointType}？",
      "features": {
        "1": "執行進階模型，如 gpt-oss、DeepSeek、Qwen、Llama",
        "2": "自訂和切換模型完全控制",
        "3": "您的資料在裝置上保持私密"
      },
      "follow_our_tutorial": "參照我們的安裝指南",
      "install_desc": "您想如何在本地運行 AI？",
      "need_help": "需要幫助嗎？",
      "setup": "設置",
      "step1": "步驟1",
      "download_model_to_begin": "下載模型以開始。",
      "select_model_to_start": "選擇並下載模型以開始使用",
      "download_and_install": "下載 & 安裝",
      "choose_model": "選擇模型",
      "no_sure_which_one": "🤔 不確定要選擇哪一個？",
      "learn_about_models": "了解模型",
      "looking_for_more_options": "🔍 尋找更多選項？",
      "browse_more_models": "瀏覽更多模型",
      "get_endpoint": "取得 {endpointType}",
      "lm_studio_select_desc": "易於使用的桌面應用程式",
      "ollama_select_desc": "專業開發者工具",
      "unlock_full_power_with": "使用 {endpointType} 解鎖完整的本地 AI 功能。"
    },
    "webllm_tutorial": {
      "desc": "在瀏覽器中使用輕巧的模型（QWEN 0.6B） - 無需設置，無需等待。",
      "not_support_webllm": "您的裝置不支援Webllm",
      "start_with_webllm": "從網路模型開始",
      "title": "還沒有準備好安裝嗎？\n立即嘗試。"
    },
    "welcome_msg": {
      "title": "👋歡迎來到 **NativeMind**",
      "body": "NativeMind是一個隱私優先的AI瀏覽器擴展程式，可協助您聊天、搜尋和翻譯 - 全部由裝置語言模型提供支援。\n\n這是您可以使用NativeMind來做的：\n- 跨多個分頁聊天以跟蹤不同頁面。\n- 直接在聊天中搜尋網路以獲取更多上下文。\n- 右鍵點擊​​以立即翻譯頁面的任何部分。\n- 在設置中隨時切換或下載模型。\n\n您可以從下面嘗試快捷操作開始。"
    },
    "ollama_is_running": "Ollama 正在運行",
    "backend_is_running": "{endpointType} 正在執行中"
  },
  "settings": {
    "cache": {
      "title": "翻譯快取",
      "enable": "啟用快取",
      "enabled": "已啟用",
      "disabled": "已停用",
      "max_size": "最大大小",
      "retention_days": "保留期限",
      "days": "天"
    },
    "advanced": {
      "title": "進階"
    },
    "choose_model": "選擇模型",
    "download": "下載",
    "feedback": {
      "contact_msg": "📧 有問題或反饋？加入我們的{discord}或透過{email}給我們發送電子郵件。",
      "join_waitlist": "💼 想在工作中使用它嗎？{join_waitlist_link}獲取企業版更新。",
      "join_waitlist_link": "加入等候名單",
      "discord": "Discord"
    },
    "get_ollama": "獲取Ollama",
    "models": {
      "title": "模型",
      "discover_more": "探索更多模型",
      "no_model": "⚠️ 沒有模型",
      "add_model_to_start": "新增模型以開始",
      "ollama_models": "Ollama 模型 ({count})",
      "lmstudio_models": "LM Studio 模型 ({count})"
    },
    "ollama": {
      "already_installed": "已經安裝並執行Ollama？",
      "connected": "已連線",
      "connection_error": "連線錯誤",
      "downloadable_model": "可下載的模型",
      "follow_guide": "參照我們的安裝指南",
      "learn_more_about_models": "了解有關模型的更多資訊",
      "need_help": "需要幫助嗎？",
      "re_scan": "重新掃描",
      "server_address": "伺服器地址",
      "setup": "設定",
      "unconnected": "未連線",
      "context_window_size": "上下文視窗大小",
      "custom_context_window_size": "自訂上下文視窗大小",
      "context_window_size_desc": "輸入自訂上下文視窗大小（以 token 為單位，最小值：512）",
      "server_address_desc": "Ollama 伺服器 API 端點",
      "context_window_size_error": "上下文視窗大小必須至少為 {min} 個標記",
      "unload": "卸載",
      "expires_in": "於 {duration} 後到期",
      "running": "運行中",
      "running_models": "運行中的模型",
      "model_management": "模型管理",
      "downloaded_models": "已下載的模型"
    },
    "prompts": {
      "chat_system_prompt": "聊天系統提示詞",
      "title": "提示詞",
      "translation_system_prompt": "翻譯系統提示詞"
    },
    "quick_actions": {
      "description": "設置快捷操作以更快地執行您喜歡的提示詞 - 從新建聊天或右鍵選單中。",
      "edit": {
        "cancel": "取消",
        "prompt": "提示詞",
        "reset": "重置",
        "save": "儲存",
        "show_in_context_menu": "在右鍵選單中顯示",
        "title": "標題"
      },
      "title": "自定義快捷操作"
    },
    "test": "測試",
    "translation": {
      "title": "翻譯語言",
      "description": "配置翻譯功能和目標語言",
      "basic_config": {
        "target_language": "目標語言",
        "target_language_desc": "選擇翻譯的目標語言",
        "title": "基本設定",
        "translation_model": "翻譯模型",
        "translation_model_desc": "選擇用於翻譯任務的AI模型",
        "translation_system_prompt": "翻譯系統提示詞",
        "translation_system_prompt_desc": "定義AI在翻譯過程中的行為和輸出格式",
        "translation_system_prompt_error": "系統提示必須包含 {'{{LANGUAGE}}'}"
      }
    },
    "webllm-desc": "您現在正在使用 WebLLM: qwen3:0.6b 進行快速試用。如需完整模型支援和更佳效能，請安裝 Ollama。",
    "general": {
      "system_language": "系統語言",
      "title": "一般",
      "description": "設定基本設定和伺服器連線",
      "discover_more_models": "探索更多模型",
      "refresh_status": "重新整理狀態",
      "unload_model_confirm": "您確定要卸載模型「{model}」嗎？",
      "running_models": {
        "vram": "{size} 顯示記憶體",
        "params": "{size} 個參數",
        "quant": "{level} 量化",
        "thinking": "推理",
        "no_active_models": "Ollama 已連接，但沒有啟用的模型",
        "not_connected_to_ollama": "未連接到 Ollama",
        "lm_studio_no_active_models": "LM Studio 已連接，但沒有啟用的模型",
        "not_connected_to_lm_studio": "未連接到 Ollama"
      },
      "delete_model_confirm": "您確定要刪除模型「{model}」嗎？"
    },
    "title": "設定",
    "model_downloader": {
      "description": "此模型需要在使用前下載。下載可能需要幾分鐘的時間。",
      "downloading_model": "正在下載「{model}」",
      "download_model": "下載「{model}」",
      "downloading": "您的模型正在下載中，請稍候…",
      "download": "下載",
      "retry": "重試",
      "unable_to_download": "無法開始下載",
      "could_not_connect_ollama": "我們無法連接到 Ollama。請確保 Ollama 正在運行，然後再試一次。",
      "could_not_connect": "我們無法連接到 {endpointType}。請確保 {endpointType} 正在運行，然後再試一次。"
    },
    "webllm_downloader": {
      "description": "要使用本機模式，您需要下載 {model} 模型（{size}）。您現在要下載嗎？"
    },
    "writing_tools": {
      "title": "寫作工具",
      "basic_config": {
        "enable": "啟用寫作工具",
        "enable_desc": "選取文字時顯示寫作輔助選項",
        "title": "基本設定"
      },
      "description": "設定各種寫作輔助功能",
      "tool_config": {
        "at_least_one_tool_error": "至少必須選擇一個書寫工具。",
        "list": {
          "description": "將內容轉換為清晰、有條理的清單",
          "title": "清單"
        },
        "proofread": {
          "description": "檢查文法、拼字和標點符號錯誤",
          "title": "校對"
        },
        "rewrite": {
          "description": "改善文字清晰度和流暢性",
          "title": "重寫"
        },
        "sparkle": {
          "description": "添加表情符號和視覺元素",
          "title": "美化"
        },
        "title": "工具配置"
      }
    },
    "chat": {
      "title": "聊天",
      "description": "設定聊天功能和快速操作",
      "basic_config": {
        "title": "基本設定",
        "chat_model": "聊天模型",
        "chat_model_description": "選擇聊天對話的AI模型",
        "chat_system_prompt": "聊天系統提示",
        "chat_system_prompt_description": "定義AI在聊天對話中的行為和角色",
        "thinking_visibility": "思考過程展示",
        "thinking_visibility_description": "選擇LLM推理時思考過程的展示方式",
        "thinking_visibility_hide": "隱藏思考",
        "thinking_visibility_hide_description": "僅顯示載入動畫和最終回答",
        "thinking_visibility_preview": "預覽思考",
        "thinking_visibility_preview_description": "顯示最後2行，可展開",
        "thinking_visibility_full": "完整展示思考",
        "thinking_visibility_full_description": "預設完全展開，可收起"
      },
      "quick_actions": {
        "title": "快速動作",
        "reset_to_default": "重設為預設值",
        "reset_to_default_confirm": "您確定要將快速動作重設為預設值嗎？"
      }
    },
    "common": {
      "saved": "已儲存"
    },
    "interface": {
      "title": "介面",
      "interface_language": "介面語言",
      "interface_language_desc": "選擇 NativeMind 介面的顯示語言"
    },
    "header": {
      "starts_on_github": "Stars on GitHub",
      "goto_website": "前往網站"
    },
<<<<<<< HEAD
    "providers": {
      "lm_studio": {
        "title": "配置 LM Studio",
        "already_installed": "已經安裝並執行 LM Studio 了嗎？",
        "model_management_desc": "模型下載、載入和刪除必須在 LM Studio 桌面應用程式中完成。這裡只顯示目前的運行狀態。"
      },
      "ollama": {
        "title": "配置 Ollama"
      }
    },
    "get_lm_studio": "取得 LM Studio",
    "delete": "刪除",
    "lm_studio": {
      "server_address": "伺服器位址",
      "server_address_desc": "LM Studio 伺服器 API 端點"
    },
    "webllm_desc_lm_studio": "您現在正在使用 WebLLM: qwen3:0.6b 進行快速試用。如需完整模型支援和更佳效能，請安裝 LM Studio。"
=======
    "gmail_tools": {
      "title": "Gmail 工具",
      "description": "配置各種寫作輔助功能",
      "basic_config": {
        "title": "基本設定",
        "enable": "啟用 Gmail 工具",
        "enable_desc": "在 Gmail 內直接顯示 AI 輔助功能。",
        "output_language": "輸出語言",
        "output_language_desc": "選擇 AI 生成郵件的預設語言。",
        "output_style": "輸出風格",
        "output_style_desc": "選擇郵件的預設語調",
        "options": {
          "auto": "自動",
          "default": "預設"
        }
      },
      "system_prompt": {
        "title": "系統提示",
        "summarize": {
          "title": "總結",
          "description": "快速提取長郵件或整個郵件串的關鍵要點。"
        },
        "reply": {
          "title": "回覆",
          "description": "基於郵件內容和您的備註即時起草自然回覆。"
        },
        "compose": {
          "title": "撰寫",
          "description": "從頭開始或完善您的草稿。"
        },
        "reset_to_default": "重置為預設",
        "reset_to_default_confirm": "您確定要將 {setting} 重設為預設值嗎？"
      }
    }
>>>>>>> b95e17f1
  },
  "context_menu": {
    "quick_actions": {
      "title": "快捷操作"
    },
    "translation": {
      "show_original": "顯示原始頁面",
      "translate_page_into": "將此頁面翻譯成{language}",
      "translate_selected_text": "翻譯選取的文字"
    },
    "add_image": {
      "title": "新增圖片至聊天"
    },
    "settings": {
      "title": "設定"
    }
  },
  "errors": {
    "model_not_found": "糟糕！發生錯誤。請檢查設定中的 {endpointType} 連線並重試。",
    "model_request_error": "糟糕！發生錯誤。請檢查設定中的 {endpointType} 連線並重試。",
    "model_request_timeout": "請求逾時，請檢查您的 {endpointType} 連線或考慮開始新的會話，因為長上下文可能會影響回應時間。",
    "timeout_error": "操作計時：{message}",
    "unknown_error": "發生意外錯誤：{message}",
    "webllm_not_supported": "WebLLM 在您的裝置上不受支援。",
    "max_characters_error": "最多允許 {count} 個字符"
  },
  "common": {
    "cancel": "取消",
    "duration": {
      "days": "{day} 天 | {day} 天",
      "seconds": "{second} 秒 | {second} 秒",
      "minutes": "{minute} 分鐘 | {minute} 分鐘",
      "hours": "{hour} 小時 | {hour} 小時",
      "years": "{year} 年 | {year} 年",
      "months": "{month} 個月 | {month} 個月"
    },
    "confirm": "確認"
  },
  "ollama": {
    "sites": {
      "add_to_nativemind": "在 NativeMind 中使用"
    }
  },
  "popup": {
    "reload_page": "請重新載入頁面以使用 NativeMind。",
    "page_not_supported": "此頁面不受 NativeMind 支援。",
    "local_pdf_file_not_supported": "由於瀏覽器權限限制，我們無法直接存取您電腦上的本地檔案。請在另一個瀏覽器分頁中開啟外掛程式，並手動上傳本地 PDF 檔案。"
  },
  "writing_tools": {
    "processing": "處理中...",
    "rewrite_suggestion": "重寫建議",
    "sparkle_text": "美化文字",
    "key_points": "重點",
    "grammar_and_style": "語法與風格",
    "proofread": "校對",
    "list": "清單",
    "sparkle": "美化",
    "rewrite": "重寫",
    "apply": "套用",
    "dismiss": "關閉"
  },
  "textarea": {
    "reset_to_default": "重設為預設值"
  },
  "tooltips": {
    "clear_chat": "清空聊天",
    "settings": "設定",
    "pin_sidebar": "固定",
    "unpin_sidebar": "取消固定",
    "close": "關閉",
    "chat_history": "歷史",
    "new_chat": "新聊天",
    "back": "返回"
  },
  "gmail_tools": {
    "buttons": {
      "ai_summary": "AI 總結",
      "ai_reply": "AI 回覆",
      "ai_polish": "AI 潤色"
    },
    "cards": {
      "reply": {
        "title": "回覆建議",
        "processing": "處理中...",
        "regenerate": "重新生成",
        "apply": "套用",
        "language_selector": "語言",
        "style_selector": "風格",
        "copy_to_clipboard": "複製到剪貼簿"
      },
      "compose": {
        "title": "AI 撰寫",
        "subject": "主旨：",
        "email_body": "郵件內容：",
        "processing": "處理中...",
        "regenerate": "重新生成",
        "apply": "套用",
        "language_selector": "語言",
        "style_selector": "風格",
        "copy_subject_to_clipboard": "複製主旨到剪貼簿",
        "copy_body_to_clipboard": "複製內容到剪貼簿",
        "no_subject_generated": "未生成主旨"
      },
      "styles": {
        "change_style": "更改風格",
        "formal": "正式",
        "friendly": "友善",
        "urgent": "緊急"
      },
      "notifications": {
        "copied_to_clipboard": "已複製到剪貼簿！",
        "subject_copied": "主旨已複製到剪貼簿！",
        "body_copied": "內容已複製到剪貼簿！",
        "reply_applied": "回覆已套用到撰寫框！",
        "email_content_applied": "郵件內容已套用到撰寫欄位！",
        "no_content_to_apply": "沒有內容可套用",
        "no_compose_box_found": "未找到撰寫框",
        "failed_to_copy": "複製到剪貼簿失敗",
        "failed_to_apply_reply": "套用回覆內容失敗",
        "failed_to_apply_compose": "套用撰寫內容失敗"
      },
      "errors": {
        "failed_to_summarize": "總結郵件失敗：",
        "failed_to_show_reply_card": "顯示 Gmail 回覆卡片失敗：",
        "failed_to_show_compose_card": "顯示 Gmail 撰寫卡片失敗：",
        "failed_to_locate_reply_element": "無法定位回覆撰寫元素",
        "error_generating_reply": "生成回覆出錯：{error}",
        "error_generating_compose": "生成撰寫內容出錯：{error}"
      }
    }
  }
}<|MERGE_RESOLUTION|>--- conflicted
+++ resolved
@@ -328,7 +328,6 @@
       "starts_on_github": "Stars on GitHub",
       "goto_website": "前往網站"
     },
-<<<<<<< HEAD
     "providers": {
       "lm_studio": {
         "title": "配置 LM Studio",
@@ -345,8 +344,7 @@
       "server_address": "伺服器位址",
       "server_address_desc": "LM Studio 伺服器 API 端點"
     },
-    "webllm_desc_lm_studio": "您現在正在使用 WebLLM: qwen3:0.6b 進行快速試用。如需完整模型支援和更佳效能，請安裝 LM Studio。"
-=======
+    "webllm_desc_lm_studio": "您現在正在使用 WebLLM: qwen3:0.6b 進行快速試用。如需完整模型支援和更佳效能，請安裝 LM Studio。",
     "gmail_tools": {
       "title": "Gmail 工具",
       "description": "配置各種寫作輔助功能",
@@ -381,7 +379,6 @@
         "reset_to_default_confirm": "您確定要將 {setting} 重設為預設值嗎？"
       }
     }
->>>>>>> b95e17f1
   },
   "context_menu": {
     "quick_actions": {
